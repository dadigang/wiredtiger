--- conflicted
+++ resolved
@@ -245,8 +245,6 @@
     WT_CURSOR *join_cursor, *start_time_cursor, *end_time_cursor;
     int exact;
     int ret = 0;
-<<<<<<< HEAD
-=======
     uint64_t recno;
     uint16_t hour;
     uint8_t temp;
@@ -329,7 +327,6 @@
     WT_CURSOR *join_cursor, *start_time_cursor, *end_time_cursor;
     int exact;
     int ret = 0;
->>>>>>> 7ba0a44d
     uint64_t recno;
     uint16_t hour;
     uint8_t temp;
@@ -349,10 +346,6 @@
     switch (exact) {
     case -1:
         ret = start_time_cursor->next(start_time_cursor);
-<<<<<<< HEAD
-        printf("Switch 1\n");
-=======
->>>>>>> 7ba0a44d
         break;
     default:
         break;
@@ -370,98 +363,10 @@
     switch (exact) {
     case 1:
         ret = end_time_cursor->prev(end_time_cursor);
-<<<<<<< HEAD
-        printf("Switch 2\n");
-
-=======
->>>>>>> 7ba0a44d
         break;
     default:
         break;
     }
-<<<<<<< HEAD
-
-    if (ret == 0) {
-        error_check(session->join(session, join_cursor, end_time_cursor, "compare=le"));
-    } else {
-        return false;
-    }
-
-    /* Initialize minimum temperature to temperature of the first record. */
-    ret = join_cursor->next(join_cursor);
-    if (ret != 0) {
-        return false;
-    }
-
-    error_check(join_cursor->get_key(join_cursor, &recno));
-    error_check(join_cursor->get_value(join_cursor, &hour, &temp));
-    *result = temp;
-
-    while ((ret = join_cursor->next(join_cursor)) == 0) {
-        error_check(join_cursor->get_key(join_cursor, &recno));
-        error_check(join_cursor->get_value(join_cursor, &hour, &temp));
-
-        if (temp < *result) {
-            *result = temp;
-        }
-
-        /* For debugging purposes */
-        printf("ID %" PRIu64, recno);
-        printf(": hour %" PRIu16 " temp: %" PRIu8 "\n", hour, temp);
-    }
-
-    return true;
-}
-
-bool
-find_max_temp(WT_SESSION *session, uint16_t start_time, uint16_t end_time, int *result)
-{
-    WT_CURSOR *join_cursor, *start_time_cursor, *end_time_cursor;
-    int exact;
-    int ret = 0;
-    uint64_t recno;
-    uint16_t hour;
-    uint8_t temp;
-
-    /* Open cursors needed by the join. */
-    error_check(session->open_cursor(
-      session, "join:table:weathertable(hour,temp)", NULL, NULL, &join_cursor));
-    error_check(
-      session->open_cursor(session, "index:weathertable:hour", NULL, NULL, &start_time_cursor));
-    error_check(
-      session->open_cursor(session, "index:weathertable:hour", NULL, NULL, &end_time_cursor));
-
-    /* select values WHERE (hour >= start AND hour <= end) */
-    /* Find the starting record closest to desired start time. */
-    start_time_cursor->set_key(start_time_cursor, start_time);
-    error_check(start_time_cursor->search_near(start_time_cursor, &exact));
-    switch (exact) {
-    case -1:
-        ret = start_time_cursor->next(start_time_cursor);
-        break;
-    default:
-        break;
-    }
-
-    if (ret == 0) {
-        error_check(session->join(session, join_cursor, start_time_cursor, "compare=ge"));
-    } else {
-        return false;
-    }
-
-    /* Find the ending record closest to desired end time. */
-    end_time_cursor->set_key(end_time_cursor, end_time);
-    error_check(end_time_cursor->search_near(end_time_cursor, &exact));
-    switch (exact) {
-    case 1:
-        ret = end_time_cursor->prev(end_time_cursor);
-        break;
-    default:
-        break;
-    }
-=======
-
->>>>>>> 7ba0a44d
     if (ret == 0) {
         error_check(session->join(session, join_cursor, end_time_cursor, "compare=le"));
     } else {
@@ -640,5 +545,5 @@
     /* Close the connection */
     error_check(conn->close(conn, NULL));
     return (EXIT_SUCCESS);
-    
+
 }