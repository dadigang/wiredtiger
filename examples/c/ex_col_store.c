--- conflicted
+++ resolved
@@ -429,25 +429,16 @@
     uint64_t recno;
     uint16_t hour, pressure, loc_long, loc_lat;
     uint8_t temp, humidity, wind, feels_like_temp;
-<<<<<<< HEAD
     unsigned int count;
     /* num_rec is the total number of records we're obtaining averages for. */
     int ret, num_rec, exact;
     /* rec_arr holds the sum of the records in order to obtain the averages. */
     unsigned int rec_arr[5] = {0, 0, 0, 0, 0};
 
-=======
-    /* num_rec is the total number of records we're obtaining averages for. */
-    int ret, num_rec = 5, exact;
-    unsigned int count = 0;
-    /* rec_arr holds the sum of the records in order to obtain the averages. */
-    unsigned int rec_arr[5] = {0, 0, 0, 0, 0};
->>>>>>> d84f765c
     /* Open a cursor to search for the location, currently RUS. */
     error_check(
       session->open_cursor(session, "index:weathertable:country", NULL, NULL, &loc_cursor));
     loc_cursor->set_key(loc_cursor, "RUS\0\0");
-<<<<<<< HEAD
     ret = loc_cursor->search(loc_cursor);
 
     /* Error handling in the case RUS is not found. In this case as it's a hardcoded location,
@@ -463,25 +454,12 @@
 
     /* Populate the array with the totals of each of the columns. */
     count = 0;
-=======
-    error_check(loc_cursor->search_near(loc_cursor, &exact));
-    /* Error handling in the case RUS is not found. In this case as it's a hardcoded location,
-     *  if there aren't any matching locations, no average data is obtained.
-     * */
-    if (exact != 0) {
-        return;
-    }
-    /* Populate the array with the totals of each of the columns. */
->>>>>>> d84f765c
     while ((ret = loc_cursor->next(loc_cursor)) == 0) {
         count++;
         error_check(loc_cursor->get_key(loc_cursor, &recno));
         error_check(loc_cursor->get_value(loc_cursor, &day, &hour, &temp, &humidity, &pressure,
           &wind, &feels_like_temp, &loc_lat, &loc_long, &country));
-<<<<<<< HEAD
         
-=======
->>>>>>> d84f765c
         /* Increment the values of the rec_arr with the temp_arr values. */
         rec_arr[0] += temp;
         rec_arr[1] += humidity;
@@ -489,7 +467,6 @@
         rec_arr[3] += wind;
         rec_arr[4] += feels_like_temp;
     }
-<<<<<<< HEAD
 
     scan_end_check(ret == WT_NOTFOUND);
     error_check(loc_cursor->close(loc_cursor));
@@ -499,13 +476,6 @@
 
     /* Get the average values by dividing with the total number of records. */
     num_rec = 5;
-=======
-    scan_end_check(ret == WT_NOTFOUND);
-    error_check(loc_cursor->close(loc_cursor));
-    /* For debugging purposes. */
-    printf("Number of matching entries: %u \n", count);
-    /* Get the average values by dividing with the total number of records. */
->>>>>>> d84f765c
     for (int i = 0; i < num_rec; i++) {
         rec_arr[i] = rec_arr[i] / count;
     }
@@ -513,10 +483,6 @@
     printf("Average records for location RUS : \nTemp: %" PRIu8 ", Humidity: %" PRIu8
            ", Pressure: %" PRIu16 ", Wind: %" PRIu8 ", Feels like: %" PRIu8 "\n",
       rec_arr[0], rec_arr[1], rec_arr[2], rec_arr[3], rec_arr[4]);
-<<<<<<< HEAD
-
-=======
->>>>>>> d84f765c
 }
 
 int
