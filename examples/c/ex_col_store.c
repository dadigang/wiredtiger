--- conflicted
+++ resolved
@@ -25,15 +25,9 @@
 void generate_data(WEATHER *w_array);
 void remove_country(WT_SESSION *session);
 void search_temperature(WT_SESSION *session);
-<<<<<<< HEAD
 int average_data(WT_SESSION *session);
 bool find_min_temp(WT_SESSION *session, uint16_t start_time, uint16_t end_time, int *result);
 bool find_max_temp(WT_SESSION *session, uint16_t start_time, uint16_t end_time, int *result);
-=======
-void average_data(WT_SESSION *session);
-int find_min_temp(WT_SESSION *session, uint16_t start_time, uint16_t end_time);
-int find_max_temp(WT_SESSION *session, uint16_t start_time, uint16_t end_time);
->>>>>>> 8f4f0a38
 
 void
 print_all_columns(WT_SESSION *session)
@@ -323,7 +317,6 @@
     return true;
 }
 
-<<<<<<< HEAD
 bool
 find_max_temp(WT_SESSION *session, uint16_t start_time, uint16_t end_time, int *result)
 {
@@ -349,7 +342,6 @@
     switch (exact) {
         case -1:
             ret = start_time_cursor->next(start_time_cursor);
-            printf("Switch 1\n");
             break;
         default:
             break;
@@ -367,8 +359,6 @@
     switch (exact) {
         case 1:
             ret = end_time_cursor->prev(end_time_cursor);
-            printf("Switch 2\n");
-
             break;
         default:
             break;
@@ -404,7 +394,8 @@
     }
 
     return true;
-=======
+}
+
 /*! [Obtains the average data across all fields given a specific location] */
 void
 average_data(WT_SESSION *session)
@@ -451,11 +442,8 @@
     );
     scan_end_check(ret == WT_NOTFOUND);
     error_check(loc_cursor->close(loc_cursor));
->>>>>>> 8f4f0a38
-}
-
-//     return max_so_far;
-// }
+}
+
 
 int
 main(int argc, char *argv[])
@@ -466,10 +454,7 @@
     WT_CURSOR *cursor;
     WEATHER weather_data[N_DATA];
     uint16_t start, end;
-<<<<<<< HEAD
     int min_temp_result, max_temp_result;
-=======
->>>>>>> 8f4f0a38
 
     generate_data(weather_data);
 
@@ -526,7 +511,6 @@
     /* Create an index to search for country*/
     error_check(session->create(session, "index:weathertable:country", "columns=(country)"));
 
-<<<<<<< HEAD
     min_temp_result = 0;
     if (find_min_temp(session, start, end, &min_temp_result)) {
         printf("The minimum temperature between %" PRIu16 " and %" PRIu16 " is %d.\n", start, end,
@@ -544,20 +528,9 @@
     }
 
     chance_of_rain(session);
-    // search_temperature(session);
-    // average_data(session);
-=======
-
-    // printf("The minimum temperature between %" PRIu16 " and %" PRIu16 " is %d.\n", start, end,
-    //   find_min_temp(session, start, end));
-    // printf("The maximum temperature between %" PRIu16 " and %" PRIu16 " is %d.\n", start, end,
-    //   find_max_temp(session, start, end));
-
-    chance_of_rain(session);
     remove_country(session);
     print_all_columns(session);
     average_data(session);
->>>>>>> 8f4f0a38
 
     // close the connection
     error_check(conn->close(conn, NULL));
