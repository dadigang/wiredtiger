--- conflicted
+++ resolved
@@ -289,8 +289,6 @@
     return min_so_far;
 }
 
-<<<<<<< HEAD
-=======
 int
 find_max_temp(WT_SESSION *session, uint16_t start_time, uint16_t end_time)
 {
@@ -345,7 +343,6 @@
     return max_so_far;
 }
 
->>>>>>> 35527df0
 int
 average_data(WT_SESSION *session)
 {
@@ -400,66 +397,6 @@
 
     return 0;
 }
-<<<<<<< HEAD
-
-int
-find_max_temp(WT_SESSION *session, uint16_t start_time, uint16_t end_time)
-{
-    WT_CURSOR *join_cursor, *start_time_cursor, *end_time_cursor;
-    int ret;
-    uint64_t recno;
-    uint16_t hour;
-    uint8_t temp;
-    uint8_t max_so_far = 0;
-
-    /* Open cursors needed by the join. */
-    error_check(session->open_cursor(
-      session, "join:table:weathertable(hour,temp)", NULL, NULL, &join_cursor));
-    error_check(
-      session->open_cursor(session, "index:weathertable:hour", NULL, NULL, &start_time_cursor));
-    error_check(
-      session->open_cursor(session, "index:weathertable:hour", NULL, NULL, &end_time_cursor));
-
-    /* select values WHERE (hour >= start AND hour <= end) AND country=NZ */
-    start_time_cursor->set_key(start_time_cursor, start_time);
-    error_check(start_time_cursor->search(start_time_cursor));
-    error_check(session->join(session, join_cursor, start_time_cursor, "compare=ge,count=10"));
-
-    end_time_cursor->set_key(end_time_cursor, end_time);
-    error_check(end_time_cursor->search(end_time_cursor));
-    error_check(session->join(session, join_cursor, end_time_cursor, "compare=le,count=10"));
-
-    /* Add location filter LATER */
-    /*country_cursor->set_key(country_cursor, "NZ\0\0\0");
-    error_check(country_cursor->search(country_cursor));
-    error_check(
-        session->join(session, join_cursor, country_cursor, "compare=eq,count=10,strategy=bloom"));
-    */
-
-    /* Initialize maximum temperature to temperature of the first record. */
-    join_cursor->next(join_cursor);
-    error_check(join_cursor->get_key(join_cursor, &recno));
-    error_check(join_cursor->get_value(join_cursor, &hour, &temp));
-    max_so_far = temp;
-
-    /* List records that match criteria */
-    while ((ret = join_cursor->next(join_cursor)) == 0) {
-        error_check(join_cursor->get_key(join_cursor, &recno));
-        error_check(join_cursor->get_value(join_cursor, &hour, &temp));
-
-        if (temp > max_so_far) {
-            max_so_far = temp;
-        }
-
-        /* For debugging purposes */
-        printf("ID %" PRIu64, recno);
-        printf(": hour %" PRIu16 " temp: %" PRIu8 "\n", hour, temp);
-    }
-
-    return max_so_far;
-}
-=======
->>>>>>> 35527df0
 
 int
 main(int argc, char *argv[])
