--- conflicted
+++ resolved
@@ -556,11 +556,6 @@
     TxnStat('txn_rts', 'rollback to stable calls'),
     TxnStat('txn_rts_pages_visited', 'rollback to stable pages visited'),
     TxnStat('txn_rts_tree_walk_skip_pages', 'rollback to stable tree walk skipping pages'),
-<<<<<<< HEAD
-    TxnStat('txn_rts_sweep_hs_keys', 'rollback to stable sweeping history store keys'),
-    TxnStat('txn_rts_inconsistent_ckpt', 'rollback to stable inconsistent checkpoint'),
-=======
->>>>>>> 64565550
     TxnStat('txn_rts_upd_aborted', 'rollback to stable updates aborted'),
     TxnStat('txn_set_ts', 'set timestamp calls'),
     TxnStat('txn_set_ts_durable', 'set timestamp durable calls'),
