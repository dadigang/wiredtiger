--- conflicted
+++ resolved
@@ -277,13 +277,9 @@
 
 'session.close' : Method([]),
 
-<<<<<<< HEAD
+'session.compact' : Method([]),
+
 'session.create' : Method(table_meta + file_config + source_meta + [
-=======
-'session.compact' : Method([]),
-
-'session.create' : Method(table_meta + file_config + filename_meta + [
->>>>>>> 8a006f48
 	Config('exclusive', 'false', r'''
 		fail if the object exists.  When false (the default), if the
 		object exists, check that its settings match the specified
