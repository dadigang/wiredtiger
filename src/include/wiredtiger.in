/*-
 * Copyright (c) 2014-2020 MongoDB, Inc.
 * Copyright (c) 2008-2014 WiredTiger, Inc.
 *	All rights reserved.
 *
 * See the file LICENSE for redistribution information.
 */

#ifndef	__WIREDTIGER_H_
#define	__WIREDTIGER_H_

#if defined(__cplusplus)
extern "C" {
#endif

/*******************************************
 * Version information
 *******************************************/
#define	WIREDTIGER_VERSION_MAJOR	@VERSION_MAJOR@
#define	WIREDTIGER_VERSION_MINOR	@VERSION_MINOR@
#define	WIREDTIGER_VERSION_PATCH	@VERSION_PATCH@
#define	WIREDTIGER_VERSION_STRING	@VERSION_STRING@

/*******************************************
 * Required includes
 *******************************************/
@wiredtiger_includes_decl@

/*******************************************
 * Portable type names
 *******************************************/
@off_t_decl@
@uintmax_t_decl@
@uintptr_t_decl@

#if defined(DOXYGEN) || defined(SWIG)
#define	__F(func) func
#else
/* NOLINTNEXTLINE(misc-macro-parentheses) */
#define	__F(func) (*func)
#endif

/*
 * We support configuring WiredTiger with the gcc/clang -fvisibility=hidden
 * flags, but that requires public APIs be specifically marked.
 */
#if defined(DOXYGEN) || defined(SWIG) || !defined(__GNUC__)
#define	WT_ATTRIBUTE_LIBRARY_VISIBLE
#else
#define	WT_ATTRIBUTE_LIBRARY_VISIBLE	__attribute__((visibility("default")))
#endif

/*!
 * @defgroup wt WiredTiger API
 * The functions, handles and methods applications use to access and manage
 * data with WiredTiger.
 *
 * @{
 */

/*******************************************
 * Public forward structure declarations
 *******************************************/
struct __wt_collator;	    typedef struct __wt_collator WT_COLLATOR;
struct __wt_compressor;	    typedef struct __wt_compressor WT_COMPRESSOR;
struct __wt_config_item;    typedef struct __wt_config_item WT_CONFIG_ITEM;
struct __wt_config_parser;
	typedef struct __wt_config_parser WT_CONFIG_PARSER;
struct __wt_connection;	    typedef struct __wt_connection WT_CONNECTION;
struct __wt_cursor;	    typedef struct __wt_cursor WT_CURSOR;
struct __wt_data_source;    typedef struct __wt_data_source WT_DATA_SOURCE;
struct __wt_encryptor;	    typedef struct __wt_encryptor WT_ENCRYPTOR;
struct __wt_event_handler;  typedef struct __wt_event_handler WT_EVENT_HANDLER;
struct __wt_extension_api;  typedef struct __wt_extension_api WT_EXTENSION_API;
struct __wt_extractor;	    typedef struct __wt_extractor WT_EXTRACTOR;
struct __wt_file_handle;    typedef struct __wt_file_handle WT_FILE_HANDLE;
struct __wt_file_system;    typedef struct __wt_file_system WT_FILE_SYSTEM;
struct __wt_item;	    typedef struct __wt_item WT_ITEM;
struct __wt_modify;	    typedef struct __wt_modify WT_MODIFY;
struct __wt_session;	    typedef struct __wt_session WT_SESSION;

#if defined(SWIGJAVA)
#define	WT_HANDLE_NULLABLE(typename)	typename##_NULLABLE
#define	WT_HANDLE_CLOSED(typename)	typename##_CLOSED
typedef WT_CURSOR			WT_CURSOR_NULLABLE;
typedef WT_CURSOR			WT_CURSOR_CLOSED;
typedef WT_SESSION			WT_SESSION_CLOSED;
typedef WT_CONNECTION			WT_CONNECTION_CLOSED;
#elif !defined(DOXYGEN)
#define	WT_HANDLE_NULLABLE(typename)	typename
#define	WT_HANDLE_CLOSED(typename)	typename
#endif

/*!
 * A raw item of data to be managed, including a pointer to the data and a
 * length.
 *
 * WT_ITEM structures do not need to be cleared before use.
 */
struct __wt_item {
	/*!
	 * The memory reference of the data item.
	 *
	 * For items returned by a WT_CURSOR, the pointer is only valid until
	 * the next operation on that cursor.  Applications that need to keep
	 * an item across multiple cursor operations must make a copy.
	 */
	const void *data;

	/*!
	 * The number of bytes in the data item.
	 *
	 * The maximum length of a single column stored in a table is not fixed
	 * (as it partially depends on the underlying file configuration), but
	 * is always a small number of bytes less than 4GB.
	 */
	size_t size;

#ifndef DOXYGEN
	/*! Managed memory chunk (internal use). */
	void *mem;

	/*! Managed memory size (internal use). */
	size_t memsize;

	/*! Object flags (internal use). */
/* AUTOMATIC FLAG VALUE GENERATION START */
#define	WT_ITEM_ALIGNED	0x1u
#define	WT_ITEM_INUSE	0x2u
/* AUTOMATIC FLAG VALUE GENERATION STOP */
	uint32_t flags;
#endif
};

/*!
 * A set of modifications for a value, including a pointer to new data and a
 * length, plus a target offset in the value and an optional length of data
 * in the value to be replaced.
 *
 * WT_MODIFY structures do not need to be cleared before use.
 */
struct __wt_modify {
	/*!
	 * New data. The size of the new data may be zero when no new data is
	 * provided.
	 */
	WT_ITEM data;

	/*!
	 * The zero-based byte offset in the value where the new data is placed.
	 *
	 * If the offset is past the end of the value, padding bytes are
	 * appended to the value up to the specified offset. If the value is a
	 * string (value format \c S), the padding byte is a space. If the value
	 * is a raw byte array accessed using a WT_ITEM structure (value format
	 * \c u), the padding byte is a nul.
	 */
	 size_t offset;

	/*!
	 * The number of bytes in the value to be replaced.
	 *
	 * If the size is zero, no bytes from the value are replaced and the new
	 * data is inserted.
	 *
	 * If the offset is past the end of the value, the size is ignored.
	 *
	 * If the offset plus the size overlaps the end of the previous value,
	 * bytes from the offset to the end of the value are replaced and any
	 * remaining new data is appended.
	 */
	 size_t size;
};

/*!
 * The maximum packed size of a 64-bit integer.  The ::wiredtiger_struct_pack
 * function will pack single long integers into at most this many bytes.
 */
#define	WT_INTPACK64_MAXSIZE	((int)sizeof(int64_t) + 1)

/*!
 * The maximum packed size of a 32-bit integer.  The ::wiredtiger_struct_pack
 * function will pack single integers into at most this many bytes.
 */
#define	WT_INTPACK32_MAXSIZE	((int)sizeof(int32_t) + 1)

/*!
 * A WT_CURSOR handle is the interface to a cursor.
 *
 * Cursors allow data to be searched, iterated and modified, implementing the
 * CRUD (create, read, update and delete) operations.  Cursors are opened in
 * the context of a session.  If a transaction is started, cursors operate in
 * the context of the transaction until the transaction is resolved.
 *
 * Raw data is represented by key/value pairs of WT_ITEM structures, but
 * cursors can also provide access to fields within the key and value if the
 * formats are described in the WT_SESSION::create method.
 *
 * In the common case, a cursor is used to access records in a table.  However,
 * cursors can be used on subsets of tables (such as a single column or a
 * projection of multiple columns), as an interface to statistics, configuration
 * data or application-specific data sources.  See WT_SESSION::open_cursor for
 * more information.
 *
 * <b>Thread safety:</b> A WT_CURSOR handle is not usually shared between
 * threads, see @ref threads for more information.
 */
struct __wt_cursor {
	WT_SESSION *session;	/*!< The session handle for this cursor. */

	/*!
	 * The name of the data source for the cursor, matches the \c uri
	 * parameter to WT_SESSION::open_cursor used to open the cursor.
	 */
	const char *uri;

	/*!
	 * The format of the data packed into key items.  See @ref packing for
	 * details.  If not set, a default value of "u" is assumed, and
	 * applications must use WT_ITEM structures to manipulate untyped byte
	 * arrays.
	 */
	const char *key_format;

	/*!
	 * The format of the data packed into value items.  See @ref packing
	 * for details.  If not set, a default value of "u" is assumed, and
	 * applications must use WT_ITEM structures to manipulate untyped byte
	 * arrays.
	 */
	const char *value_format;

	/*!
	 * @name Data access
	 * @{
	 */
	/*!
	 * Get the key for the current record.
	 *
	 * @snippet ex_all.c Get the cursor's string key
	 *
	 * @snippet ex_all.c Get the cursor's record number key
	 *
	 * @param cursor the cursor handle
	 * @param ... pointers to hold key fields corresponding to
	 * WT_CURSOR::key_format.
	 * The API does not validate the argument types passed in, the caller is
	 * responsible for passing the correct argument types according to
	 * WT_CURSOR::key_format.
	 * @errors
	 */
	int __F(get_key)(WT_CURSOR *cursor, ...);

	/*!
	 * Get the value for the current record.
	 *
	 * @snippet ex_all.c Get the cursor's string value
	 *
	 * @snippet ex_all.c Get the cursor's raw value
	 *
	 * @param cursor the cursor handle
	 * @param ... pointers to hold value fields corresponding to
	 * WT_CURSOR::value_format.
	 * The API does not validate the argument types passed in, the caller is
	 * responsible for passing the correct argument types according to
	 * WT_CURSOR::value_format.
	 * @errors
	 */
	int __F(get_value)(WT_CURSOR *cursor, ...);

	/*!
	 * Set the key for the next operation.
	 *
	 * @snippet ex_all.c Set the cursor's string key
	 *
	 * @snippet ex_all.c Set the cursor's record number key
	 *
	 * @param cursor the cursor handle
	 * @param ... key fields corresponding to WT_CURSOR::key_format.
	 *
	 * If an error occurs during this operation, a flag will be set in the
	 * cursor, and the next operation to access the key will fail.  This
	 * simplifies error handling in applications.
	 */
	void __F(set_key)(WT_CURSOR *cursor, ...);

	/*!
	 * Set the value for the next operation.
	 *
	 * @snippet ex_all.c Set the cursor's string value
	 *
	 * @snippet ex_all.c Set the cursor's raw value
	 *
	 * @param cursor the cursor handle
	 * @param ... value fields corresponding to WT_CURSOR::value_format.
	 *
	 * If an error occurs during this operation, a flag will be set in the
	 * cursor, and the next operation to access the value will fail.  This
	 * simplifies error handling in applications.
	 */
	void __F(set_value)(WT_CURSOR *cursor, ...);
	/*! @} */

	/*!
	 * @name Cursor positioning
	 * @{
	 */
	/*!
	 * Return the ordering relationship between two cursors: both cursors
	 * must have the same data source and have valid keys. (When testing
	 * only for equality, WT_CURSOR::equals may be faster.)
	 *
	 * @snippet ex_all.c Cursor comparison
	 *
	 * @param cursor the cursor handle
	 * @param other another cursor handle
	 * @param comparep the status of the comparison: < 0 if
	 * <code>cursor</code> refers to a key that appears before
	 * <code>other</code>, 0 if the cursors refer to the same key,
	 * and > 0 if <code>cursor</code> refers to a key that appears after
	 * <code>other</code>.
	 * @errors
	 */
	int __F(compare)(WT_CURSOR *cursor, WT_CURSOR *other, int *comparep);

	/*!
	 * Return the ordering relationship between two cursors, testing only
	 * for equality: both cursors must have the same data source and have
	 * valid keys.
	 *
	 * @snippet ex_all.c Cursor equality
	 *
	 * @param cursor the cursor handle
	 * @param other another cursor handle
	 * @param[out] equalp the status of the comparison: 1 if the cursors
	 * refer to the same key, otherwise 0.
	 * @errors
	 */
	int __F(equals)(WT_CURSOR *cursor, WT_CURSOR *other, int *equalp);

	/*!
	 * Return the next record.
	 *
	 * @snippet ex_all.c Return the next record
	 *
	 * @param cursor the cursor handle
	 * @errors
	 */
	int __F(next)(WT_CURSOR *cursor);

	/*!
	 * Return the previous record.
	 *
	 * @snippet ex_all.c Return the previous record
	 *
	 * @param cursor the cursor handle
	 * @errors
	 */
	int __F(prev)(WT_CURSOR *cursor);

	/*!
	 * Reset the cursor. Any resources held by the cursor are released,
	 * and the cursor's key and position are no longer valid. Subsequent
	 * iterations with WT_CURSOR::next will move to the first record, or
	 * with WT_CURSOR::prev will move to the last record.
	 *
	 * In the case of a statistics cursor, resetting the cursor refreshes
	 * the statistics information returned. Resetting a session statistics
	 * cursor resets all the session statistics values to zero.
	 *
	 * @snippet ex_all.c Reset the cursor
	 *
	 * @param cursor the cursor handle
	 * @errors
	 */
	int __F(reset)(WT_CURSOR *cursor);

	/*!
	 * Return the record matching the key. The key must first be set.
	 *
	 * @snippet ex_all.c Search for an exact match
	 *
	 * On success, the cursor ends positioned at the returned record; to
	 * minimize cursor resources, the WT_CURSOR::reset method should be
	 * called as soon as the record has been retrieved and the cursor no
	 * longer needs that position.
	 *
	 * @param cursor the cursor handle
	 * @errors
	 */
	int __F(search)(WT_CURSOR *cursor);

	/*!
	 * Return the record matching the key if it exists, or an adjacent
	 * record.  An adjacent record is either the smallest record larger
	 * than the key or the largest record smaller than the key (in other
	 * words, a logically adjacent key).
	 *
	 * The key must first be set.
	 *
	 * An example of a search for an exact or adjacent match:
	 *
	 * @snippet ex_all.c Search for an exact or adjacent match
	 *
	 * An example of a forward scan through the table, where all keys
	 * greater than or equal to a specified prefix are included in the
	 * scan:
	 *
	 * @snippet ex_all.c Forward scan greater than or equal
	 *
	 * An example of a backward scan through the table, where all keys
	 * less than a specified prefix are included in the scan:
	 *
	 * @snippet ex_all.c Backward scan less than
	 *
	 * On success, the cursor ends positioned at the returned record; to
	 * minimize cursor resources, the WT_CURSOR::reset method should be
	 * called as soon as the record has been retrieved and the cursor no
	 * longer needs that position.
	 *
	 * @param cursor the cursor handle
	 * @param exactp the status of the search: 0 if an exact match is
	 * found, < 0 if a smaller key is returned, > 0 if a larger key is
	 * returned
	 * @errors
	 */
	int __F(search_near)(WT_CURSOR *cursor, int *exactp);
	/*! @} */

	/*!
	 * @name Data modification
	 * @{
	 */
	/*!
	 * Insert a record and optionally update an existing record.
	 *
	 * If the cursor was configured with "overwrite=true" (the default),
	 * both the key and value must be set; if the record already exists,
	 * the key's value will be updated, otherwise, the record will be
	 * inserted.
	 *
	 * @snippet ex_all.c Insert a new record or overwrite an existing record
	 *
	 * If the cursor was not configured with "overwrite=true", both the key
	 * and value must be set and the record must not already exist; the
	 * record will be inserted.
	 *
	 * @snippet ex_all.c Insert a new record and fail if the record exists
	 *
	 * If a cursor with record number keys was configured with
	 * "append=true" (not the default), the value must be set; a new record
	 * will be appended and the record number set as the cursor key value.
	 *
	 * @snippet ex_all.c Insert a new record and assign a record number
	 *
	 * The cursor ends with no position, and a subsequent call to the
	 * WT_CURSOR::next (WT_CURSOR::prev) method will iterate from the
	 * beginning (end) of the table.
	 *
	 * If the cursor does not have record number keys or was not configured
	 * with "append=true", the cursor ends with no key set and a subsequent
	 * call to the WT_CURSOR::get_key method will fail. The cursor ends with
	 * no value set and a subsequent call to the WT_CURSOR::get_value method
	 * will fail.
	 *
	 * Inserting a new record after the current maximum record in a
	 * fixed-length bit field column-store (that is, a store with an
	 * 'r' type key and 't' type value) may implicitly create the missing
	 * records as records with a value of 0.
	 *
	 * When loading a large amount of data into a new object, using
	 * a cursor with the \c bulk configuration string enabled and
	 * loading the data in sorted order will be much faster than doing
	 * out-of-order inserts.  See @ref tune_bulk_load for more information.
	 *
	 * The maximum length of a single column stored in a table is not fixed
	 * (as it partially depends on the underlying file configuration), but
	 * is always a small number of bytes less than 4GB.
	 *
	 * @param cursor the cursor handle
	 * @errors
	 * In particular, if \c overwrite=false is configured and a record with
	 * the specified key already exists, ::WT_DUPLICATE_KEY is returned.
	 * Also, if \c in_memory is configured for the database and the insert
	 * requires more than the configured cache size to complete,
	 * ::WT_CACHE_FULL is returned.
	 */
	int __F(insert)(WT_CURSOR *cursor);

	/*!
	 * Modify an existing record.
	 *
	 * Both the key and value must be set and the record must already exist;
	 * the record will be updated.
	 *
	 * Modifications are specified in WT_MODIFY structures. Modifications
	 * are applied in order and later modifications can update earlier ones.
	 *
	 * The modify method is only supported on strings (value format type
	 * \c S), or raw byte arrays accessed using a WT_ITEM structure (value
	 * format type \c u).
	 *
	 * The WT_CURSOR::modify method can only be called from within an
	 * explicit transaction configured at the snapshot isolation level.
	 *
	 * The WT_CURSOR::modify method stores a change record in cache and
	 * writes a change record to the log instead of the usual complete
	 * values. Note that WT_CURSOR::modify is generally slower than the
	 * WT_CURSOR::update method, and can result in slower reads because
	 * the complete value must be assembled during retrieval. The
	 * WT_CURSOR::modify method is intended for applications modifying
	 * large records where there is cache or I/O pressure, that is,
	 * applications that will benefit when data updates require less cache
	 * and they write less logging information.
	 *
	 * @snippet ex_all.c Modify an existing record
	 *
	 * On success, the cursor ends positioned at the modified record; to
	 * minimize cursor resources, the WT_CURSOR::reset method should be
	 * called as soon as the cursor no longer needs that position.
	 *
	 * The maximum length of a single column stored in a table is not fixed
	 * (as it partially depends on the underlying file configuration), but
	 * is always a small number of bytes less than 4GB.
	 *
	 * @param cursor the cursor handle
	 * @param entries an array of modification data structures
	 * @param nentries the number of modification data structures
	 * @errors
	 * In particular, if \c in_memory is configured for the database and
	 * the modify requires more than the configured cache size to complete,
	 * ::WT_CACHE_FULL is returned.
	 */
	int __F(modify)(WT_CURSOR *cursor, WT_MODIFY *entries, int nentries);

	/*!
	 * Update an existing record and optionally insert a record.
	 *
	 * If the cursor was configured with "overwrite=true" (the default),
	 * both the key and value must be set; if the record already exists, the
	 * key's value will be updated, otherwise, the record will be inserted.
	 *
	 * @snippet ex_all.c Update an existing record or insert a new record
	 *
	 * If the cursor was not configured with "overwrite=true", both the key
	 * and value must be set and the record must already exist; the
	 * record will be updated.
	 *
	 * @snippet ex_all.c Update an existing record and fail if DNE
	 *
	 * On success, the cursor ends positioned at the modified record; to
	 * minimize cursor resources, the WT_CURSOR::reset method should be
	 * called as soon as the cursor no longer needs that position. (The
	 * WT_CURSOR::insert method never keeps a cursor position and may be
	 * more efficient for that reason.)
	 *
	 * The maximum length of a single column stored in a table is not fixed
	 * (as it partially depends on the underlying file configuration), but
	 * is always a small number of bytes less than 4GB.
	 *
	 * @param cursor the cursor handle
	 * @errors
	 * In particular, if \c overwrite=false is configured and no record with
	 * the specified key exists, ::WT_NOTFOUND is returned.
	 * Also, if \c in_memory is configured for the database and the update
	 * requires more than the configured cache size to complete,
	 * ::WT_CACHE_FULL is returned.
	 */
	int __F(update)(WT_CURSOR *cursor);

	/*!
	 * Remove a record.
	 *
	 * The key must be set; the key's record will be removed if it exists,
	 * no error will be returned if the record does not exist.
	 *
	 * @snippet ex_all.c Remove a record
	 *
	 * Any cursor position does not change: if the cursor was positioned
	 * before the WT_CURSOR::remove call, the cursor remains positioned
	 * at the removed record; to minimize cursor resources, the
	 * WT_CURSOR::reset method should be called as soon as the cursor no
	 * longer needs that position. If the cursor was not positioned before
	 * the WT_CURSOR::remove call, the cursor ends with no position, and a
	 * subsequent call to the WT_CURSOR::next (WT_CURSOR::prev) method will
	 * iterate from the beginning (end) of the table.
	 *
	 * @snippet ex_all.c Remove a record and fail if DNE
	 *
	 * Removing a record in a fixed-length bit field column-store
	 * (that is, a store with an 'r' type key and 't' type value) is
	 * identical to setting the record's value to 0.
	 *
	 * @param cursor the cursor handle
	 * @errors
	 */
	int __F(remove)(WT_CURSOR *cursor);

	/*!
	 * Reserve an existing record so a subsequent write is less likely to
	 * fail due to a conflict between concurrent operations.
	 *
	 * The key must first be set and the record must already exist.
	 *
	 * Note that reserve works by doing a special update operation that is
	 * not logged and does not change the value of the record. This update
	 * is aborted when the enclosing transaction ends regardless of whether
	 * it commits or rolls back. Given that, reserve can only be used to
	 * detect conflicts between transactions that execute concurrently. It
	 * cannot detect all logical conflicts between transactions. For that,
	 * some update to the record must be committed.
	 *
	 * @snippet ex_all.c Reserve a record
	 *
	 * On success, the cursor ends positioned at the specified record; to
	 * minimize cursor resources, the WT_CURSOR::reset method should be
	 * called as soon as the cursor no longer needs that position.
	 *
	 * @param cursor the cursor handle
	 * @errors
	 */
	int __F(reserve)(WT_CURSOR *cursor);
	/*! @} */

	/*!
	 * Close the cursor.
	 *
	 * This releases the resources associated with the cursor handle.
	 * Cursors are closed implicitly by ending the enclosing connection or
	 * closing the session in which they were opened.
	 *
	 * @snippet ex_all.c Close the cursor
	 *
	 * @param cursor the cursor handle
	 * @errors
	 */
	int __F(close)(WT_HANDLE_CLOSED(WT_CURSOR) *cursor);

	/*!
	 * Reconfigure the cursor.
	 *
	 * The cursor is reset.
	 *
	 * @snippet ex_all.c Reconfigure a cursor
	 *
	 * @param cursor the cursor handle
	 * @configstart{WT_CURSOR.reconfigure, see dist/api_data.py}
	 * @config{append, append the value as a new record\, creating a new record number key;
	 * valid only for cursors with record number keys., a boolean flag; default \c false.}
	 * @config{overwrite, configures whether the cursor's insert\, update and remove methods
	 * check the existing state of the record.  If \c overwrite is \c false\, WT_CURSOR::insert
	 * fails with ::WT_DUPLICATE_KEY if the record exists\, WT_CURSOR::update fails with
	 * ::WT_NOTFOUND if the record does not exist., a boolean flag; default \c true.}
	 * @configend
	 * @errors
	 */
	int __F(reconfigure)(WT_CURSOR *cursor, const char *config);

	/*
	 * Protected fields, only to be used by cursor implementations.
	 */
#if !defined(SWIG) && !defined(DOXYGEN)
	int __F(cache)(WT_CURSOR *cursor);	/* Cache the cursor */
						/* Reopen a cached cursor */
	int __F(reopen)(WT_CURSOR *cursor, bool check_only);

	uint64_t uri_hash;			/* Hash of URI */

	/*
	 * !!!
	 * Explicit representations of structures from queue.h.
	 * TAILQ_ENTRY(wt_cursor) q;
	 */
	struct {
		WT_CURSOR *tqe_next;
		WT_CURSOR **tqe_prev;
	} q;				/* Linked list of WT_CURSORs. */

	uint64_t recno;			/* Record number, normal and raw mode */
	uint8_t raw_recno_buf[WT_INTPACK64_MAXSIZE];

	void	*json_private;		/* JSON specific storage */
	void	*lang_private;		/* Language specific private storage */

	WT_ITEM key, value;
	int saved_err;			/* Saved error in set_{key,value}. */
	/*
	 * URI used internally, may differ from the URI provided by the
	 * user on open.
	 */
	const char *internal_uri;

/* AUTOMATIC FLAG VALUE GENERATION START */
#define	WT_CURSTD_APPEND		0x0000001u
#define	WT_CURSTD_BULK			0x0000002u
#define	WT_CURSTD_CACHEABLE		0x0000004u
#define	WT_CURSTD_CACHED		0x0000008u
#define	WT_CURSTD_DEAD			0x0000010u
#define	WT_CURSTD_DEBUG_COPY_KEY	0x0000020u
#define	WT_CURSTD_DEBUG_COPY_VALUE	0x0000040u
#define	WT_CURSTD_DEBUG_RESET_EVICT	0x0000080u
#define	WT_CURSTD_DUMP_HEX		0x0000100u
#define	WT_CURSTD_DUMP_JSON		0x0000200u
#define	WT_CURSTD_DUMP_PRETTY		0x0000400u
#define	WT_CURSTD_DUMP_PRINT		0x0000800u
#define	WT_CURSTD_HS_READ_COMMITTED	0x0001000u
#define	WT_CURSTD_IGNORE_TOMBSTONE	0x0002000u
#define	WT_CURSTD_JOINED		0x0004000u
#define	WT_CURSTD_KEY_EXT		0x0008000u	/* Key points out of tree. */
#define	WT_CURSTD_KEY_INT		0x0010000u	/* Key points into tree. */
#define	WT_CURSTD_META_INUSE		0x0020000u
#define	WT_CURSTD_OPEN			0x0040000u
#define	WT_CURSTD_OVERWRITE		0x0080000u
#define	WT_CURSTD_RAW			0x0100000u
#define	WT_CURSTD_RAW_SEARCH		0x0200000u
#define	WT_CURSTD_UPDATE_LOCAL		0x0400000u
#define	WT_CURSTD_VALUE_EXT		0x0800000u	/* Value points out of tree. */
#define	WT_CURSTD_VALUE_INT		0x1000000u	/* Value points into tree. */
/* AUTOMATIC FLAG VALUE GENERATION STOP */
#define	WT_CURSTD_KEY_SET	(WT_CURSTD_KEY_EXT | WT_CURSTD_KEY_INT)
#define	WT_CURSTD_VALUE_SET	(WT_CURSTD_VALUE_EXT | WT_CURSTD_VALUE_INT)
	uint32_t flags;
#endif
};

/*!
 * All data operations are performed in the context of a WT_SESSION.  This
 * encapsulates the thread and transactional context of the operation.
 *
 * <b>Thread safety:</b> A WT_SESSION handle is not usually shared between
 * threads, see @ref threads for more information.
 */
struct __wt_session {
	/*! The connection for this session. */
	WT_CONNECTION *connection;

	/*
	 * Don't expose app_private to non-C language bindings - they have
	 * their own way to attach data to an operation.
	 */
#if !defined(SWIG)
	/*!
	 * A location for applications to store information that will be
	 * available in callbacks taking a WT_SESSION handle.
	 */
	void *app_private;
#endif

	/*!
	 * Close the session handle.
	 *
	 * This will release the resources associated with the session handle,
	 * including rolling back any active transactions and closing any
	 * cursors that remain open in the session.
	 *
	 * @snippet ex_all.c Close a session
	 *
	 * @param session the session handle
	 * @configempty{WT_SESSION.close, see dist/api_data.py}
	 * @errors
	 */
	int __F(close)(WT_HANDLE_CLOSED(WT_SESSION) *session,
	    const char *config);

	/*!
	 * Reconfigure a session handle.
	 *
	 * @snippet ex_all.c Reconfigure a session
	 *
	 * WT_SESSION::reconfigure will fail if a transaction is in progress
	 * in the session.
	 *
	 * All cursors are reset.
	 *
	 * @param session the session handle
	 * @configstart{WT_SESSION.reconfigure, see dist/api_data.py}
	 * @config{cache_cursors, enable caching of cursors for reuse.  Any calls to
	 * WT_CURSOR::close for a cursor created in this session will mark the cursor as cached and
	 * keep it available to be reused for later calls to WT_SESSION::open_cursor.  Cached
	 * cursors may be eventually closed.  This value is inherited from ::wiredtiger_open \c
	 * cache_cursors., a boolean flag; default \c true.}
	 * @config{ignore_cache_size, when set\, operations performed by this session ignore the
	 * cache size and are not blocked when the cache is full.  Note that use of this option for
	 * operations that create cache pressure can starve ordinary sessions that obey the cache
	 * size., a boolean flag; default \c false.}
	 * @config{isolation, the default isolation level for operations in this session., a
	 * string\, chosen from the following options: \c "read-uncommitted"\, \c "read-committed"\,
	 * \c "snapshot"; default \c snapshot.}
	 * @configend
	 * @errors
	 */
	int __F(reconfigure)(WT_SESSION *session, const char *config);

	/*!
	 * Return information about an error as a string.
	 *
	 * @snippet ex_all.c Display an error thread safe
	 *
	 * @param session the session handle
	 * @param error a return value from a WiredTiger, ISO C, or POSIX
	 * standard API
	 * @returns a string representation of the error
	 */
	const char *__F(strerror)(WT_SESSION *session, int error);

	/*!
	 * @name Cursor handles
	 * @{
	 */

	/*!
	 * Open a new cursor on a data source or duplicate an existing cursor.
	 *
	 * @snippet ex_all.c Open a cursor
	 *
	 * An existing cursor can be duplicated by passing it as the \c to_dup
	 * parameter and setting the \c uri parameter to \c NULL:
	 *
	 * @snippet ex_all.c Duplicate a cursor
	 *
	 * Cursors being duplicated must have a key set, and successfully
	 * duplicated cursors are positioned at the same place in the data
	 * source as the original.
	 *
	 * Cursor handles should be discarded by calling WT_CURSOR::close.
	 *
	 * Cursors capable of supporting transactional operations operate in the
	 * context of the current transaction, if any.
	 *
	 * WT_SESSION::rollback_transaction implicitly resets all cursors.
	 *
	 * Cursors are relatively light-weight objects but may hold references
	 * to heavier-weight objects; applications should re-use cursors when
	 * possible, but instantiating new cursors is not so expensive that
	 * applications need to cache cursors at all cost.
	 *
	 * @param session the session handle
	 * @param uri the data source on which the cursor operates; cursors
	 *  are usually opened on tables, however, cursors can be opened on
	 *  any data source, regardless of whether it is ultimately stored
	 *  in a table.  Some cursor types may have limited functionality
	 *  (for example, they may be read-only or not support transactional
	 *  updates).  See @ref data_sources for more information.
	 *  <br>
	 *  @copydoc doc_cursor_types
	 * @param to_dup a cursor to duplicate or gather statistics on
	 * @configstart{WT_SESSION.open_cursor, see dist/api_data.py}
	 * @config{append, append the value as a new record\, creating a new record number key;
	 * valid only for cursors with record number keys., a boolean flag; default \c false.}
	 * @config{bulk, configure the cursor for bulk-loading\, a fast\, initial load path (see
	 * @ref tune_bulk_load for more information). Bulk-load may only be used for newly created
	 * objects and applications should use the WT_CURSOR::insert method to insert rows.  When
	 * bulk-loading\, rows must be loaded in sorted order.  The value is usually a true/false
	 * flag; when bulk-loading fixed-length column store objects\, the special value \c bitmap
	 * allows chunks of a memory resident bitmap to be loaded directly into a file by passing a
	 * \c WT_ITEM to WT_CURSOR::set_value where the \c size field indicates the number of
	 * records in the bitmap (as specified by the object's \c value_format configuration).
	 * Bulk-loaded bitmap values must end on a byte boundary relative to the bit count (except
	 * for the last set of values loaded)., a string; default \c false.}
	 * @config{checkpoint, the name of a checkpoint to open (the reserved name
	 * "WiredTigerCheckpoint" opens the most recent internal checkpoint taken for the object).
	 * The cursor does not support data modification., a string; default empty.}
	 * @config{debug = (, configure debug specific behavior on a cursor.  Generally only used
	 * for internal testing purposes., a set of related configuration options defined below.}
	 * @config{&nbsp;&nbsp;&nbsp;&nbsp;release_evict, Configure the cursor to evict the page
	 * positioned on when the reset API is used., a boolean flag; default \c false.}
	 * @config{
	 * ),,}
	 * @config{dump, configure the cursor for dump format inputs and outputs: "hex" selects a
	 * simple hexadecimal format\, "json" selects a JSON format with each record formatted as
	 * fields named by column names if available\, "pretty" selects a human-readable format
	 * (making it incompatible with the "load") and "print" selects a format where only
	 * non-printing characters are hexadecimal encoded.  These formats are compatible with the
	 * @ref util_dump and @ref util_load commands., a string\, chosen from the following
	 * options: \c "hex"\, \c "json"\, \c "pretty"\, \c "print"; default empty.}
	 * @config{incremental = (, configure the cursor for block incremental backup usage.  These
	 * formats are only compatible with the backup data source; see @ref backup., a set of
	 * related configuration options defined below.}
	 * @config{&nbsp;&nbsp;&nbsp;&nbsp;
	 * consolidate, causes block incremental backup information to be consolidated if adjacent
	 * granularity blocks are modified.  If false\, information will be returned in granularity
	 * sized blocks only.  This must be set on the primary backup cursor and it applies to all
	 * files for this backup., a boolean flag; default \c false.}
	 * @config{&nbsp;&nbsp;&nbsp;&nbsp;enabled, whether to configure this backup as the starting
	 * point for a subsequent incremental backup., a boolean flag; default \c false.}
	 * @config{&nbsp;&nbsp;&nbsp;&nbsp;file, the file name when opening a duplicate incremental
	 * backup cursor.  That duplicate cursor will return the block modifications relevant to the
	 * given file name., a string; default empty.}
	 * @config{&nbsp;&nbsp;&nbsp;&nbsp;force_stop,
	 * causes all block incremental backup information to be released.  This is on an
	 * open_cursor call and the resources will be released when this cursor is closed.  No other
	 * operations should be done on this open cursor., a boolean flag; default \c false.}
	 * @config{&nbsp;&nbsp;&nbsp;&nbsp;granularity, this setting manages the granularity of how
	 * WiredTiger maintains modification maps internally.  The larger the granularity\, the
	 * smaller amount of information WiredTiger need to maintain., an integer between 4KB and
	 * 2GB; default \c 16MB.}
	 * @config{&nbsp;&nbsp;&nbsp;&nbsp;src_id, a string that identifies a
	 * previous checkpoint backup source as the source of this incremental backup.  This
	 * identifier must have already been created by use of the 'this_id' configuration in an
	 * earlier backup.  A source id is required to begin an incremental backup., a string;
	 * default empty.}
	 * @config{&nbsp;&nbsp;&nbsp;&nbsp;this_id, a string that identifies the
	 * current system state as a future backup source for an incremental backup via 'src_id'.
	 * This identifier is required when opening an incremental backup cursor and an error will
	 * be returned if one is not provided., a string; default empty.}
	 * @config{ ),,}
	 * @config{next_random, configure the cursor to return a pseudo-random record from the
	 * object when the WT_CURSOR::next method is called; valid only for row-store cursors.  See
	 * @ref cursor_random for details., a boolean flag; default \c false.}
	 * @config{next_random_sample_size, cursors configured by \c next_random to return
	 * pseudo-random records from the object randomly select from the entire object\, by
	 * default.  Setting \c next_random_sample_size to a non-zero value sets the number of
	 * samples the application expects to take using the \c next_random cursor.  A cursor
	 * configured with both \c next_random and \c next_random_sample_size attempts to divide the
	 * object into \c next_random_sample_size equal-sized pieces\, and each retrieval returns a
	 * record from one of those pieces.  See @ref cursor_random for details., a string; default
	 * \c 0.}
	 * @config{overwrite, configures whether the cursor's insert\, update and remove methods
	 * check the existing state of the record.  If \c overwrite is \c false\, WT_CURSOR::insert
	 * fails with ::WT_DUPLICATE_KEY if the record exists\, WT_CURSOR::update fails with
	 * ::WT_NOTFOUND if the record does not exist., a boolean flag; default \c true.}
	 * @config{raw, ignore the encodings for the key and value\, manage data as if the formats
	 * were \c "u". See @ref cursor_raw for details., a boolean flag; default \c false.}
	 * @config{read_once, results that are brought into cache from disk by this cursor will be
	 * given less priority in the cache., a boolean flag; default \c false.}
	 * @config{readonly, only query operations are supported by this cursor.  An error is
	 * returned if a modification is attempted using the cursor.  The default is false for all
	 * cursor types except for metadata cursors., a boolean flag; default \c false.}
	 * @config{statistics, Specify the statistics to be gathered.  Choosing "all" gathers
	 * statistics regardless of cost and may include traversing on-disk files; "fast" gathers a
	 * subset of relatively inexpensive statistics.  The selection must agree with the database
	 * \c statistics configuration specified to ::wiredtiger_open or WT_CONNECTION::reconfigure.
	 * For example\, "all" or "fast" can be configured when the database is configured with
	 * "all"\, but the cursor open will fail if "all" is specified when the database is
	 * configured with "fast"\, and the cursor open will fail in all cases when the database is
	 * configured with "none". If "size" is configured\, only the underlying size of the object
	 * on disk is filled in and the object is not opened.  If \c statistics is not configured\,
	 * the default configuration is the database configuration.  The "clear" configuration
	 * resets statistics after gathering them\, where appropriate (for example\, a cache size
	 * statistic is not cleared\, while the count of cursor insert operations will be cleared).
	 * See @ref statistics for more information., a list\, with values chosen from the following
	 * options: \c "all"\, \c "cache_walk"\, \c "fast"\, \c "clear"\, \c "size"\, \c
	 * "tree_walk"; default empty.}
	 * @config{target, if non-empty\, backup the list of objects; valid only for a backup data
	 * source., a list of strings; default empty.}
	 * @configend
	 * @param[out] cursorp a pointer to the newly opened cursor
	 * @errors
	 */
	int __F(open_cursor)(WT_SESSION *session,
	    const char *uri, WT_HANDLE_NULLABLE(WT_CURSOR) *to_dup,
	    const char *config, WT_CURSOR **cursorp);
	/*! @} */

	/*!
	 * @name Table operations
	 * @{
	 */
	/*!
	 * Alter a table.
	 *
	 * This will allow modification of some table settings after
	 * creation.
	 *
	 * @exclusive
	 *
	 * @snippet ex_all.c Alter a table
	 *
	 * @param session the session handle
	 * @param name the URI of the object to alter, such as \c "table:stock"
	 * @configstart{WT_SESSION.alter, see dist/api_data.py}
	 * @config{access_pattern_hint, It is recommended that workloads that consist primarily of
	 * updates and/or point queries specify \c random.  Workloads that do many cursor scans
	 * through large ranges of data specify \c sequential and other workloads specify \c none.
	 * The option leads to an advisory call to an appropriate operating system API where
	 * available., a string\, chosen from the following options: \c "none"\, \c "random"\, \c
	 * "sequential"; default \c none.}
	 * @config{app_metadata, application-owned metadata for this object., a string; default
	 * empty.}
	 * @config{cache_resident, do not ever evict the object's pages from cache.  Not compatible
	 * with LSM tables; see @ref tuning_cache_resident for more information., a boolean flag;
	 * default \c false.}
	 * @config{log = (, the transaction log configuration for this object.  Only valid if log is
	 * enabled in ::wiredtiger_open., a set of related configuration options defined below.}
	 * @config{&nbsp;&nbsp;&nbsp;&nbsp;enabled, if false\, this object has checkpoint-level
	 * durability., a boolean flag; default \c true.}
	 * @config{ ),,}
	 * @config{os_cache_dirty_max, maximum dirty system buffer cache usage\, in bytes.  If
	 * non-zero\, schedule writes for dirty blocks belonging to this object in the system buffer
	 * cache after that many bytes from this object are written into the buffer cache., an
	 * integer greater than or equal to 0; default \c 0.}
	 * @config{os_cache_max, maximum system buffer cache usage\, in bytes.  If non-zero\, evict
	 * object blocks from the system buffer cache after that many bytes from this object are
	 * read or written into the buffer cache., an integer greater than or equal to 0; default \c
	 * 0.}
	 * @config{readonly, the file is read-only.  All methods that may modify a file are
	 * disabled.  See @ref readonly for more information., a boolean flag; default \c false.}
	 * @config{verbose, enable messages for various events.  Options are given as a list\, such
	 * as <code>"verbose=[write_timestamp]"</code>., a list\, with values chosen from the
	 * following options: \c "write_timestamp"; default \c [].}
	 * @config{write_timestamp_usage, describe how timestamps are expected to be used on
	 * modifications to the table.  This option should be used in conjunction with the
	 * corresponding \c write_timestamp configuration under the \c assert and \c verbose options
	 * to provide logging and assertions for incorrect timestamp usage.  The choices are \c
	 * always which ensures a timestamp is used for every operation on a table\, \c
	 * key_consistent to ensure that once timestamps are used for a key\, they are always used\,
	 * \c ordered is like \c key_consistent except it also enforces that subsequent updates to
	 * each key must use increasing timestamps\, \c mixed_mode is like \c ordered except that
	 * updates with no timestamp are allowed and have the effect of resetting the chain of
	 * updates once the transaction ID based snapshot is no longer relevant\, \c never enforces
	 * that timestamps are never used for a table and \c none does not enforce any expectation
	 * on timestamp usage meaning that no log message or assertions will be produced regardless
	 * of the corresponding \c assert and \c verbose settings., a string\, chosen from the
	 * following options: \c "always"\, \c "key_consistent"\, \c "mixed_mode"\, \c "never"\, \c
	 * "none"\, \c "ordered"; default \c none.}
	 * @configend
	 * @errors
	 */
	int __F(alter)(WT_SESSION *session,
	    const char *name, const char *config);

	/*!
	 * Create a table, column group, index or file.
	 *
	 * @not_transactional
	 *
	 * @snippet ex_all.c Create a table
	 *
	 * @param session the session handle
	 * @param name the URI of the object to create, such as
	 * \c "table:stock". For a description of URI formats
	 * see @ref data_sources.
	 * @configstart{WT_SESSION.create, see dist/api_data.py}
	 * @config{access_pattern_hint, It is recommended that workloads that consist primarily of
	 * updates and/or point queries specify \c random.  Workloads that do many cursor scans
	 * through large ranges of data specify \c sequential and other workloads specify \c none.
	 * The option leads to an advisory call to an appropriate operating system API where
	 * available., a string\, chosen from the following options: \c "none"\, \c "random"\, \c
	 * "sequential"; default \c none.}
	 * @config{allocation_size, the file unit allocation size\, in bytes\, must a power-of-two;
	 * smaller values decrease the file space required by overflow items\, and the default value
	 * of 4KB is a good choice absent requirements from the operating system or storage device.,
	 * an integer between 512B and 128MB; default \c 4KB.}
	 * @config{app_metadata, application-owned metadata for this object., a string; default
	 * empty.}
	 * @config{block_allocation, configure block allocation.  Permitted values are \c "best" or
	 * \c "first"; the \c "best" configuration uses a best-fit algorithm\, the \c "first"
	 * configuration uses a first-available algorithm during block allocation\, the \c
	 * "log-structure" configuration allocates a new file for each checkpoint., a string\,
	 * chosen from the following options: \c "best"\, \c "first"\, \c "log-structured"; default
	 * \c best.}
	 * @config{block_compressor, configure a compressor for file blocks.  Permitted values are
	 * \c "none" or custom compression engine name created with WT_CONNECTION::add_compressor.
	 * If WiredTiger has builtin support for \c "lz4"\, \c "snappy"\, \c "zlib" or \c "zstd"
	 * compression\, these names are also available.  See @ref compression for more
	 * information., a string; default \c none.}
	 * @config{cache_resident, do not ever evict the object's pages from cache.  Not compatible
	 * with LSM tables; see @ref tuning_cache_resident for more information., a boolean flag;
	 * default \c false.}
	 * @config{checksum, configure block checksums; permitted values are <code>on</code>
	 * (checksum all blocks)\, <code>off</code> (checksum no blocks) and
	 * <code>uncompresssed</code> (checksum only blocks which are not compressed for any
	 * reason). The \c uncompressed setting is for applications which can rely on decompression
	 * to fail if a block has been corrupted., a string\, chosen from the following options: \c
	 * "on"\, \c "off"\, \c "uncompressed"; default \c uncompressed.}
	 * @config{colgroups, comma-separated list of names of column groups.  Each column group is
	 * stored separately\, keyed by the primary key of the table.  If no column groups are
	 * specified\, all columns are stored together in a single file.  All value columns in the
	 * table must appear in at least one column group.  Each column group must be created with a
	 * separate call to WT_SESSION::create., a list of strings; default empty.}
	 * @config{collator, configure custom collation for keys.  Permitted values are \c "none" or
	 * a custom collator name created with WT_CONNECTION::add_collator., a string; default \c
	 * none.}
	 * @config{columns, list of the column names.  Comma-separated list of the form
	 * <code>(column[\,...])</code>. For tables\, the number of entries must match the total
	 * number of values in \c key_format and \c value_format.  For colgroups and indices\, all
	 * column names must appear in the list of columns for the table., a list of strings;
	 * default empty.}
	 * @config{dictionary, the maximum number of unique values remembered in the Btree row-store
	 * leaf page value dictionary; see @ref file_formats_compression for more information., an
	 * integer greater than or equal to 0; default \c 0.}
	 * @config{encryption = (, configure an encryptor for file blocks.  When a table is
	 * created\, its encryptor is not implicitly used for any related indices or column groups.,
	 * a set of related configuration options defined below.}
	 * @config{&nbsp;&nbsp;&nbsp;&nbsp;
	 * keyid, An identifier that identifies a unique instance of the encryptor.  It is stored in
	 * clear text\, and thus is available when the wiredtiger database is reopened.  On the
	 * first use of a (name\, keyid) combination\, the WT_ENCRYPTOR::customize function is
	 * called with the keyid as an argument., a string; default empty.}
	 * @config{&nbsp;&nbsp;&nbsp;&nbsp;name, Permitted values are \c "none" or custom encryption
	 * engine name created with WT_CONNECTION::add_encryptor.  See @ref encryption for more
	 * information., a string; default \c none.}
	 * @config{ ),,}
	 * @config{exclusive, fail if the object exists.  When false (the default)\, if the object
	 * exists\, check that its settings match the specified configuration., a boolean flag;
	 * default \c false.}
	 * @config{extractor, configure custom extractor for indices.  Permitted values are \c
	 * "none" or an extractor name created with WT_CONNECTION::add_extractor., a string; default
	 * \c none.}
	 * @config{format, the file format., a string\, chosen from the following options: \c
	 * "btree"; default \c btree.}
	 * @config{huffman_key, This option is no longer supported.  Retained for backward
	 * compatibility.  See @ref huffman for more information., a string; default \c none.}
	 * @config{huffman_value, configure Huffman encoding for values.  Permitted values are \c
	 * "none"\, \c "english"\, \c "utf8<file>" or \c "utf16<file>". See @ref huffman for more
	 * information., a string; default \c none.}
	 * @config{ignore_in_memory_cache_size, allow update and insert operations to proceed even
	 * if the cache is already at capacity.  Only valid in conjunction with in-memory databases.
	 * Should be used with caution - this configuration allows WiredTiger to consume memory over
	 * the configured cache limit., a boolean flag; default \c false.}
	 * @config{immutable, configure the index to be immutable - that is an index is not changed
	 * by any update to a record in the table., a boolean flag; default \c false.}
	 * @config{import = (, configure import of an existing object into the currently running
	 * database., a set of related configuration options defined below.}
	 * @config{&nbsp;&nbsp;&nbsp;&nbsp;enabled, whether to import the input URI from disk., a
	 * boolean flag; default \c false.}
	 * @config{&nbsp;&nbsp;&nbsp;&nbsp;file_metadata, the file
	 * configuration extracted from the metadata of the export database., a string; default
	 * empty.}
	 * @config{&nbsp;&nbsp;&nbsp;&nbsp;repair, whether to reconstruct the metadata from
	 * the raw file content., a boolean flag; default \c false.}
	 * @config{ ),,}
	 * @config{internal_key_max, the largest key stored in an internal node\, in bytes.  If
	 * set\, keys larger than the specified size are stored as overflow items (which may require
	 * additional I/O to access). The default and the maximum allowed value are both one-tenth
	 * the size of a newly split internal page., an integer greater than or equal to 0; default
	 * \c 0.}
	 * @config{internal_key_truncate, configure internal key truncation\, discarding unnecessary
	 * trailing bytes on internal keys (ignored for custom collators)., a boolean flag; default
	 * \c true.}
	 * @config{internal_page_max, the maximum page size for internal nodes\, in bytes; the size
	 * must be a multiple of the allocation size and is significant for applications wanting to
	 * avoid excessive L2 cache misses while searching the tree.  The page maximum is the bytes
	 * of uncompressed data\, that is\, the limit is applied before any block compression is
	 * done., an integer between 512B and 512MB; default \c 4KB.}
	 * @config{key_format, the format of the data packed into key items.  See @ref
	 * schema_format_types for details.  By default\, the key_format is \c 'u' and applications
	 * use WT_ITEM structures to manipulate raw byte arrays.  By default\, records are stored in
	 * row-store files: keys of type \c 'r' are record numbers and records referenced by record
	 * number are stored in column-store files., a format string; default \c u.}
	 * @config{leaf_key_max, the largest key stored in a leaf node\, in bytes.  If set\, keys
	 * larger than the specified size are stored as overflow items (which may require additional
	 * I/O to access). The default value is one-tenth the size of a newly split leaf page., an
	 * integer greater than or equal to 0; default \c 0.}
	 * @config{leaf_page_max, the maximum page size for leaf nodes\, in bytes; the size must be
	 * a multiple of the allocation size\, and is significant for applications wanting to
	 * maximize sequential data transfer from a storage device.  The page maximum is the bytes
	 * of uncompressed data\, that is\, the limit is applied before any block compression is
	 * done., an integer between 512B and 512MB; default \c 32KB.}
	 * @config{leaf_value_max, the largest value stored in a leaf node\, in bytes.  If set\,
	 * values larger than the specified size are stored as overflow items (which may require
	 * additional I/O to access). If the size is larger than the maximum leaf page size\, the
	 * page size is temporarily ignored when large values are written.  The default is one-half
	 * the size of a newly split leaf page., an integer greater than or equal to 0; default \c
	 * 0.}
	 * @config{log = (, the transaction log configuration for this object.  Only valid if log is
	 * enabled in ::wiredtiger_open., a set of related configuration options defined below.}
	 * @config{&nbsp;&nbsp;&nbsp;&nbsp;enabled, if false\, this object has checkpoint-level
	 * durability., a boolean flag; default \c true.}
	 * @config{ ),,}
	 * @config{lsm = (, options only relevant for LSM data sources., a set of related
	 * configuration options defined below.}
	 * @config{&nbsp;&nbsp;&nbsp;&nbsp;auto_throttle,
	 * Throttle inserts into LSM trees if flushing to disk isn't keeping up., a boolean flag;
	 * default \c true.}
	 * @config{&nbsp;&nbsp;&nbsp;&nbsp;bloom, create bloom filters on LSM tree
	 * chunks as they are merged., a boolean flag; default \c true.}
	 * @config{&nbsp;&nbsp;&nbsp;&nbsp;bloom_bit_count, the number of bits used per item for LSM
	 * bloom filters., an integer between 2 and 1000; default \c 16.}
	 * @config{&nbsp;&nbsp;&nbsp;&nbsp;bloom_config, config string used when creating Bloom
	 * filter files\, passed to WT_SESSION::create., a string; default empty.}
	 * @config{&nbsp;&nbsp;&nbsp;&nbsp;bloom_hash_count, the number of hash values per item used
	 * for LSM bloom filters., an integer between 2 and 100; default \c 8.}
	 * @config{&nbsp;&nbsp;&nbsp;&nbsp;bloom_oldest, create a bloom filter on the oldest LSM
	 * tree chunk.  Only supported if bloom filters are enabled., a boolean flag; default \c
	 * false.}
	 * @config{&nbsp;&nbsp;&nbsp;&nbsp;chunk_count_limit, the maximum number of chunks
	 * to allow in an LSM tree.  This option automatically times out old data.  As new chunks
	 * are added old chunks will be removed.  Enabling this option disables LSM background
	 * merges., an integer; default \c 0.}
	 * @config{&nbsp;&nbsp;&nbsp;&nbsp;chunk_max, the
	 * maximum size a single chunk can be.  Chunks larger than this size are not considered for
	 * further merges.  This is a soft limit\, and chunks larger than this value can be created.
	 * Must be larger than chunk_size., an integer between 100MB and 10TB; default \c 5GB.}
	 * @config{&nbsp;&nbsp;&nbsp;&nbsp;chunk_size, the maximum size of the in-memory chunk of an
	 * LSM tree.  This limit is soft - it is possible for chunks to be temporarily larger than
	 * this value.  This overrides the \c memory_page_max setting., an integer between 512K and
	 * 500MB; default \c 10MB.}
	 * @config{&nbsp;&nbsp;&nbsp;&nbsp;merge_custom = (, configure the
	 * tree to merge into a custom data source., a set of related configuration options defined
	 * below.}
	 * @config{&nbsp;&nbsp;&nbsp;&nbsp;&nbsp;&nbsp;&nbsp;&nbsp;prefix, custom data
	 * source prefix instead of \c "file"., a string; default empty.}
	 * @config{&nbsp;&nbsp;&nbsp;&nbsp;&nbsp;&nbsp;&nbsp;&nbsp;start_generation, merge
	 * generation at which the custom data source is used (zero indicates no custom data
	 * source)., an integer between 0 and 10; default \c 0.}
	 * @config{&nbsp;&nbsp;&nbsp;&nbsp;&nbsp;&nbsp;&nbsp;&nbsp;suffix, custom data source suffix
	 * instead of \c ".lsm"., a string; default empty.}
	 * @config{ ),,}
	 * @config{&nbsp;&nbsp;&nbsp;&nbsp;merge_max, the maximum number of chunks to include in a
	 * merge operation., an integer between 2 and 100; default \c 15.}
	 * @config{&nbsp;&nbsp;&nbsp;&nbsp;merge_min, the minimum number of chunks to include in a
	 * merge operation.  If set to 0 or 1 half the value of merge_max is used., an integer no
	 * more than 100; default \c 0.}
	 * @config{ ),,}
	 * @config{memory_page_image_max, the maximum in-memory page image represented by a single
	 * storage block.  Depending on compression efficiency\, compression can create storage
	 * blocks which require significant resources to re-instantiate in the cache\, penalizing
	 * the performance of future point updates.  The value limits the maximum in-memory page
	 * image a storage block will need.  If set to 0\, a default of 4 times \c leaf_page_max is
	 * used., an integer greater than or equal to 0; default \c 0.}
	 * @config{memory_page_max, the maximum size a page can grow to in memory before being
	 * reconciled to disk.  The specified size will be adjusted to a lower bound of
	 * <code>leaf_page_max</code>\, and an upper bound of <code>cache_size / 10</code>. This
	 * limit is soft - it is possible for pages to be temporarily larger than this value.  This
	 * setting is ignored for LSM trees\, see \c chunk_size., an integer between 512B and 10TB;
	 * default \c 5MB.}
	 * @config{os_cache_dirty_max, maximum dirty system buffer cache usage\, in bytes.  If
	 * non-zero\, schedule writes for dirty blocks belonging to this object in the system buffer
	 * cache after that many bytes from this object are written into the buffer cache., an
	 * integer greater than or equal to 0; default \c 0.}
	 * @config{os_cache_max, maximum system buffer cache usage\, in bytes.  If non-zero\, evict
	 * object blocks from the system buffer cache after that many bytes from this object are
	 * read or written into the buffer cache., an integer greater than or equal to 0; default \c
	 * 0.}
	 * @config{prefix_compression, configure prefix compression on row-store leaf pages., a
	 * boolean flag; default \c false.}
	 * @config{prefix_compression_min, minimum gain before prefix compression will be used on
	 * row-store leaf pages., an integer greater than or equal to 0; default \c 4.}
	 * @config{readonly, the file is read-only.  All methods that may modify a file are
	 * disabled.  See @ref readonly for more information., a boolean flag; default \c false.}
	 * @config{split_pct, the Btree page split size as a percentage of the maximum Btree page
	 * size\, that is\, when a Btree page is split\, it will be split into smaller pages\, where
	 * each page is the specified percentage of the maximum Btree page size., an integer between
	 * 50 and 100; default \c 90.}
	 * @config{tiered = (, options only relevant for tiered data sources., a set of related
	 * configuration options defined below.}
	 * @config{&nbsp;&nbsp;&nbsp;&nbsp;chunk_size, the
	 * maximum size of the hot chunk of tiered tree.  This limit is soft - it is possible for
	 * chunks to be temporarily larger than this value., an integer greater than or equal to 1M;
	 * default \c 1GB.}
	 * @config{&nbsp;&nbsp;&nbsp;&nbsp;tiers, list of data sources to combine
	 * into a tiered storage structure., a list of strings; default empty.}
	 * @config{ ),,}
	 * @config{type, set the type of data source used to store a column group\, index or simple
	 * table.  By default\, a \c "file:" URI is derived from the object name.  The \c type
	 * configuration can be used to switch to a different data source\, such as LSM or an
	 * extension configured by the application., a string; default \c file.}
	 * @config{value_format, the format of the data packed into value items.  See @ref
	 * schema_format_types for details.  By default\, the value_format is \c 'u' and
	 * applications use a WT_ITEM structure to manipulate raw byte arrays.  Value items of type
	 * 't' are bitfields\, and when configured with record number type keys\, will be stored
	 * using a fixed-length store., a format string; default \c u.}
	 * @config{verbose, enable messages for various events.  Options are given as a list\, such
	 * as <code>"verbose=[write_timestamp]"</code>., a list\, with values chosen from the
	 * following options: \c "write_timestamp"; default \c [].}
	 * @config{write_timestamp_usage, describe how timestamps are expected to be used on
	 * modifications to the table.  This option should be used in conjunction with the
	 * corresponding \c write_timestamp configuration under the \c assert and \c verbose options
	 * to provide logging and assertions for incorrect timestamp usage.  The choices are \c
	 * always which ensures a timestamp is used for every operation on a table\, \c
	 * key_consistent to ensure that once timestamps are used for a key\, they are always used\,
	 * \c ordered is like \c key_consistent except it also enforces that subsequent updates to
	 * each key must use increasing timestamps\, \c mixed_mode is like \c ordered except that
	 * updates with no timestamp are allowed and have the effect of resetting the chain of
	 * updates once the transaction ID based snapshot is no longer relevant\, \c never enforces
	 * that timestamps are never used for a table and \c none does not enforce any expectation
	 * on timestamp usage meaning that no log message or assertions will be produced regardless
	 * of the corresponding \c assert and \c verbose settings., a string\, chosen from the
	 * following options: \c "always"\, \c "key_consistent"\, \c "mixed_mode"\, \c "never"\, \c
	 * "none"\, \c "ordered"; default \c none.}
	 * @configend
	 * @errors
	 */
	int __F(create)(WT_SESSION *session,
	    const char *name, const char *config);

	/*!
	 * Compact a live row- or column-store btree or LSM tree.
	 *
	 * @snippet ex_all.c Compact a table
	 *
	 * @param session the session handle
	 * @param name the URI of the object to compact, such as
	 * \c "table:stock"
	 * @configstart{WT_SESSION.compact, see dist/api_data.py}
	 * @config{timeout, maximum amount of time to allow for compact in seconds.  The actual
	 * amount of time spent in compact may exceed the configured value.  A value of zero
	 * disables the timeout., an integer; default \c 1200.}
	 * @configend
	 * @errors
	 */
	int __F(compact)(WT_SESSION *session,
	    const char *name, const char *config);

	/*!
	 * Drop (delete) an object.
	 *
	 * @exclusive
	 *
	 * @not_transactional
	 *
	 * @snippet ex_all.c Drop a table
	 *
	 * @param session the session handle
	 * @param name the URI of the object to drop, such as \c "table:stock"
	 * @configstart{WT_SESSION.drop, see dist/api_data.py}
	 * @config{force, return success if the object does not exist., a boolean flag; default \c
	 * false.}
	 * @config{remove_files, if the underlying files should be removed., a boolean flag; default
	 * \c true.}
	 * @configend
	 * @ebusy_errors
	 */
	int __F(drop)(WT_SESSION *session,
	    const char *name, const char *config);

	/*!
	 * Join a join cursor with a reference cursor.
	 *
	 * @snippet ex_schema.c Join cursors
	 *
	 * @param session the session handle
	 * @param join_cursor a cursor that was opened using a
	 * \c "join:" URI. It may not have been used for any operations
	 * other than other join calls.
	 * @param ref_cursor an index cursor having the same base table
	 * as the join_cursor, or a table cursor open on the same base table,
	 * or another join cursor. Unless the ref_cursor is another join
	 * cursor, it must be positioned.
	 *
	 * The ref_cursor limits the results seen by iterating the
	 * join_cursor to table items referred to by the key in this
	 * index. The set of keys referred to is modified by the compare
	 * config option.
	 *
	 * Multiple join calls builds up a set of ref_cursors, and
	 * by default, the results seen by iteration are the intersection
	 * of the cursor ranges participating in the join. When configured
	 * with \c "operation=or", the results seen are the union of
	 * the participating cursor ranges.
	 *
	 * After the join call completes, the ref_cursor cursor may not be
	 * used for any purpose other than get_key and get_value. Any other
	 * cursor method (e.g. next, prev,close) will fail. When the
	 * join_cursor is closed, the ref_cursor is made available for
	 * general use again. The application should close ref_cursor when
	 * finished with it, although not before the join_cursor is closed.
	 *
	 * @configstart{WT_SESSION.join, see dist/api_data.py}
	 * @config{bloom_bit_count, the number of bits used per item for the bloom filter., an
	 * integer between 2 and 1000; default \c 16.}
	 * @config{bloom_false_positives, return all values that pass the bloom filter\, without
	 * eliminating any false positives., a boolean flag; default \c false.}
	 * @config{bloom_hash_count, the number of hash values per item for the bloom filter., an
	 * integer between 2 and 100; default \c 8.}
	 * @config{compare, modifies the set of items to be returned so that the index key satisfies
	 * the given comparison relative to the key set in this cursor., a string\, chosen from the
	 * following options: \c "eq"\, \c "ge"\, \c "gt"\, \c "le"\, \c "lt"; default \c "eq".}
	 * @config{count, set an approximate count of the elements that would be included in the
	 * join.  This is used in sizing the bloom filter\, and also influences evaluation order for
	 * cursors in the join.  When the count is equal for multiple bloom filters in a composition
	 * of joins\, the bloom filter may be shared., an integer; default \c .}
	 * @config{operation, the operation applied between this and other joined cursors.  When
	 * "operation=and" is specified\, all the conditions implied by joins must be satisfied for
	 * an entry to be returned by the join cursor; when "operation=or" is specified\, only one
	 * must be satisfied.  All cursors joined to a join cursor must have matching operations., a
	 * string\, chosen from the following options: \c "and"\, \c "or"; default \c "and".}
	 * @config{strategy, when set to bloom\, a bloom filter is created and populated for this
	 * index.  This has an up front cost but may reduce the number of accesses to the main table
	 * when iterating the joined cursor.  The bloom setting requires that count be set., a
	 * string\, chosen from the following options: \c "bloom"\, \c "default"; default empty.}
	 * @configend
	 * @errors
	 */
	int __F(join)(WT_SESSION *session, WT_CURSOR *join_cursor,
	    WT_CURSOR *ref_cursor, const char *config);

	/*!
	 * Flush the log.
	 *
	 * WT_SESSION::log_flush will fail if logging is not enabled.
	 *
	 * @param session the session handle
	 * @configstart{WT_SESSION.log_flush, see dist/api_data.py}
	 * @config{sync, forcibly flush the log and wait for it to achieve the synchronization level
	 * specified.  The \c background setting initiates a background synchronization intended to
	 * be used with a later call to WT_SESSION::transaction_sync.  The \c off setting forces any
	 * buffered log records to be written to the file system.  The \c on setting forces log
	 * records to be written to the storage device., a string\, chosen from the following
	 * options: \c "background"\, \c "off"\, \c "on"; default \c on.}
	 * @configend
	 * @errors
	 */
	int __F(log_flush)(WT_SESSION *session, const char *config);

	/*!
	 * Insert a ::WT_LOGREC_MESSAGE type record in the database log files
	 * (the database must be configured for logging when this method is
	 * called).
	 *
	 * @param session the session handle
	 * @param format a printf format specifier
	 * @errors
	 */
	int __F(log_printf)(WT_SESSION *session, const char *format, ...);

	/*!
	 * Rename an object.
	 *
	 * @not_transactional
	 *
	 * @snippet ex_all.c Rename a table
	 *
	 * @exclusive
	 *
	 * @param session the session handle
	 * @param uri the current URI of the object, such as \c "table:old"
	 * @param newuri the new URI of the object, such as \c "table:new"
	 * @configempty{WT_SESSION.rename, see dist/api_data.py}
	 * @ebusy_errors
	 */
	int __F(rename)(WT_SESSION *session,
	    const char *uri, const char *newuri, const char *config);

	/*!
	 * Reset the session handle.
	 *
	 * This method resets all cursors associated with this session,
	 * discards cached resources and resets session statistics.
	 * The session can be re-used immediately after this call returns.
	 * If a transaction is running on this session, then this call takes
	 * no action and return an error.
	 *
	 * @snippet ex_all.c Reset the session
	 *
	 * @param session the session handle
	 * @errors
	 */
	int __F(reset)(WT_SESSION *session);

	/*!
	 * Salvage a table or file.
	 *
	 * Salvage rebuilds the file, or files of which a table is comprised,
	 * discarding any corrupted file blocks.
	 *
	 * Previously deleted records may re-appear, and inserted records may
	 * disappear, when salvage is done, so salvage should not be run
	 * unless it is known to be necessary.  Normally, salvage should be
	 * called after a table or file has been corrupted, as reported by the
	 * WT_SESSION::verify method.
	 *
	 * Files are rebuilt in place, the salvage method overwrites the
	 * existing files.
	 *
	 * @exclusive
	 *
	 * @snippet ex_all.c Salvage a table
	 *
	 * @param session the session handle
	 * @param name the URI of the table or file to salvage
	 * @configstart{WT_SESSION.salvage, see dist/api_data.py}
	 * @config{force, force salvage even of files that do not appear to be WiredTiger files., a
	 * boolean flag; default \c false.}
	 * @configend
	 * @ebusy_errors
	 */
	int __F(salvage)(WT_SESSION *session,
	    const char *name, const char *config);

	/*!
	 * Truncate a file, table, cursor range, or backup cursor
	 *
	 * Truncate a table or file.
	 * @snippet ex_all.c Truncate a table
	 *
	 * Truncate a cursor range.  When truncating based on a cursor position,
	 * it is not required the cursor reference a record in the object, only
	 * that the key be set.  This allows applications to discard portions of
	 * the object name space without knowing exactly what records the object
	 * contains.
	 * @snippet ex_all.c Truncate a range
	 *
	 * Any specified cursors end with no position, and subsequent calls to
	 * the WT_CURSOR::next (WT_CURSOR::prev) method will iterate from the
	 * beginning (end) of the table.
	 *
	 * When a range truncate is in progress, and another transaction inserts
	 * a key into that range, the behavior is not well defined - a conflict
	 * may be detected or both transactions may be permitted to commit. If
	 * they do commit, and if there is a crash and recovery runs, the result
	 * may be different than what was in cache before the crash.
	 *
	 * Truncate a backup cursor.  This operation removes all log files that
	 * have been returned by the backup cursor.  It can be used to remove log
	 * files after copying them during @ref backup_incremental.
	 * @snippet ex_backup.c Truncate a backup cursor
	 *
	 * @param session the session handle
	 * @param name the URI of the table or file to truncate, or \c "log:"
	 * for a backup cursor
	 * @param start optional cursor marking the first record discarded;
	 * if <code>NULL</code>, the truncate starts from the beginning of
	 * the object; must be provided when truncating a backup cursor
	 * @param stop optional cursor marking the last record discarded;
	 * if <code>NULL</code>, the truncate continues to the end of the
	 * object; ignored when truncating a backup cursor
	 * @configempty{WT_SESSION.truncate, see dist/api_data.py}
	 * @errors
	 */
	int __F(truncate)(WT_SESSION *session,
	    const char *name,
	    WT_HANDLE_NULLABLE(WT_CURSOR) *start,
	    WT_HANDLE_NULLABLE(WT_CURSOR) *stop,
	    const char *config);

	/*!
	 * Upgrade a table or file.
	 *
	 * Upgrade upgrades a table or file, if upgrade is required.
	 *
	 * @exclusive
	 *
	 * @snippet ex_all.c Upgrade a table
	 *
	 * @param session the session handle
	 * @param name the URI of the table or file to upgrade
	 * @configempty{WT_SESSION.upgrade, see dist/api_data.py}
	 * @ebusy_errors
	 */
	int __F(upgrade)(WT_SESSION *session,
	    const char *name, const char *config);

	/*!
	 * Verify a table or file.
	 *
	 * Verify reports if a file, or the files of which a table is
	 * comprised, have been corrupted.  The WT_SESSION::salvage method
	 * can be used to repair a corrupted file,
	 *
	 * @snippet ex_all.c Verify a table
	 *
	 * @exclusive
	 *
	 * @param session the session handle
	 * @param name the URI of the table or file to verify, optional if verifying the history
	 * store
	 * @configstart{WT_SESSION.verify, see dist/api_data.py}
	 * @config{dump_address, Display page addresses\, time windows\, and page types as pages are
	 * verified\, using the application's message handler\, intended for debugging., a boolean
	 * flag; default \c false.}
	 * @config{dump_blocks, Display the contents of on-disk blocks as they are verified\, using
	 * the application's message handler\, intended for debugging., a boolean flag; default \c
	 * false.}
	 * @config{dump_layout, Display the layout of the files as they are verified\, using the
	 * application's message handler\, intended for debugging; requires optional support from
	 * the block manager., a boolean flag; default \c false.}
	 * @config{dump_offsets, Display the contents of specific on-disk blocks\, using the
	 * application's message handler\, intended for debugging., a list of strings; default
	 * empty.}
	 * @config{dump_pages, Display the contents of in-memory pages as they are verified\, using
	 * the application's message handler\, intended for debugging., a boolean flag; default \c
	 * false.}
	 * @config{stable_timestamp, Ensure that no data has a start timestamp after the stable
	 * timestamp\, to be run after rollback_to_stable., a boolean flag; default \c false.}
	 * @config{strict, Treat any verification problem as an error; by default\, verify will
	 * warn\, but not fail\, in the case of errors that won't affect future behavior (for
	 * example\, a leaked block)., a boolean flag; default \c false.}
	 * @configend
	 * @ebusy_errors
	 */
	int __F(verify)(WT_SESSION *session,
	    const char *name, const char *config);
	/*! @} */

	/*!
	 * @name Transactions
	 * @{
	 */
	/*!
	 * Start a transaction in this session.
	 *
	 * The transaction remains active until ended by
	 * WT_SESSION::commit_transaction or WT_SESSION::rollback_transaction.
	 * Operations performed on cursors capable of supporting transactional
	 * operations that are already open in this session, or which are opened
	 * before the transaction ends, will operate in the context of the
	 * transaction.
	 *
	 * @requires_notransaction
	 *
	 * @snippet ex_all.c transaction commit/rollback
	 *
	 * @param session the session handle
	 * @configstart{WT_SESSION.begin_transaction, see dist/api_data.py}
	 * @config{ignore_prepare, whether to ignore the updates by other prepared transactions as
	 * part of read operations of this transaction.  When \c true\, forces the transaction to be
	 * read-only.  Use \c force to ignore prepared updates and permit writes (which can cause
	 * lost updates unless the application knows something about the relationship between
	 * prepared transactions and the updates that are ignoring them)., a string\, chosen from
	 * the following options: \c "false"\, \c "force"\, \c "true"; default \c false.}
	 * @config{isolation, the isolation level for this transaction; defaults to the session's
	 * isolation level., a string\, chosen from the following options: \c "read-uncommitted"\,
	 * \c "read-committed"\, \c "snapshot"; default empty.}
	 * @config{name, name of the transaction for tracing and debugging., a string; default
	 * empty.}
	 * @config{operation_timeout_ms, when non-zero\, a requested limit on the time taken to
	 * complete operations in this transaction.  Time is measured in real time milliseconds from
	 * the start of each WiredTiger API call.  There is no guarantee any operation will not take
	 * longer than this amount of time.  If WiredTiger notices the limit has been exceeded\, an
	 * operation may return a WT_ROLLBACK error.  Default is to have no limit., an integer
	 * greater than or equal to 1; default \c 0.}
	 * @config{priority, priority of the transaction for resolving conflicts.  Transactions with
	 * higher values are less likely to abort., an integer between -100 and 100; default \c 0.}
	 * @config{read_before_oldest, allows the caller to specify a read timestamp less than the
	 * oldest timestamp but newer than or equal to the pinned timestamp.  Cannot be set to true
	 * while also rounding up the read timestamp.  See @ref transaction_timestamps., a boolean
	 * flag; default \c false.}
	 * @config{read_timestamp, read using the specified timestamp.  The supplied value must not
	 * be older than the current oldest timestamp.  See @ref transaction_timestamps., a string;
	 * default empty.}
	 * @config{roundup_timestamps = (, round up timestamps of the transaction.  This setting
	 * alters the visibility expected in a transaction.  See @ref transaction_timestamps., a set
	 * of related configuration options defined below.}
	 * @config{&nbsp;&nbsp;&nbsp;&nbsp;
	 * prepared, applicable only for prepared transactions.  Indicates if the prepare timestamp
	 * and the commit timestamp of this transaction can be rounded up.  If the prepare timestamp
	 * is less than the oldest timestamp\, the prepare timestamp will be rounded to the oldest
	 * timestamp.  If the commit timestamp is less than the prepare timestamp\, the commit
	 * timestamp will be rounded up to the prepare timestamp., a boolean flag; default \c
	 * false.}
	 * @config{&nbsp;&nbsp;&nbsp;&nbsp;read, if the read timestamp is less than the
	 * oldest timestamp\, the read timestamp will be rounded up to the oldest timestamp., a
	 * boolean flag; default \c false.}
	 * @config{ ),,}
	 * @config{sync, whether to sync log records when the transaction commits\, inherited from
	 * ::wiredtiger_open \c transaction_sync., a boolean flag; default empty.}
	 * @configend
	 * @errors
	 */
	int __F(begin_transaction)(WT_SESSION *session, const char *config);

	/*!
	 * Commit the current transaction.
	 *
	 * A transaction must be in progress when this method is called.
	 *
	 * If WT_SESSION::commit_transaction returns an error, the transaction
	 * was rolled back, not committed.
	 *
	 * @requires_transaction
	 *
	 * @snippet ex_all.c transaction commit/rollback
	 *
	 * @param session the session handle
	 * @configstart{WT_SESSION.commit_transaction, see dist/api_data.py}
	 * @config{commit_timestamp, set the commit timestamp for the current transaction.  The
	 * supplied value must not be older than the first commit timestamp set for the current
	 * transaction.  The value must also not be older than the current oldest and stable
	 * timestamps.  See @ref transaction_timestamps., a string; default empty.}
	 * @config{durable_timestamp, set the durable timestamp for the current transaction.  The
	 * supplied value must not be older than the commit timestamp set for the current
	 * transaction.  The value must also not be older than the current stable timestamp.  See
	 * @ref transaction_timestamps., a string; default empty.}
	 * @config{operation_timeout_ms, when non-zero\, a requested limit on the time taken to
	 * complete operations in this transaction.  Time is measured in real time milliseconds from
	 * the start of each WiredTiger API call.  There is no guarantee any operation will not take
	 * longer than this amount of time.  If WiredTiger notices the limit has been exceeded\, an
	 * operation may return a WT_ROLLBACK error.  Default is to have no limit., an integer
	 * greater than or equal to 1; default \c 0.}
	 * @config{sync, override whether to sync log records when the transaction commits\,
	 * inherited from ::wiredtiger_open \c transaction_sync.  The \c background setting
	 * initiates a background synchronization intended to be used with a later call to
	 * WT_SESSION::transaction_sync.  The \c off setting does not wait for record to be written
	 * or synchronized.  The \c on setting forces log records to be written to the storage
	 * device., a string\, chosen from the following options: \c "background"\, \c "off"\, \c
	 * "on"; default empty.}
	 * @configend
	 * @errors
	 */
	int __F(commit_transaction)(WT_SESSION *session, const char *config);

	/*!
	 * Prepare the current transaction.
	 *
	 * A transaction must be in progress when this method is called.
	 *
	 * Preparing a transaction will guarantee a subsequent commit will
	 * succeed. Only commit and rollback are allowed on a transaction after
	 * it has been prepared. The transaction prepare API is designed to
	 * support MongoDB exclusively, and guarantees update conflicts have
	 * been resolved, but does not guarantee durability.
	 *
	 * @requires_transaction
	 *
	 * @snippet ex_all.c transaction prepare
	 *
	 * @param session the session handle
	 * @configstart{WT_SESSION.prepare_transaction, see dist/api_data.py}
	 * @config{prepare_timestamp, set the prepare timestamp for the updates of the current
	 * transaction.  The supplied value must not be older than any active read timestamps.  See
	 * @ref transaction_timestamps., a string; default empty.}
	 * @configend
	 * @errors
	 */
	int __F(prepare_transaction)(WT_SESSION *session, const char *config);

	/*!
	 * Reset the snapshot.
	 *
	 * This method resets snapshots for snapshot isolation transactions to
	 * update their existing snapshot. It raises an error when this API
	 * is used for isolation other than snapshot isolation mode or when the session
	 * has performed any write operations.
	 * This API internally releases the current snapshot and gets the new running
	 * transactions snapshot to avoid pinning the content in the database that is no
	 * longer needed. Applications that don't use read_timestamp for the search may
	 * see different results compared to earlier with the updated snapshot.
	 *
	 * @requires_transaction
	 *
	 * @snippet ex_all.c reset snapshot
	 *
	 * @param session the session handle
	 * @errors
	 */
	int __F(reset_snapshot)(WT_SESSION *session);

	/*!
	 * Roll back the current transaction.
	 *
	 * A transaction must be in progress when this method is called.
	 *
	 * All cursors are reset.
	 *
	 * @requires_transaction
	 *
	 * @snippet ex_all.c transaction commit/rollback
	 *
	 * @param session the session handle
	 * @configstart{WT_SESSION.rollback_transaction, see dist/api_data.py}
	 * @config{operation_timeout_ms, when non-zero\, a requested limit on the time taken to
	 * complete operations in this transaction.  Time is measured in real time milliseconds from
	 * the start of each WiredTiger API call.  There is no guarantee any operation will not take
	 * longer than this amount of time.  If WiredTiger notices the limit has been exceeded\, an
	 * operation may return a WT_ROLLBACK error.  Default is to have no limit., an integer
	 * greater than or equal to 1; default \c 0.}
	 * @configend
	 * @errors
	 */
	int __F(rollback_transaction)(WT_SESSION *session, const char *config);

	/*!
	 * Set a timestamp on a transaction.
	 *
	 * @snippet ex_all.c transaction timestamp
	 *
	 * @requires_transaction
	 *
	 * @param session the session handle
	 * @configstart{WT_SESSION.timestamp_transaction, see dist/api_data.py}
	 * @config{commit_timestamp, set the commit timestamp for the current transaction.  The
	 * supplied value must not be older than the first commit timestamp set for the current
	 * transaction.  The value must also not be older than the current oldest and stable
	 * timestamps.  See @ref transaction_timestamps., a string; default empty.}
	 * @config{durable_timestamp, set the durable timestamp for the current transaction.  The
	 * supplied value must not be older than the commit timestamp set for the current
	 * transaction.  The value must also not be older than the current stable timestamp.  See
	 * @ref transaction_timestamps., a string; default empty.}
	 * @config{prepare_timestamp, set the prepare timestamp for the updates of the current
	 * transaction.  The supplied value must not be older than any active read timestamps.  See
	 * @ref transaction_timestamps., a string; default empty.}
	 * @config{read_timestamp, read using the specified timestamp.  The supplied value must not
	 * be older than the current oldest timestamp.  This can only be set once for a transaction.
	 * See @ref transaction_timestamps., a string; default empty.}
	 * @configend
	 * @errors
	 */
	int __F(timestamp_transaction)(WT_SESSION *session, const char *config);

	/*!
	 * Query the session's transaction timestamp state.
	 *
	 * @param session the session handle
	 * @param[out] hex_timestamp a buffer that will be set to the
	 * hexadecimal encoding of the timestamp being queried.  Must be large
	 * enough to hold a NUL terminated, hex-encoded 8B timestamp (17 bytes).
	 * @configstart{WT_SESSION.query_timestamp, see dist/api_data.py}
	 * @config{get, specify which timestamp to query: \c commit returns the most recently set
	 * commit_timestamp.  \c first_commit returns the first set commit_timestamp.  \c prepare
	 * returns the timestamp used in preparing a transaction.  \c read returns the timestamp at
	 * which the transaction is reading at.  See @ref transaction_timestamps., a string\, chosen
	 * from the following options: \c "commit"\, \c "first_commit"\, \c "prepare"\, \c "read";
	 * default \c read.}
	 * @configend
	 * @errors
	 * If the session is not in a transaction ::WT_NOTFOUND will be
	 * returned.
	 */
	int __F(query_timestamp)(
	    WT_SESSION *session, char *hex_timestamp, const char *config);

	/*!
	 * Write a transactionally consistent snapshot of a database or set of
	 * objects.  In the absence of transaction timestamps, the checkpoint
	 * includes all transactions committed before the checkpoint starts.
	 *
	 * When timestamps are in use and a \c stable_timestamp has been set
	 * via WT_CONNECTION::set_timestamp and the checkpoint runs with
	 * \c use_timestamp=true (the default), updates committed with a
	 * timestamp larger than the \c stable_timestamp will not be included
	 * in the checkpoint for tables configured with \c log=(enabled=false).
	 * For tables with logging enabled, all committed changes will be
	 * included in the checkpoint (since recovery would roll them forward
	 * anyway).
	 *
	 * Additionally, existing named checkpoints may optionally be
	 * discarded.
	 *
	 * @requires_notransaction
	 *
	 * @snippet ex_all.c Checkpoint examples
	 *
	 * @param session the session handle
	 * @configstart{WT_SESSION.checkpoint, see dist/api_data.py}
	 * @config{drop, specify a list of checkpoints to drop.  The list may additionally contain
	 * one of the following keys: \c "from=all" to drop all checkpoints\, \c "from=<checkpoint>"
	 * to drop all checkpoints after and including the named checkpoint\, or \c
	 * "to=<checkpoint>" to drop all checkpoints before and including the named checkpoint.
	 * Checkpoints cannot be dropped if open in a cursor.  While a hot backup is in progress\,
	 * checkpoints created prior to the start of the backup cannot be dropped., a list of
	 * strings; default empty.}
	 * @config{force, if false (the default)\, checkpoints may be skipped if the underlying
	 * object has not been modified\, if true\, this option forces the checkpoint., a boolean
	 * flag; default \c false.}
	 * @config{name, if set\, specify a name for the checkpoint (note that checkpoints including
	 * LSM trees may not be named)., a string; default empty.}
	 * @config{target, if non-empty\, checkpoint the list of objects., a list of strings;
	 * default empty.}
	 * @config{use_timestamp, if true (the default)\, create the checkpoint as of the last
	 * stable timestamp if timestamps are in use\, or all current updates if there is no stable
	 * timestamp set.  If false\, this option generates a checkpoint with all updates including
	 * those later than the timestamp., a boolean flag; default \c true.}
	 * @configend
	 * @errors
	 */
	int __F(checkpoint)(WT_SESSION *session, const char *config);

	/*!
	 * Return the transaction ID range pinned by the session handle.
	 *
	 * The ID range is approximate and is calculated based on the oldest
	 * ID needed for the active transaction in this session, compared
	 * to the newest transaction in the system.
	 *
	 * @snippet ex_all.c transaction pinned range
	 *
	 * @param session the session handle
	 * @param[out] range the range of IDs pinned by this session. Zero if
	 * there is no active transaction.
	 * @errors
	 */
	int __F(transaction_pinned_range)(WT_SESSION* session, uint64_t *range);

	/*!
	 * Wait for a transaction to become synchronized.  This method is
	 * only useful when ::wiredtiger_open is configured with the
	 * \c transaction_sync setting disabled.
	 *
	 * @requires_notransaction
	 *
	 * @snippet ex_all.c Transaction sync
	 *
	 * @param session the session handle
	 * @configstart{WT_SESSION.transaction_sync, see dist/api_data.py}
	 * @config{timeout_ms, maximum amount of time to wait for background sync to complete in
	 * milliseconds.  A value of zero disables the timeout and returns immediately., an integer;
	 * default \c 1200000.}
	 * @configend
	 * @errors
	 */
	int __F(transaction_sync)(WT_SESSION *session, const char *config);
	/*! @} */

#ifndef DOXYGEN
	/*!
	 * Call into the library.
	 *
	 * This method is used for breakpoints and to set other configuration
	 * when debugging layers not directly supporting those features.
	 *
	 * @param session the session handle
	 * @errors
	 */
	int __F(breakpoint)(WT_SESSION *session);
#endif
};

/*!
 * A connection to a WiredTiger database.  The connection may be opened within
 * the same address space as the caller or accessed over a socket connection.
 *
 * Most applications will open a single connection to a database for each
 * process.  The first process to open a connection to a database will access
 * the database in its own address space.  Subsequent connections (if allowed)
 * will communicate with the first process over a socket connection to perform
 * their operations.
 *
 * <b>Thread safety:</b> A WT_CONNECTION handle may be shared between threads,
 * see @ref threads for more information.
 */
struct __wt_connection {
	/*!
	 * Close a connection.
	 *
	 * Any open sessions will be closed. This will release the resources
	 * associated with the session handle, including rolling back any
	 * active transactions and closing any cursors that remain open in the
	 * session.
	 *
	 * @snippet ex_all.c Close a connection
	 *
	 * @param connection the connection handle
	 * @configstart{WT_CONNECTION.close, see dist/api_data.py}
	 * @config{leak_memory, don't free memory during close., a boolean flag; default \c false.}
	 * @config{use_timestamp, by default\, create the close checkpoint as of the last stable
	 * timestamp if timestamps are in use\, or all current updates if there is no stable
	 * timestamp set.  If false\, this option generates a checkpoint with all updates., a
	 * boolean flag; default \c true.}
	 * @configend
	 * @errors
	 */
	int __F(close)(WT_HANDLE_CLOSED(WT_CONNECTION) *connection,
	    const char *config);

#ifndef DOXYGEN
	/*!
	 * Output debug information for various subsystems. The output format
	 * may change over time, gathering the debug information may be
	 * invasive, and the information reported may not provide a point in
	 * time view of the system.
	 *
	 * @param connection the connection handle
	 * @configstart{WT_CONNECTION.debug_info, see dist/api_data.py}
	 * @config{cache, print cache information., a boolean flag; default \c false.}
	 * @config{cursors, print all open cursor information., a boolean flag; default \c false.}
	 * @config{handles, print open handles information., a boolean flag; default \c false.}
	 * @config{log, print log information., a boolean flag; default \c false.}
	 * @config{sessions, print open session information., a boolean flag; default \c false.}
	 * @config{txn, print global txn information., a boolean flag; default \c false.}
	 * @configend
	 * @errors
	 */
	int __F(debug_info)(WT_CONNECTION *connection, const char *config);
#endif

	/*!
	 * Reconfigure a connection handle.
	 *
	 * @snippet ex_all.c Reconfigure a connection
	 *
	 * @param connection the connection handle
	 * @configstart{WT_CONNECTION.reconfigure, see dist/api_data.py}
	 * @config{cache_max_wait_ms, the maximum number of milliseconds an application thread will
	 * wait for space to be available in cache before giving up.  Default will wait forever., an
	 * integer greater than or equal to 0; default \c 0.}
	 * @config{cache_overhead, assume the heap allocator overhead is the specified percentage\,
	 * and adjust the cache usage by that amount (for example\, if there is 10GB of data in
	 * cache\, a percentage of 10 means WiredTiger treats this as 11GB). This value is
	 * configurable because different heap allocators have different overhead and different
	 * workloads will have different heap allocation sizes and patterns\, therefore applications
	 * may need to adjust this value based on allocator choice and behavior in measured
	 * workloads., an integer between 0 and 30; default \c 8.}
	 * @config{cache_size, maximum heap memory to allocate for the cache.  A database should
	 * configure either \c cache_size or \c shared_cache but not both., an integer between 1MB
	 * and 10TB; default \c 100MB.}
	 * @config{checkpoint = (, periodically checkpoint the database.  Enabling the checkpoint
	 * server uses a session from the configured session_max., a set of related configuration
	 * options defined below.}
	 * @config{&nbsp;&nbsp;&nbsp;&nbsp;log_size, wait for this amount of
	 * log record bytes to be written to the log between each checkpoint.  If non-zero\, this
	 * value will use a minimum of the log file size.  A database can configure both log_size
	 * and wait to set an upper bound for checkpoints; setting this value above 0 configures
	 * periodic checkpoints., an integer between 0 and 2GB; default \c 0.}
	 * @config{&nbsp;&nbsp;&nbsp;&nbsp;wait, seconds to wait between each checkpoint; setting
	 * this value above 0 configures periodic checkpoints., an integer between 0 and 100000;
	 * default \c 0.}
	 * @config{ ),,}
	 * @config{compatibility = (, set compatibility version of database.  Changing the
	 * compatibility version requires that there are no active operations for the duration of
	 * the call., a set of related configuration options defined below.}
	 * @config{&nbsp;&nbsp;&nbsp;&nbsp;release, compatibility release version string., a string;
	 * default empty.}
	 * @config{ ),,}
	 * @config{debug_mode = (, control the settings of various extended debugging features., a
	 * set of related configuration options defined below.}
	 * @config{&nbsp;&nbsp;&nbsp;&nbsp;
	 * checkpoint_retention, adjust log archiving to retain the log records of this number of
	 * checkpoints.  Zero or one means perform normal archiving., an integer between 0 and 1024;
	 * default \c 0.}
	 * @config{&nbsp;&nbsp;&nbsp;&nbsp;corruption_abort, if true\, dump the core
	 * in the diagnostic mode on encountering the data corruption., a boolean flag; default \c
	 * true.}
	 * @config{&nbsp;&nbsp;&nbsp;&nbsp;cursor_copy, if true\, use the system allocator to
	 * make a copy of any data returned by a cursor operation and return the copy instead.  The
	 * copy is freed on the next cursor operation.  This allows memory sanitizers to detect
	 * inappropriate references to memory owned by cursors., a boolean flag; default \c false.}
	 * @config{&nbsp;&nbsp;&nbsp;&nbsp;eviction, if true\, modify internal algorithms to change
	 * skew to force history store eviction to happen more aggressively.  This includes but is
	 * not limited to not skewing newest\, not favoring leaf pages\, and modifying the eviction
	 * score mechanism., a boolean flag; default \c false.}
	 * @config{&nbsp;&nbsp;&nbsp;&nbsp;
	 * log_retention, adjust log archiving to retain at least this number of log files\, ignored
	 * if set to 0. (Warning: this option can remove log files required for recovery if no
	 * checkpoints have yet been done and the number of log files exceeds the configured value.
	 * As WiredTiger cannot detect the difference between a system that has not yet checkpointed
	 * and one that will never checkpoint\, it might discard log files before any checkpoint is
	 * done.)., an integer between 0 and 1024; default \c 0.}
	 * @config{&nbsp;&nbsp;&nbsp;&nbsp;
	 * realloc_exact, if true\, reallocation of memory will only provide the exact amount
	 * requested.  This will help with spotting memory allocation issues more easily., a boolean
	 * flag; default \c false.}
	 * @config{&nbsp;&nbsp;&nbsp;&nbsp;rollback_error, return a
	 * WT_ROLLBACK error from a transaction operation about every Nth operation to simulate a
	 * collision., an integer between 0 and 10M; default \c 0.}
	 * @config{&nbsp;&nbsp;&nbsp;&nbsp;
	 * slow_checkpoint, if true\, slow down checkpoint creation by slowing down internal page
	 * processing., a boolean flag; default \c false.}
	 * @config{&nbsp;&nbsp;&nbsp;&nbsp;
	 * table_logging, if true\, write transaction related information to the log for all
	 * operations\, even operations for tables with logging turned off.  This setting introduces
	 * a log format change that may break older versions of WiredTiger.  These operations are
	 * informational and skipped in recovery., a boolean flag; default \c false.}
	 * @config{ ),,}
	 * @config{error_prefix, prefix string for error messages., a string; default empty.}
	 * @config{eviction = (, eviction configuration options., a set of related configuration
	 * options defined below.}
	 * @config{&nbsp;&nbsp;&nbsp;&nbsp;threads_max, maximum number of
	 * threads WiredTiger will start to help evict pages from cache.  The number of threads
	 * started will vary depending on the current eviction load.  Each eviction worker thread
	 * uses a session from the configured session_max., an integer between 1 and 20; default \c
	 * 8.}
	 * @config{&nbsp;&nbsp;&nbsp;&nbsp;threads_min, minimum number of threads WiredTiger
	 * will start to help evict pages from cache.  The number of threads currently running will
	 * vary depending on the current eviction load., an integer between 1 and 20; default \c 1.}
	 * @config{ ),,}
	 * @config{eviction_checkpoint_target, perform eviction at the beginning of checkpoints to
	 * bring the dirty content in cache to this level.  It is a percentage of the cache size if
	 * the value is within the range of 0 to 100 or an absolute size when greater than 100. The
	 * value is not allowed to exceed the \c cache_size.  Ignored if set to zero., an integer
	 * between 0 and 10TB; default \c 1.}
	 * @config{eviction_dirty_target, perform eviction in worker threads when the cache contains
	 * at least this much dirty content.  It is a percentage of the cache size if the value is
	 * within the range of 1 to 100 or an absolute size when greater than 100. The value is not
	 * allowed to exceed the \c cache_size., an integer between 1 and 10TB; default \c 5.}
	 * @config{eviction_dirty_trigger, trigger application threads to perform eviction when the
	 * cache contains at least this much dirty content.  It is a percentage of the cache size if
	 * the value is within the range of 1 to 100 or an absolute size when greater than 100. The
	 * value is not allowed to exceed the \c cache_size.  This setting only alters behavior if
	 * it is lower than eviction_trigger., an integer between 1 and 10TB; default \c 20.}
	 * @config{eviction_target, perform eviction in worker threads when the cache contains at
	 * least this much content.  It is a percentage of the cache size if the value is within the
	 * range of 10 to 100 or an absolute size when greater than 100. The value is not allowed to
	 * exceed the \c cache_size., an integer between 10 and 10TB; default \c 80.}
	 * @config{eviction_trigger, trigger application threads to perform eviction when the cache
	 * contains at least this much content.  It is a percentage of the cache size if the value
	 * is within the range of 10 to 100 or an absolute size when greater than 100. The value is
	 * not allowed to exceed the \c cache_size., an integer between 10 and 10TB; default \c 95.}
	 * @config{eviction_updates_target, perform eviction in worker threads when the cache
	 * contains at least this many bytes of updates.  It is a percentage of the cache size if
	 * the value is within the range of 0 to 100 or an absolute size when greater than 100.
	 * Calculated as half of \c eviction_dirty_target by default.  The value is not allowed to
	 * exceed the \c cache_size., an integer between 0 and 10TB; default \c 0.}
	 * @config{eviction_updates_trigger, trigger application threads to perform eviction when
	 * the cache contains at least this many bytes of updates.  It is a percentage of the cache
	 * size if the value is within the range of 1 to 100 or an absolute size when greater than
	 * 100\. Calculated as half of \c eviction_dirty_trigger by default.  The value is not
	 * allowed to exceed the \c cache_size.  This setting only alters behavior if it is lower
	 * than \c eviction_trigger., an integer between 0 and 10TB; default \c 0.}
	 * @config{file_manager = (, control how file handles are managed., a set of related
	 * configuration options defined below.}
	 * @config{&nbsp;&nbsp;&nbsp;&nbsp;
	 * close_handle_minimum, number of handles open before the file manager will look for
	 * handles to close., an integer greater than or equal to 0; default \c 250.}
	 * @config{&nbsp;&nbsp;&nbsp;&nbsp;close_idle_time, amount of time in seconds a file handle
	 * needs to be idle before attempting to close it.  A setting of 0 means that idle handles
	 * are not closed., an integer between 0 and 100000; default \c 30.}
	 * @config{&nbsp;&nbsp;&nbsp;&nbsp;close_scan_interval, interval in seconds at which to
	 * check for files that are inactive and close them., an integer between 1 and 100000;
	 * default \c 10.}
	 * @config{ ),,}
	 * @config{history_store = (, history store configuration options., a set of related
	 * configuration options defined below.}
	 * @config{&nbsp;&nbsp;&nbsp;&nbsp;file_max, The
	 * maximum number of bytes that WiredTiger is allowed to use for its history store
	 * mechanism.  If the history store file exceeds this size\, a panic will be triggered.  The
	 * default value means that the history store file is unbounded and may use as much space as
	 * the filesystem will accommodate.  The minimum non-zero setting is 100MB., an integer
	 * greater than or equal to 0; default \c 0.}
	 * @config{ ),,}
	 * @config{io_capacity = (, control how many bytes per second are written and read.
	 * Exceeding the capacity results in throttling., a set of related configuration options
	 * defined below.}
	 * @config{&nbsp;&nbsp;&nbsp;&nbsp;total, number of bytes per second
	 * available to all subsystems in total.  When set\, decisions about what subsystems are
	 * throttled\, and in what proportion\, are made internally.  The minimum non-zero setting
	 * is 1MB., an integer between 0 and 1TB; default \c 0.}
	 * @config{ ),,}
	 * @config{log = (, enable logging.  Enabling logging uses three sessions from the
	 * configured session_max., a set of related configuration options defined below.}
	 * @config{&nbsp;&nbsp;&nbsp;&nbsp;archive, automatically archive unneeded log files., a
	 * boolean flag; default \c true.}
	 * @config{&nbsp;&nbsp;&nbsp;&nbsp;os_cache_dirty_pct,
	 * maximum dirty system buffer cache usage\, as a percentage of the log's \c file_max.  If
	 * non-zero\, schedule writes for dirty blocks belonging to the log in the system buffer
	 * cache after that percentage of the log has been written into the buffer cache without an
	 * intervening file sync., an integer between 0 and 100; default \c 0.}
	 * @config{&nbsp;&nbsp;&nbsp;&nbsp;prealloc, pre-allocate log files., a boolean flag;
	 * default \c true.}
	 * @config{&nbsp;&nbsp;&nbsp;&nbsp;zero_fill, manually write zeroes into
	 * log files., a boolean flag; default \c false.}
	 * @config{ ),,}
	 * @config{lsm_manager = (, configure database wide options for LSM tree management.  The
	 * LSM manager is started automatically the first time an LSM tree is opened.  The LSM
	 * manager uses a session from the configured session_max., a set of related configuration
	 * options defined below.}
	 * @config{&nbsp;&nbsp;&nbsp;&nbsp;merge, merge LSM chunks where
	 * possible., a boolean flag; default \c true.}
	 * @config{&nbsp;&nbsp;&nbsp;&nbsp;
	 * worker_thread_max, Configure a set of threads to manage merging LSM trees in the
	 * database.  Each worker thread uses a session handle from the configured session_max., an
	 * integer between 3 and 20; default \c 4.}
	 * @config{ ),,}
	 * @config{operation_timeout_ms, when non-zero\, a requested limit on the number of elapsed
	 * real time milliseconds application threads will take to complete database operations.
	 * Time is measured from the start of each WiredTiger API call.  There is no guarantee any
	 * operation will not take longer than this amount of time.  If WiredTiger notices the limit
	 * has been exceeded\, an operation may return a WT_ROLLBACK error.  Default is to have no
	 * limit., an integer greater than or equal to 1; default \c 0.}
	 * @config{operation_tracking = (, enable tracking of performance-critical functions.  See
	 * @ref operation_tracking for more information., a set of related configuration options
	 * defined below.}
	 * @config{&nbsp;&nbsp;&nbsp;&nbsp;enabled, enable operation tracking
	 * subsystem., a boolean flag; default \c false.}
	 * @config{&nbsp;&nbsp;&nbsp;&nbsp;path, the
	 * name of a directory into which operation tracking files are written.  The directory must
	 * already exist.  If the value is not an absolute path\, the path is relative to the
	 * database home (see @ref absolute_path for more information)., a string; default \c ".".}
	 * @config{ ),,}
	 * @config{shared_cache = (, shared cache configuration options.  A database should
	 * configure either a cache_size or a shared_cache not both.  Enabling a shared cache uses a
	 * session from the configured session_max.  A shared cache can not have absolute values
	 * configured for cache eviction settings., a set of related configuration options defined
	 * below.}
	 * @config{&nbsp;&nbsp;&nbsp;&nbsp;chunk, the granularity that a shared cache is
	 * redistributed., an integer between 1MB and 10TB; default \c 10MB.}
	 * @config{&nbsp;&nbsp;&nbsp;&nbsp;name, the name of a cache that is shared between
	 * databases or \c "none" when no shared cache is configured., a string; default \c none.}
	 * @config{&nbsp;&nbsp;&nbsp;&nbsp;quota, maximum size of cache this database can be
	 * allocated from the shared cache.  Defaults to the entire shared cache size., an integer;
	 * default \c 0.}
	 * @config{&nbsp;&nbsp;&nbsp;&nbsp;reserve, amount of cache this database is
	 * guaranteed to have available from the shared cache.  This setting is per database.
	 * Defaults to the chunk size., an integer; default \c 0.}
	 * @config{&nbsp;&nbsp;&nbsp;&nbsp;
	 * size, maximum memory to allocate for the shared cache.  Setting this will update the
	 * value if one is already set., an integer between 1MB and 10TB; default \c 500MB.}
	 * @config{ ),,}
	 * @config{statistics, Maintain database statistics\, which may impact performance.
	 * Choosing "all" maintains all statistics regardless of cost\, "fast" maintains a subset of
	 * statistics that are relatively inexpensive\, "none" turns off all statistics.  The
	 * "clear" configuration resets statistics after they are gathered\, where appropriate (for
	 * example\, a cache size statistic is not cleared\, while the count of cursor insert
	 * operations will be cleared). When "clear" is configured for the database\, gathered
	 * statistics are reset each time a statistics cursor is used to gather statistics\, as well
	 * as each time statistics are logged using the \c statistics_log configuration.  See @ref
	 * statistics for more information., a list\, with values chosen from the following options:
	 * \c "all"\, \c "cache_walk"\, \c "fast"\, \c "none"\, \c "clear"\, \c "tree_walk"; default
	 * \c none.}
	 * @config{statistics_log = (, log any statistics the database is configured to maintain\,
	 * to a file.  See @ref statistics for more information.  Enabling the statistics log server
	 * uses a session from the configured session_max., a set of related configuration options
	 * defined below.}
	 * @config{&nbsp;&nbsp;&nbsp;&nbsp;json, encode statistics in JSON format.,
	 * a boolean flag; default \c false.}
	 * @config{&nbsp;&nbsp;&nbsp;&nbsp;on_close, log
	 * statistics on database close., a boolean flag; default \c false.}
	 * @config{&nbsp;&nbsp;&nbsp;&nbsp;sources, if non-empty\, include statistics for the list
	 * of data source URIs\, if they are open at the time of the statistics logging.  The list
	 * may include URIs matching a single data source ("table:mytable")\, or a URI matching all
	 * data sources of a particular type ("table:")., a list of strings; default empty.}
	 * @config{&nbsp;&nbsp;&nbsp;&nbsp;timestamp, a timestamp prepended to each log record\, may
	 * contain strftime conversion specifications\, when \c json is configured\, defaults to \c
	 * "%Y-%m-%dT%H:%M:%S.000Z"., a string; default \c "%b %d %H:%M:%S".}
	 * @config{&nbsp;&nbsp;&nbsp;&nbsp;wait, seconds to wait between each write of the log
	 * records; setting this value above 0 configures statistics logging., an integer between 0
	 * and 100000; default \c 0.}
	 * @config{ ),,}
	 * @config{verbose, enable messages for various events.  Options are given as a list\, such
	 * as <code>"verbose=[evictserver\,read]"</code>., a list\, with values chosen from the
	 * following options: \c "api"\, \c "backup"\, \c "block"\, \c "checkpoint"\, \c
	 * "checkpoint_cleanup"\, \c "checkpoint_progress"\, \c "compact"\, \c "compact_progress"\,
	 * \c "error_returns"\, \c "evict"\, \c "evict_stuck"\, \c "evictserver"\, \c "fileops"\, \c
	 * "handleops"\, \c "log"\, \c "history_store"\, \c "history_store_activity"\, \c "lsm"\, \c
	 * "lsm_manager"\, \c "metadata"\, \c "mutex"\, \c "overflow"\, \c "read"\, \c "reconcile"\,
	 * \c "recovery"\, \c "recovery_progress"\, \c "rts"\, \c "salvage"\, \c "shared_cache"\, \c
	 * "split"\, \c "temporary"\, \c "thread_group"\, \c "timestamp"\, \c "transaction"\, \c
	 * "verify"\, \c "version"\, \c "write"; default \c [].}
	 * @configend
	 * @errors
	 */
	int __F(reconfigure)(WT_CONNECTION *connection, const char *config);

	/*!
	 * The home directory of the connection.
	 *
	 * @snippet ex_all.c Get the database home directory
	 *
	 * @param connection the connection handle
	 * @returns a pointer to a string naming the home directory
	 */
	const char *__F(get_home)(WT_CONNECTION *connection);

	/*!
	 * Add configuration options for a method.  See
	 * @ref custom_ds_config_add for more information.
	 *
	 * @snippet ex_all.c Configure method configuration
	 *
	 * @param connection the connection handle
	 * @param method the method being configured
	 * @param uri the object type or NULL for all object types
	 * @param config the additional configuration's name and default value
	 * @param type the additional configuration's type (must be one of
	 * \c "boolean"\, \c "int", \c "list" or \c "string")
	 * @param check the additional configuration check string, or NULL if
	 * none
	 * @errors
	 */
	int __F(configure_method)(WT_CONNECTION *connection,
	    const char *method, const char *uri,
	    const char *config, const char *type, const char *check);

	/*!
	 * Return if opening this handle created the database.
	 *
	 * @snippet ex_all.c Check if the database is newly created
	 *
	 * @param connection the connection handle
	 * @returns false (zero) if the connection existed before the call to
	 * ::wiredtiger_open, true (non-zero) if it was created by opening this
	 * handle.
	 */
	int __F(is_new)(WT_CONNECTION *connection);

	/*!
	 * @name Session handles
	 * @{
	 */
	/*!
	 * Open a session.
	 *
	 * @snippet ex_all.c Open a session
	 *
	 * @param connection the connection handle
	 * @param event_handler An event handler. If <code>NULL</code>, the
	 * connection's event handler is used. See @ref event_message_handling
	 * for more information.
	 * @configstart{WT_CONNECTION.open_session, see dist/api_data.py}
	 * @config{cache_cursors, enable caching of cursors for reuse.  Any calls to
	 * WT_CURSOR::close for a cursor created in this session will mark the cursor as cached and
	 * keep it available to be reused for later calls to WT_SESSION::open_cursor.  Cached
	 * cursors may be eventually closed.  This value is inherited from ::wiredtiger_open \c
	 * cache_cursors., a boolean flag; default \c true.}
	 * @config{ignore_cache_size, when set\, operations performed by this session ignore the
	 * cache size and are not blocked when the cache is full.  Note that use of this option for
	 * operations that create cache pressure can starve ordinary sessions that obey the cache
	 * size., a boolean flag; default \c false.}
	 * @config{isolation, the default isolation level for operations in this session., a
	 * string\, chosen from the following options: \c "read-uncommitted"\, \c "read-committed"\,
	 * \c "snapshot"; default \c snapshot.}
	 * @configend
	 * @param[out] sessionp the new session handle
	 * @errors
	 */
	int __F(open_session)(WT_CONNECTION *connection,
	    WT_EVENT_HANDLER *event_handler, const char *config,
	    WT_SESSION **sessionp);
	/*! @} */

	/*!
	 * @name Transactions
	 * @{
	 */
	/*!
	 * Query the global transaction timestamp state.
	 *
	 * @snippet ex_all.c query timestamp
	 *
	 * @param connection the connection handle
	 * @param[out] hex_timestamp a buffer that will be set to the
	 * hexadecimal encoding of the timestamp being queried.  Must be large
	 * enough to hold a NUL terminated, hex-encoded 8B timestamp (17 bytes).
	 * @configstart{WT_CONNECTION.query_timestamp, see dist/api_data.py}
	 * @config{get, specify which timestamp to query: \c all_durable returns the largest
	 * timestamp such that all timestamps up to that value have been made durable\, \c
	 * last_checkpoint returns the timestamp of the most recent stable checkpoint\, \c oldest
	 * returns the most recent \c oldest_timestamp set with WT_CONNECTION::set_timestamp\, \c
	 * oldest_reader returns the minimum of the read timestamps of all active readers \c pinned
	 * returns the minimum of the \c oldest_timestamp and the read timestamps of all active
	 * readers\, \c recovery returns the timestamp of the most recent stable checkpoint taken
	 * prior to a shutdown and \c stable returns the most recent \c stable_timestamp set with
	 * WT_CONNECTION::set_timestamp.  See @ref transaction_timestamps., a string\, chosen from
	 * the following options: \c "all_durable"\, \c "last_checkpoint"\, \c "oldest"\, \c
	 * "oldest_reader"\, \c "pinned"\, \c "recovery"\, \c "stable"; default \c all_durable.}
	 * @configend
	 * @errors
	 * If there is no matching timestamp (e.g., if this method is called
	 * before timestamps are used) ::WT_NOTFOUND will be returned.
	 */
	int __F(query_timestamp)(
	    WT_CONNECTION *connection, char *hex_timestamp, const char *config);

	/*!
	 * Set a global transaction timestamp.
	 *
	 * @snippet ex_all.c set commit timestamp
	 *
	 * @snippet ex_all.c set oldest timestamp
	 *
	 * @snippet ex_all.c set stable timestamp
	 *
	 * @param connection the connection handle
	 * @configstart{WT_CONNECTION.set_timestamp, see dist/api_data.py}
	 * @config{commit_timestamp, (deprecated) reset the maximum commit timestamp tracked by
	 * WiredTiger.  This will cause future calls to WT_CONNECTION::query_timestamp to ignore
	 * commit timestamps greater than the specified value until the next commit moves the
	 * tracked commit timestamp forwards.  This is only intended for use where the application
	 * is rolling back locally committed transactions.  The supplied value must not be older
	 * than the current oldest and stable timestamps.  See @ref transaction_timestamps., a
	 * string; default empty.}
	 * @config{durable_timestamp, reset the maximum durable timestamp tracked by WiredTiger.
	 * This will cause future calls to WT_CONNECTION::query_timestamp to ignore durable
	 * timestamps greater than the specified value until the next durable timestamp moves the
	 * tracked durable timestamp forwards.  This is only intended for use where the application
	 * is rolling back locally committed transactions.  The supplied value must not be older
	 * than the current oldest and stable timestamps.  See @ref transaction_timestamps., a
	 * string; default empty.}
	 * @config{force, set timestamps even if they violate normal ordering requirements.  For
	 * example allow the \c oldest_timestamp to move backwards., a boolean flag; default \c
	 * false.}
	 * @config{oldest_timestamp, future commits and queries will be no earlier than the
	 * specified timestamp.  Supplied values must be monotonically increasing\, any attempt to
	 * set the value to older than the current is silently ignored.  The supplied value must not
	 * be newer than the current stable timestamp.  See @ref transaction_timestamps., a string;
	 * default empty.}
	 * @config{stable_timestamp, checkpoints will not include commits that are newer than the
	 * specified timestamp in tables configured with \c log=(enabled=false). Supplied values
	 * must be monotonically increasing\, any attempt to set the value to older than the current
	 * is silently ignored.  The supplied value must not be older than the current oldest
	 * timestamp.  See @ref transaction_timestamps., a string; default empty.}
	 * @configend
	 * @errors
	 */
	int __F(set_timestamp)(
	    WT_CONNECTION *connection, const char *config);

	/*!
	 * Rollback in-memory non-logged state to an earlier point in time.
	 *
	 * This method uses a timestamp to define the rollback point, and requires the application
	 * use timestamps, the stable_timestamp have been set via a call to
	 * WT_CONNECTION::set_timestamp, and a checkpoint operating on the last stable timestamp
	 * to have completed. Any updates to checkpoint durable tables that are more recent than
	 * the stable timestamp are removed.
	 *
	 * This method requires that there are no active operations for the duration of the call.
	 *
	 * Any updates made to logged tables will not be rolled back. Any updates made without an
	 * associated timestamp will not be rolled back. See @ref transaction_timestamps.
	 *
	 * @snippet ex_all.c rollback to stable
	 *
	 * @param connection the connection handle
	 * @configempty{WT_CONNECTION.rollback_to_stable, see dist/api_data.py}
	 * @errors
	 */
	int __F(rollback_to_stable)(
	    WT_CONNECTION *connection, const char *config);

	/*! @} */

	/*!
	 * @name Extensions
	 * @{
	 */
	/*!
	 * Load an extension.
	 *
	 * @snippet ex_all.c Load an extension
	 *
	 * @param connection the connection handle
	 * @param path the filename of the extension module, or \c "local" to
	 * search the current application binary for the initialization
	 * function, see @ref extensions for more details.
	 * @configstart{WT_CONNECTION.load_extension, see dist/api_data.py}
	 * @config{config, configuration string passed to the entry point of the extension as its
	 * WT_CONFIG_ARG argument., a string; default empty.}
	 * @config{early_load, whether this extension should be loaded at the beginning of
	 * ::wiredtiger_open.  Only applicable to extensions loaded via the wiredtiger_open
	 * configurations string., a boolean flag; default \c false.}
	 * @config{entry, the entry point of the extension\, called to initialize the extension when
	 * it is loaded.  The signature of the function must match ::wiredtiger_extension_init., a
	 * string; default \c wiredtiger_extension_init.}
	 * @config{terminate, an optional function in the extension that is called before the
	 * extension is unloaded during WT_CONNECTION::close.  The signature of the function must
	 * match ::wiredtiger_extension_terminate., a string; default \c
	 * wiredtiger_extension_terminate.}
	 * @configend
	 * @errors
	 */
	int __F(load_extension)(WT_CONNECTION *connection,
	    const char *path, const char *config);

	/*!
	 * Add a custom data source.  See @ref custom_data_sources for more
	 * information.
	 *
	 * The application must first implement the WT_DATA_SOURCE interface
	 * and then register the implementation with WiredTiger:
	 *
	 * @snippet ex_data_source.c WT_DATA_SOURCE register
	 *
	 * @param connection the connection handle
	 * @param prefix the URI prefix for this data source, e.g., "file:"
	 * @param data_source the application-supplied implementation of
	 *	WT_DATA_SOURCE to manage this data source.
	 * @configempty{WT_CONNECTION.add_data_source, see dist/api_data.py}
	 * @errors
	 */
	int __F(add_data_source)(WT_CONNECTION *connection, const char *prefix,
	    WT_DATA_SOURCE *data_source, const char *config);

	/*!
	 * Add a custom collation function.
	 *
	 * The application must first implement the WT_COLLATOR interface and
	 * then register the implementation with WiredTiger:
	 *
	 * @snippet ex_all.c WT_COLLATOR register
	 *
	 * @param connection the connection handle
	 * @param name the name of the collation to be used in calls to
	 * 	WT_SESSION::create, may not be \c "none"
	 * @param collator the application-supplied collation handler
	 * @configempty{WT_CONNECTION.add_collator, see dist/api_data.py}
	 * @errors
	 */
	int __F(add_collator)(WT_CONNECTION *connection,
	    const char *name, WT_COLLATOR *collator, const char *config);

	/*!
	 * Add a compression function.
	 *
	 * The application must first implement the WT_COMPRESSOR interface
	 * and then register the implementation with WiredTiger:
	 *
	 * @snippet nop_compress.c WT_COMPRESSOR initialization structure
	 *
	 * @snippet nop_compress.c WT_COMPRESSOR initialization function
	 *
	 * @param connection the connection handle
	 * @param name the name of the compression function to be used in calls
	 *	to WT_SESSION::create, may not be \c "none"
	 * @param compressor the application-supplied compression handler
	 * @configempty{WT_CONNECTION.add_compressor, see dist/api_data.py}
	 * @errors
	 */
	int __F(add_compressor)(WT_CONNECTION *connection,
	    const char *name, WT_COMPRESSOR *compressor, const char *config);

	/*!
	 * Add an encryption function.
	 *
	 * The application must first implement the WT_ENCRYPTOR interface
	 * and then register the implementation with WiredTiger:
	 *
	 * @snippet nop_encrypt.c WT_ENCRYPTOR initialization structure
	 *
	 * @snippet nop_encrypt.c WT_ENCRYPTOR initialization function
	 *
	 * @param connection the connection handle
	 * @param name the name of the encryption function to be used in calls
	 *	to WT_SESSION::create, may not be \c "none"
	 * @param encryptor the application-supplied encryption handler
	 * @configempty{WT_CONNECTION.add_encryptor, see dist/api_data.py}
	 * @errors
	 */
	int __F(add_encryptor)(WT_CONNECTION *connection,
	    const char *name, WT_ENCRYPTOR *encryptor, const char *config);

	/*!
	 * Add a custom extractor for index keys or column groups.
	 *
	 * The application must first implement the WT_EXTRACTOR interface and
	 * then register the implementation with WiredTiger:
	 *
	 * @snippet ex_all.c WT_EXTRACTOR register
	 *
	 * @param connection the connection handle
	 * @param name the name of the extractor to be used in calls to
	 * 	WT_SESSION::create, may not be \c "none"
	 * @param extractor the application-supplied extractor
	 * @configempty{WT_CONNECTION.add_extractor, see dist/api_data.py}
	 * @errors
	 */
	int __F(add_extractor)(WT_CONNECTION *connection, const char *name,
	    WT_EXTRACTOR *extractor, const char *config);

	/*!
	 * Configure a custom file system.
	 *
	 * This method can only be called from an early loaded extension
	 * module. The application must first implement the WT_FILE_SYSTEM
	 * interface and then register the implementation with WiredTiger:
	 *
	 * @snippet ex_file_system.c WT_FILE_SYSTEM register
	 *
	 * @param connection the connection handle
	 * @param fs the populated file system structure
	 * @configempty{WT_CONNECTION.set_file_system, see dist/api_data.py}
	 * @errors
	 */
	int __F(set_file_system)(
	    WT_CONNECTION *connection, WT_FILE_SYSTEM *fs, const char *config);

	/*!
	 * Return a reference to the WiredTiger extension functions.
	 *
	 * @snippet ex_data_source.c WT_EXTENSION_API declaration
	 *
	 * @param wt_conn the WT_CONNECTION handle
	 * @returns a reference to a WT_EXTENSION_API structure.
	 */
	WT_EXTENSION_API *__F(get_extension_api)(WT_CONNECTION *wt_conn);
	/*! @} */
};

/*!
 * Open a connection to a database.
 *
 * @snippet ex_all.c Open a connection
 *
 * @param home The path to the database home directory.  See @ref home
 * for more information.
 * @param event_handler An event handler. If <code>NULL</code>, a default
 * event handler is installed that writes error messages to stderr. See
 * @ref event_message_handling for more information.
 * @configstart{wiredtiger_open, see dist/api_data.py}
 * @config{buffer_alignment, in-memory alignment (in bytes) for buffers used for I/O. The default
 * value of -1 indicates a platform-specific alignment value should be used (4KB on Linux systems
 * when direct I/O is configured\, zero elsewhere)., an integer between -1 and 1MB; default \c -1.}
 * @config{builtin_extension_config, A structure where the keys are the names of builtin extensions
 * and the values are passed to WT_CONNECTION::load_extension as the \c config parameter (for
 * example\, <code>builtin_extension_config={zlib={compression_level=3}}</code>)., a string; default
 * empty.}
 * @config{cache_cursors, enable caching of cursors for reuse.  This is the default value for any
 * sessions created\, and can be overridden in configuring \c cache_cursors in
 * WT_CONNECTION.open_session., a boolean flag; default \c true.}
 * @config{cache_max_wait_ms, the maximum number of milliseconds an application thread will wait for
 * space to be available in cache before giving up.  Default will wait forever., an integer greater
 * than or equal to 0; default \c 0.}
 * @config{cache_overhead, assume the heap allocator overhead is the specified percentage\, and
 * adjust the cache usage by that amount (for example\, if there is 10GB of data in cache\, a
 * percentage of 10 means WiredTiger treats this as 11GB). This value is configurable because
 * different heap allocators have different overhead and different workloads will have different
 * heap allocation sizes and patterns\, therefore applications may need to adjust this value based
 * on allocator choice and behavior in measured workloads., an integer between 0 and 30; default \c
 * 8.}
 * @config{cache_size, maximum heap memory to allocate for the cache.  A database should configure
 * either \c cache_size or \c shared_cache but not both., an integer between 1MB and 10TB; default
 * \c 100MB.}
 * @config{checkpoint = (, periodically checkpoint the database.  Enabling the checkpoint server
 * uses a session from the configured session_max., a set of related configuration options defined
 * below.}
 * @config{&nbsp;&nbsp;&nbsp;&nbsp;log_size, wait for this amount of log record bytes to be
 * written to the log between each checkpoint.  If non-zero\, this value will use a minimum of the
 * log file size.  A database can configure both log_size and wait to set an upper bound for
 * checkpoints; setting this value above 0 configures periodic checkpoints., an integer between 0
 * and 2GB; default \c 0.}
 * @config{&nbsp;&nbsp;&nbsp;&nbsp;wait, seconds to wait between each
 * checkpoint; setting this value above 0 configures periodic checkpoints., an integer between 0 and
 * 100000; default \c 0.}
 * @config{ ),,}
 * @config{checkpoint_sync, flush files to stable storage when closing or writing checkpoints., a
 * boolean flag; default \c true.}
 * @config{compatibility = (, set compatibility version of database.  Changing the compatibility
 * version requires that there are no active operations for the duration of the call., a set of
 * related configuration options defined below.}
 * @config{&nbsp;&nbsp;&nbsp;&nbsp;release,
 * compatibility release version string., a string; default empty.}
 * @config{&nbsp;&nbsp;&nbsp;&nbsp;
 * require_max, required maximum compatibility version of existing data files.  Must be greater than
 * or equal to any release version set in the \c release setting.  Has no effect if creating the
 * database., a string; default empty.}
 * @config{&nbsp;&nbsp;&nbsp;&nbsp;require_min, required
 * minimum compatibility version of existing data files.  Must be less than or equal to any release
 * version set in the \c release setting.  Has no effect if creating the database., a string;
 * default empty.}
 * @config{ ),,}
 * @config{config_base, write the base configuration file if creating the database.  If \c false in
 * the config passed directly to ::wiredtiger_open\, will ignore any existing base configuration
 * file in addition to not creating one.  See @ref config_base for more information., a boolean
 * flag; default \c true.}
 * @config{create, create the database if it does not exist., a boolean flag; default \c false.}
 * @config{debug_mode = (, control the settings of various extended debugging features., a set of
 * related configuration options defined below.}
 * @config{&nbsp;&nbsp;&nbsp;&nbsp;
 * checkpoint_retention, adjust log archiving to retain the log records of this number of
 * checkpoints.  Zero or one means perform normal archiving., an integer between 0 and 1024; default
 * \c 0.}
 * @config{&nbsp;&nbsp;&nbsp;&nbsp;corruption_abort, if true\, dump the core in the
 * diagnostic mode on encountering the data corruption., a boolean flag; default \c true.}
 * @config{&nbsp;&nbsp;&nbsp;&nbsp;cursor_copy, if true\, use the system allocator to make a copy of
 * any data returned by a cursor operation and return the copy instead.  The copy is freed on the
 * next cursor operation.  This allows memory sanitizers to detect inappropriate references to
 * memory owned by cursors., a boolean flag; default \c false.}
 * @config{&nbsp;&nbsp;&nbsp;&nbsp;
 * eviction, if true\, modify internal algorithms to change skew to force history store eviction to
 * happen more aggressively.  This includes but is not limited to not skewing newest\, not favoring
 * leaf pages\, and modifying the eviction score mechanism., a boolean flag; default \c false.}
 * @config{&nbsp;&nbsp;&nbsp;&nbsp;log_retention, adjust log archiving to retain at least this
 * number of log files\, ignored if set to 0. (Warning: this option can remove log files required
 * for recovery if no checkpoints have yet been done and the number of log files exceeds the
 * configured value.  As WiredTiger cannot detect the difference between a system that has not yet
 * checkpointed and one that will never checkpoint\, it might discard log files before any
 * checkpoint is done.)., an integer between 0 and 1024; default \c 0.}
 * @config{&nbsp;&nbsp;&nbsp;&nbsp;realloc_exact, if true\, reallocation of memory will only provide
 * the exact amount requested.  This will help with spotting memory allocation issues more easily.,
 * a boolean flag; default \c false.}
 * @config{&nbsp;&nbsp;&nbsp;&nbsp;rollback_error, return a
 * WT_ROLLBACK error from a transaction operation about every Nth operation to simulate a
 * collision., an integer between 0 and 10M; default \c 0.}
 * @config{&nbsp;&nbsp;&nbsp;&nbsp;
 * slow_checkpoint, if true\, slow down checkpoint creation by slowing down internal page
 * processing., a boolean flag; default \c false.}
 * @config{&nbsp;&nbsp;&nbsp;&nbsp;table_logging, if
 * true\, write transaction related information to the log for all operations\, even operations for
 * tables with logging turned off.  This setting introduces a log format change that may break older
 * versions of WiredTiger.  These operations are informational and skipped in recovery., a boolean
 * flag; default \c false.}
 * @config{ ),,}
 * @config{direct_io, Use \c O_DIRECT on POSIX systems\, and \c FILE_FLAG_NO_BUFFERING on Windows to
 * access files.  Options are given as a list\, such as <code>"direct_io=[data]"</code>. Configuring
 * \c direct_io requires care\, see @ref tuning_system_buffer_cache_direct_io for important
 * warnings.  Including \c "data" will cause WiredTiger data files to use direct I/O\, including \c
 * "log" will cause WiredTiger log files to use direct I/O\, and including \c "checkpoint" will
 * cause WiredTiger data files opened at a checkpoint (i.e: read-only) to use direct I/O. \c
 * direct_io should be combined with \c write_through to get the equivalent of \c O_DIRECT on
 * Windows., a list\, with values chosen from the following options: \c "checkpoint"\, \c "data"\,
 * \c "log"; default empty.}
 * @config{encryption = (, configure an encryptor for system wide metadata and logs.  If a system
 * wide encryptor is set\, it is also used for encrypting data files and tables\, unless encryption
 * configuration is explicitly set for them when they are created with WT_SESSION::create., a set of
 * related configuration options defined below.}
 * @config{&nbsp;&nbsp;&nbsp;&nbsp;keyid, An
 * identifier that identifies a unique instance of the encryptor.  It is stored in clear text\, and
 * thus is available when the wiredtiger database is reopened.  On the first use of a (name\, keyid)
 * combination\, the WT_ENCRYPTOR::customize function is called with the keyid as an argument., a
 * string; default empty.}
 * @config{&nbsp;&nbsp;&nbsp;&nbsp;name, Permitted values are \c "none" or
 * custom encryption engine name created with WT_CONNECTION::add_encryptor.  See @ref encryption for
 * more information., a string; default \c none.}
 * @config{&nbsp;&nbsp;&nbsp;&nbsp;secretkey, A
 * string that is passed to the WT_ENCRYPTOR::customize function.  It is never stored in clear
 * text\, so must be given to any subsequent ::wiredtiger_open calls to reopen the database.  It
 * must also be provided to any "wt" commands used with this database., a string; default empty.}
 * @config{ ),,}
 * @config{error_prefix, prefix string for error messages., a string; default empty.}
 * @config{eviction = (, eviction configuration options., a set of related configuration options
 * defined below.}
 * @config{&nbsp;&nbsp;&nbsp;&nbsp;threads_max, maximum number of threads WiredTiger
 * will start to help evict pages from cache.  The number of threads started will vary depending on
 * the current eviction load.  Each eviction worker thread uses a session from the configured
 * session_max., an integer between 1 and 20; default \c 8.}
 * @config{&nbsp;&nbsp;&nbsp;&nbsp;
 * threads_min, minimum number of threads WiredTiger will start to help evict pages from cache.  The
 * number of threads currently running will vary depending on the current eviction load., an integer
 * between 1 and 20; default \c 1.}
 * @config{ ),,}
 * @config{eviction_checkpoint_target, perform eviction at the beginning of checkpoints to bring the
 * dirty content in cache to this level.  It is a percentage of the cache size if the value is
 * within the range of 0 to 100 or an absolute size when greater than 100. The value is not allowed
 * to exceed the \c cache_size.  Ignored if set to zero., an integer between 0 and 10TB; default \c
 * 1.}
 * @config{eviction_dirty_target, perform eviction in worker threads when the cache contains at
 * least this much dirty content.  It is a percentage of the cache size if the value is within the
 * range of 1 to 100 or an absolute size when greater than 100. The value is not allowed to exceed
 * the \c cache_size., an integer between 1 and 10TB; default \c 5.}
 * @config{eviction_dirty_trigger, trigger application threads to perform eviction when the cache
 * contains at least this much dirty content.  It is a percentage of the cache size if the value is
 * within the range of 1 to 100 or an absolute size when greater than 100. The value is not allowed
 * to exceed the \c cache_size.  This setting only alters behavior if it is lower than
 * eviction_trigger., an integer between 1 and 10TB; default \c 20.}
 * @config{eviction_target, perform eviction in worker threads when the cache contains at least this
 * much content.  It is a percentage of the cache size if the value is within the range of 10 to 100
 * or an absolute size when greater than 100. The value is not allowed to exceed the \c cache_size.,
 * an integer between 10 and 10TB; default \c 80.}
 * @config{eviction_trigger, trigger application threads to perform eviction when the cache contains
 * at least this much content.  It is a percentage of the cache size if the value is within the
 * range of 10 to 100 or an absolute size when greater than 100. The value is not allowed to exceed
 * the \c cache_size., an integer between 10 and 10TB; default \c 95.}
 * @config{eviction_updates_target, perform eviction in worker threads when the cache contains at
 * least this many bytes of updates.  It is a percentage of the cache size if the value is within
 * the range of 0 to 100 or an absolute size when greater than 100. Calculated as half of \c
 * eviction_dirty_target by default.  The value is not allowed to exceed the \c cache_size., an
 * integer between 0 and 10TB; default \c 0.}
 * @config{eviction_updates_trigger, trigger application threads to perform eviction when the cache
 * contains at least this many bytes of updates.  It is a percentage of the cache size if the value
 * is within the range of 1 to 100 or an absolute size when greater than 100\. Calculated as half of
 * \c eviction_dirty_trigger by default.  The value is not allowed to exceed the \c cache_size.
 * This setting only alters behavior if it is lower than \c eviction_trigger., an integer between 0
 * and 10TB; default \c 0.}
 * @config{exclusive, fail if the database already exists\, generally used with the \c create
 * option., a boolean flag; default \c false.}
 * @config{extensions, list of shared library extensions to load (using dlopen). Any values
 * specified to a library extension are passed to WT_CONNECTION::load_extension as the \c config
 * parameter (for example\, <code>extensions=(/path/ext.so={entry=my_entry})</code>)., a list of
 * strings; default empty.}
 * @config{file_close_sync, control whether to flush modified files to storage independent of a
 * global checkpoint when closing file handles to acquire exclusive access to a table.  If set to
 * false\, and logging is disabled\, API calls that require exclusive access to tables will return
 * EBUSY if there have been changes made to the table since the last global checkpoint.  When
 * logging is enabled\, the value for <code>file_close_sync</code> has no effect\, and\, modified
 * file is always flushed to storage when closing file handles to acquire exclusive access to the
 * table., a boolean flag; default \c true.}
 * @config{file_extend, file extension configuration.  If set\, extend files of the set type in
 * allocations of the set size\, instead of a block at a time as each new block is written.  For
 * example\, <code>file_extend=(data=16MB)</code>. If set to 0\, disable the file extension for the
 * set type.  For log files\, the allowed range is between 100KB and 2GB; values larger than the
 * configured maximum log size and the default config would extend log files in allocations of the
 * maximum log file size., a list\, with values chosen from the following options: \c "data"\, \c
 * "log"; default empty.}
 * @config{file_manager = (, control how file handles are managed., a set of related configuration
 * options defined below.}
 * @config{&nbsp;&nbsp;&nbsp;&nbsp;close_handle_minimum, number of handles
 * open before the file manager will look for handles to close., an integer greater than or equal to
 * 0; default \c 250.}
 * @config{&nbsp;&nbsp;&nbsp;&nbsp;close_idle_time, amount of time in seconds a
 * file handle needs to be idle before attempting to close it.  A setting of 0 means that idle
 * handles are not closed., an integer between 0 and 100000; default \c 30.}
 * @config{&nbsp;&nbsp;&nbsp;&nbsp;close_scan_interval, interval in seconds at which to check for
 * files that are inactive and close them., an integer between 1 and 100000; default \c 10.}
 * @config{ ),,}
 * @config{hash = (, manage resources around hash bucket arrays.  All values must be a power of two.
 * Note that setting large values can significantly increase memory usage inside WiredTiger., a set
 * of related configuration options defined below.}
 * @config{&nbsp;&nbsp;&nbsp;&nbsp;buckets,
 * configure the number of hash buckets for most system hash arrays., an integer between 64 and
 * 65536; default \c 512.}
 * @config{&nbsp;&nbsp;&nbsp;&nbsp;dhandle_buckets, configure the number of
 * hash buckets for hash arrays relating to data handles., an integer between 64 and 65536; default
 * \c 512.}
 * @config{ ),,}
 * @config{history_store = (, history store configuration options., a set of related configuration
 * options defined below.}
 * @config{&nbsp;&nbsp;&nbsp;&nbsp;file_max, The maximum number of bytes
 * that WiredTiger is allowed to use for its history store mechanism.  If the history store file
 * exceeds this size\, a panic will be triggered.  The default value means that the history store
 * file is unbounded and may use as much space as the filesystem will accommodate.  The minimum
 * non-zero setting is 100MB., an integer greater than or equal to 0; default \c 0.}
 * @config{ ),,}
 * @config{in_memory, keep data in-memory only.  See @ref in_memory for more information., a boolean
 * flag; default \c false.}
 * @config{io_capacity = (, control how many bytes per second are written and read.  Exceeding the
 * capacity results in throttling., a set of related configuration options defined below.}
 * @config{&nbsp;&nbsp;&nbsp;&nbsp;total, number of bytes per second available to all subsystems in
 * total.  When set\, decisions about what subsystems are throttled\, and in what proportion\, are
 * made internally.  The minimum non-zero setting is 1MB., an integer between 0 and 1TB; default \c
 * 0.}
 * @config{ ),,}
 * @config{log = (, enable logging.  Enabling logging uses three sessions from the configured
 * session_max., a set of related configuration options defined below.}
 * @config{&nbsp;&nbsp;&nbsp;&nbsp;archive, automatically archive unneeded log files., a boolean
 * flag; default \c true.}
 * @config{&nbsp;&nbsp;&nbsp;&nbsp;compressor, configure a compressor for
 * log records.  Permitted values are \c "none" or custom compression engine name created with
 * WT_CONNECTION::add_compressor.  If WiredTiger has builtin support for \c "lz4"\, \c "snappy"\, \c
 * "zlib" or \c "zstd" compression\, these names are also available.  See @ref compression for more
 * information., a string; default \c none.}
 * @config{&nbsp;&nbsp;&nbsp;&nbsp;enabled, enable logging
 * subsystem., a boolean flag; default \c false.}
 * @config{&nbsp;&nbsp;&nbsp;&nbsp;file_max, the
 * maximum size of log files., an integer between 100KB and 2GB; default \c 100MB.}
 * @config{&nbsp;&nbsp;&nbsp;&nbsp;os_cache_dirty_pct, maximum dirty system buffer cache usage\, as
 * a percentage of the log's \c file_max.  If non-zero\, schedule writes for dirty blocks belonging
 * to the log in the system buffer cache after that percentage of the log has been written into the
 * buffer cache without an intervening file sync., an integer between 0 and 100; default \c 0.}
 * @config{&nbsp;&nbsp;&nbsp;&nbsp;path, the name of a directory into which log files are written.
 * The directory must already exist.  If the value is not an absolute path\, the path is relative to
 * the database home (see @ref absolute_path for more information)., a string; default \c ".".}
 * @config{&nbsp;&nbsp;&nbsp;&nbsp;prealloc, pre-allocate log files., a boolean flag; default \c
 * true.}
 * @config{&nbsp;&nbsp;&nbsp;&nbsp;recover, run recovery or error if recovery needs to run
 * after an unclean shutdown., a string\, chosen from the following options: \c "error"\, \c "on";
 * default \c on.}
 * @config{&nbsp;&nbsp;&nbsp;&nbsp;zero_fill, manually write zeroes into log files.,
 * a boolean flag; default \c false.}
 * @config{ ),,}
 * @config{lsm_manager = (, configure database wide options for LSM tree management.  The LSM
 * manager is started automatically the first time an LSM tree is opened.  The LSM manager uses a
 * session from the configured session_max., a set of related configuration options defined below.}
 * @config{&nbsp;&nbsp;&nbsp;&nbsp;merge, merge LSM chunks where possible., a boolean flag; default
 * \c true.}
 * @config{&nbsp;&nbsp;&nbsp;&nbsp;worker_thread_max, Configure a set of threads to manage
 * merging LSM trees in the database.  Each worker thread uses a session handle from the configured
 * session_max., an integer between 3 and 20; default \c 4.}
 * @config{ ),,}
 * @config{mmap, Use memory mapping when accessing files in a read-only mode., a boolean flag;
 * default \c true.}
 * @config{mmap_all, Use memory mapping to read and write all data files\, may not be configured
 * with direct I/O., a boolean flag; default \c false.}
 * @config{multiprocess, permit sharing between processes (will automatically start an RPC server
 * for primary processes and use RPC for secondary processes). <b>Not yet supported in
 * WiredTiger</b>., a boolean flag; default \c false.}
 * @config{operation_timeout_ms, when non-zero\, a requested limit on the number of elapsed real
 * time milliseconds application threads will take to complete database operations.  Time is
 * measured from the start of each WiredTiger API call.  There is no guarantee any operation will
 * not take longer than this amount of time.  If WiredTiger notices the limit has been exceeded\, an
 * operation may return a WT_ROLLBACK error.  Default is to have no limit., an integer greater than
 * or equal to 1; default \c 0.}
 * @config{operation_tracking = (, enable tracking of performance-critical functions.  See @ref
 * operation_tracking for more information., a set of related configuration options defined below.}
 * @config{&nbsp;&nbsp;&nbsp;&nbsp;enabled, enable operation tracking subsystem., a boolean flag;
 * default \c false.}
 * @config{&nbsp;&nbsp;&nbsp;&nbsp;path, the name of a directory into which
 * operation tracking files are written.  The directory must already exist.  If the value is not an
 * absolute path\, the path is relative to the database home (see @ref absolute_path for more
 * information)., a string; default \c ".".}
 * @config{ ),,}
 * @config{readonly, open connection in read-only mode.  The database must exist.  All methods that
 * may modify a database are disabled.  See @ref readonly for more information., a boolean flag;
 * default \c false.}
 * @config{salvage, open connection and salvage any WiredTiger-owned database and log files that it
 * detects as corrupted.  This API should only be used after getting an error return of
 * WT_TRY_SALVAGE. Salvage rebuilds files in place\, overwriting existing files.  We recommend
 * making a backup copy of all files with the WiredTiger prefix prior to passing this flag., a
 * boolean flag; default \c false.}
 * @config{session_max, maximum expected number of sessions (including server threads)., an integer
 * greater than or equal to 1; default \c 100.}
 * @config{shared_cache = (, shared cache configuration options.  A database should configure either
 * a cache_size or a shared_cache not both.  Enabling a shared cache uses a session from the
 * configured session_max.  A shared cache can not have absolute values configured for cache
 * eviction settings., a set of related configuration options defined below.}
 * @config{&nbsp;&nbsp;&nbsp;&nbsp;chunk, the granularity that a shared cache is redistributed., an
 * integer between 1MB and 10TB; default \c 10MB.}
 * @config{&nbsp;&nbsp;&nbsp;&nbsp;name, the name of
 * a cache that is shared between databases or \c "none" when no shared cache is configured., a
 * string; default \c none.}
 * @config{&nbsp;&nbsp;&nbsp;&nbsp;quota, maximum size of cache this
 * database can be allocated from the shared cache.  Defaults to the entire shared cache size., an
 * integer; default \c 0.}
 * @config{&nbsp;&nbsp;&nbsp;&nbsp;reserve, amount of cache this database is
 * guaranteed to have available from the shared cache.  This setting is per database.  Defaults to
 * the chunk size., an integer; default \c 0.}
 * @config{&nbsp;&nbsp;&nbsp;&nbsp;size, maximum memory
 * to allocate for the shared cache.  Setting this will update the value if one is already set., an
 * integer between 1MB and 10TB; default \c 500MB.}
 * @config{ ),,}
 * @config{statistics, Maintain database statistics\, which may impact performance.  Choosing "all"
 * maintains all statistics regardless of cost\, "fast" maintains a subset of statistics that are
 * relatively inexpensive\, "none" turns off all statistics.  The "clear" configuration resets
 * statistics after they are gathered\, where appropriate (for example\, a cache size statistic is
 * not cleared\, while the count of cursor insert operations will be cleared). When "clear" is
 * configured for the database\, gathered statistics are reset each time a statistics cursor is used
 * to gather statistics\, as well as each time statistics are logged using the \c statistics_log
 * configuration.  See @ref statistics for more information., a list\, with values chosen from the
 * following options: \c "all"\, \c "cache_walk"\, \c "fast"\, \c "none"\, \c "clear"\, \c
 * "tree_walk"; default \c none.}
 * @config{statistics_log = (, log any statistics the database is configured to maintain\, to a
 * file.  See @ref statistics for more information.  Enabling the statistics log server uses a
 * session from the configured session_max., a set of related configuration options defined below.}
 * @config{&nbsp;&nbsp;&nbsp;&nbsp;json, encode statistics in JSON format., a boolean flag; default
 * \c false.}
 * @config{&nbsp;&nbsp;&nbsp;&nbsp;on_close, log statistics on database close., a boolean
 * flag; default \c false.}
 * @config{&nbsp;&nbsp;&nbsp;&nbsp;path, the name of a directory into which
 * statistics files are written.  The directory must already exist.  If the value is not an absolute
 * path\, the path is relative to the database home (see @ref absolute_path for more information).,
 * a string; default \c ".".}
 * @config{&nbsp;&nbsp;&nbsp;&nbsp;sources, if non-empty\, include
 * statistics for the list of data source URIs\, if they are open at the time of the statistics
 * logging.  The list may include URIs matching a single data source ("table:mytable")\, or a URI
 * matching all data sources of a particular type ("table:")., a list of strings; default empty.}
 * @config{&nbsp;&nbsp;&nbsp;&nbsp;timestamp, a timestamp prepended to each log record\, may contain
 * strftime conversion specifications\, when \c json is configured\, defaults to \c
 * "%Y-%m-%dT%H:%M:%S.000Z"., a string; default \c "%b %d %H:%M:%S".}
 * @config{&nbsp;&nbsp;&nbsp;&nbsp;wait, seconds to wait between each write of the log records;
 * setting this value above 0 configures statistics logging., an integer between 0 and 100000;
 * default \c 0.}
 * @config{ ),,}
 * @config{transaction_sync = (, how to sync log records when the transaction commits., a set of
 * related configuration options defined below.}
 * @config{&nbsp;&nbsp;&nbsp;&nbsp;enabled, whether to
 * sync the log on every commit by default\, can be overridden by the \c sync setting to
 * WT_SESSION::commit_transaction., a boolean flag; default \c false.}
 * @config{&nbsp;&nbsp;&nbsp;&nbsp;method, the method used to ensure log records are stable on
 * disk\, see @ref tune_durability for more information., a string\, chosen from the following
 * options: \c "dsync"\, \c "fsync"\, \c "none"; default \c fsync.}
 * @config{ ),,}
 * @config{use_environment, use the \c WIREDTIGER_CONFIG and \c WIREDTIGER_HOME environment
 * variables if the process is not running with special privileges.  See @ref home for more
 * information., a boolean flag; default \c true.}
 * @config{use_environment_priv, use the \c WIREDTIGER_CONFIG and \c WIREDTIGER_HOME environment
 * variables even if the process is running with special privileges.  See @ref home for more
 * information., a boolean flag; default \c false.}
 * @config{verbose, enable messages for various events.  Options are given as a list\, such as
 * <code>"verbose=[evictserver\,read]"</code>., a list\, with values chosen from the following
 * options: \c "api"\, \c "backup"\, \c "block"\, \c "checkpoint"\, \c "checkpoint_cleanup"\, \c
 * "checkpoint_progress"\, \c "compact"\, \c "compact_progress"\, \c "error_returns"\, \c "evict"\,
 * \c "evict_stuck"\, \c "evictserver"\, \c "fileops"\, \c "handleops"\, \c "log"\, \c
 * "history_store"\, \c "history_store_activity"\, \c "lsm"\, \c "lsm_manager"\, \c "metadata"\, \c
 * "mutex"\, \c "overflow"\, \c "read"\, \c "reconcile"\, \c "recovery"\, \c "recovery_progress"\,
 * \c "rts"\, \c "salvage"\, \c "shared_cache"\, \c "split"\, \c "temporary"\, \c "thread_group"\,
 * \c "timestamp"\, \c "transaction"\, \c "verify"\, \c "version"\, \c "write"; default \c [].}
 * @config{verify_metadata, open connection and verify any WiredTiger metadata.  This API allows
 * verification and detection of corruption in WiredTiger metadata., a boolean flag; default \c
 * false.}
 * @config{write_through, Use \c FILE_FLAG_WRITE_THROUGH on Windows to write to files.  Ignored on
 * non-Windows systems.  Options are given as a list\, such as <code>"write_through=[data]"</code>.
 * Configuring \c write_through requires care\, see @ref tuning_system_buffer_cache_direct_io for
 * important warnings.  Including \c "data" will cause WiredTiger data files to write through
 * cache\, including \c "log" will cause WiredTiger log files to write through cache.  \c
 * write_through should be combined with \c direct_io to get the equivalent of POSIX \c O_DIRECT on
 * Windows., a list\, with values chosen from the following options: \c "data"\, \c "log"; default
 * empty.}
 * @configend
 * Additionally, if files named \c WiredTiger.config or \c WiredTiger.basecfg
 * appear in the WiredTiger home directory, they are read for configuration
 * values (see @ref config_file and @ref config_base for details).
 * See @ref config_order for ordering of the configuration mechanisms.
 * @param[out] connectionp A pointer to the newly opened connection handle
 * @errors
 */
int wiredtiger_open(const char *home,
    WT_EVENT_HANDLER *event_handler, const char *config,
    WT_CONNECTION **connectionp) WT_ATTRIBUTE_LIBRARY_VISIBLE;

/*!
 * Return information about a WiredTiger error as a string (see
 * WT_SESSION::strerror for a thread-safe API).
 *
 * @snippet ex_all.c Display an error
 *
 * @param error a return value from a WiredTiger, ISO C, or POSIX standard API
 * @returns a string representation of the error
 */
const char *wiredtiger_strerror(int error) WT_ATTRIBUTE_LIBRARY_VISIBLE;

/*!
 * The interface implemented by applications to handle error, informational and
 * progress messages.  Entries set to NULL are ignored and the default handlers
 * will continue to be used.
 */
struct __wt_event_handler {
	/*!
	 * Callback to handle error messages; by default, error messages are
	 * written to the stderr stream. See @ref event_message_handling for
	 * more information.
	 *
	 * Errors that require the application to exit and restart will have
	 * their \c error value set to \c WT_PANIC. The application can exit
	 * immediately when \c WT_PANIC is passed to an event handler, there
	 * is no reason to return into WiredTiger.
	 *
	 * Event handler returns are not ignored: if the handler returns
	 * non-zero, the error may cause the WiredTiger function posting the
	 * event to fail, and may even cause operation or library failure.
	 *
	 * @param session the WiredTiger session handle in use when the error
	 * was generated. The handle may have been created by the application
	 * or automatically by WiredTiger.
	 * @param error a return value from a WiredTiger, ISO C, or
	 * POSIX standard API, which can be converted to a string using
	 * WT_SESSION::strerror
	 * @param message an error string
	 */
	int (*handle_error)(WT_EVENT_HANDLER *handler,
	    WT_SESSION *session, int error, const char *message);

	/*!
	 * Callback to handle informational messages; by default, informational
	 * messages are written to the stdout stream. See
	 * @ref event_message_handling for more information.
	 *
	 * Message handler returns are not ignored: if the handler returns
	 * non-zero, the error may cause the WiredTiger function posting the
	 * event to fail, and may even cause operation or library failure.
	 *
	 * @param session the WiredTiger session handle in use when the message
	 * was generated. The handle may have been created by the application
	 * or automatically by WiredTiger.
	 * @param message an informational string
	 */
	int (*handle_message)(WT_EVENT_HANDLER *handler,
	    WT_SESSION *session, const char *message);

	/*!
	 * Callback to handle progress messages; by default, progress messages
	 * are not written. See @ref event_message_handling for more
	 * information.
	 *
	 * Progress handler returns are not ignored: if the handler returns
	 * non-zero, the error may cause the WiredTiger function posting the
	 * event to fail, and may even cause operation or library failure.
	 *
	 * @param session the WiredTiger session handle in use when the
	 * progress message was generated. The handle may have been created by
	 * the application or automatically by WiredTiger.
	 * @param operation a string representation of the operation
	 * @param progress a counter
	 */
	int (*handle_progress)(WT_EVENT_HANDLER *handler,
	    WT_SESSION *session, const char *operation, uint64_t progress);

	/*!
	 * Callback to handle automatic close of a WiredTiger handle.
	 *
	 * Close handler returns are not ignored: if the handler returns
	 * non-zero, the error may cause the WiredTiger function posting the
	 * event to fail, and may even cause operation or library failure.
	 *
	 * @param session The session handle that is being closed if the
	 * cursor parameter is NULL.
	 * @param cursor The cursor handle that is being closed, or NULL if
	 * it is a session handle being closed.
	 */
	int (*handle_close)(WT_EVENT_HANDLER *handler,
	    WT_SESSION *session, WT_CURSOR *cursor);
};

/*!
 * @name Data packing and unpacking
 * @{
 */

/*!
 * Pack a structure into a buffer.
 *
 * See @ref packing for a description of the permitted format strings.
 *
 * @section pack_examples Packing Examples
 *
 * For example, the string <code>"iSh"</code> will pack a 32-bit integer
 * followed by a NUL-terminated string, followed by a 16-bit integer.  The
 * default, big-endian encoding will be used, with no alignment.  This could be
 * used in C as follows:
 *
 * @snippet ex_all.c Pack fields into a buffer
 *
 * Then later, the values can be unpacked as follows:
 *
 * @snippet ex_all.c Unpack fields from a buffer
 *
 * @param session the session handle
 * @param buffer a pointer to a packed byte array
 * @param len the number of valid bytes in the buffer
 * @param format the data format, see @ref packing
 * @errors
 */
int wiredtiger_struct_pack(WT_SESSION *session,
    void *buffer, size_t len, const char *format, ...)
    WT_ATTRIBUTE_LIBRARY_VISIBLE;

/*!
 * Calculate the size required to pack a structure.
 *
 * Note that for variable-sized fields including variable-sized strings and
 * integers, the calculated sized merely reflects the expected sizes specified
 * in the format string itself.
 *
 * @snippet ex_all.c Get the packed size
 *
 * @param session the session handle
 * @param lenp a location where the number of bytes needed for the
 * matching call to ::wiredtiger_struct_pack is returned
 * @param format the data format, see @ref packing
 * @errors
 */
int wiredtiger_struct_size(WT_SESSION *session,
    size_t *lenp, const char *format, ...) WT_ATTRIBUTE_LIBRARY_VISIBLE;

/*!
 * Unpack a structure from a buffer.
 *
 * Reverse of ::wiredtiger_struct_pack: gets values out of a
 * packed byte string.
 *
 * @snippet ex_all.c Unpack fields from a buffer
 *
 * @param session the session handle
 * @param buffer a pointer to a packed byte array
 * @param len the number of valid bytes in the buffer
 * @param format the data format, see @ref packing
 * @errors
 */
int wiredtiger_struct_unpack(WT_SESSION *session,
    const void *buffer, size_t len, const char *format, ...)
    WT_ATTRIBUTE_LIBRARY_VISIBLE;

#if !defined(SWIG)

/*!
 * Streaming interface to packing.
 *
 * This allows applications to pack or unpack records one field at a time.
 * This is an opaque handle returned by ::wiredtiger_pack_start or
 * ::wiredtiger_unpack_start.  It must be closed with ::wiredtiger_pack_close.
 */
typedef struct __wt_pack_stream WT_PACK_STREAM;

/*!
 * Start a packing operation into a buffer with the given format string.  This
 * should be followed by a series of calls to ::wiredtiger_pack_item,
 * ::wiredtiger_pack_int, ::wiredtiger_pack_str or ::wiredtiger_pack_uint
 * to fill in the values.
 *
 * @param session the session handle
 * @param format the data format, see @ref packing
 * @param buffer a pointer to memory to hold the packed data
 * @param size the size of the buffer
 * @param[out] psp the new packing stream handle
 * @errors
 */
int wiredtiger_pack_start(WT_SESSION *session,
    const char *format, void *buffer, size_t size, WT_PACK_STREAM **psp)
    WT_ATTRIBUTE_LIBRARY_VISIBLE;

/*!
 * Start an unpacking operation from a buffer with the given format string.
 * This should be followed by a series of calls to ::wiredtiger_unpack_item,
 * ::wiredtiger_unpack_int, ::wiredtiger_unpack_str or ::wiredtiger_unpack_uint
 * to retrieve the packed values.
 *
 * @param session the session handle
 * @param format the data format, see @ref packing
 * @param buffer a pointer to memory holding the packed data
 * @param size the size of the buffer
 * @param[out] psp the new packing stream handle
 * @errors
 */
int wiredtiger_unpack_start(WT_SESSION *session,
    const char *format, const void *buffer, size_t size, WT_PACK_STREAM **psp)
    WT_ATTRIBUTE_LIBRARY_VISIBLE;

/*!
 * Close a packing stream.
 *
 * @param ps the packing stream handle
 * @param[out] usedp the number of bytes in the buffer used by the stream
 * @errors
 */
int wiredtiger_pack_close(WT_PACK_STREAM *ps, size_t *usedp)
    WT_ATTRIBUTE_LIBRARY_VISIBLE;

/*!
 * Pack an item into a packing stream.
 *
 * @param ps the packing stream handle
 * @param item an item to pack
 * @errors
 */
int wiredtiger_pack_item(WT_PACK_STREAM *ps, WT_ITEM *item)
    WT_ATTRIBUTE_LIBRARY_VISIBLE;

/*!
 * Pack a signed integer into a packing stream.
 *
 * @param ps the packing stream handle
 * @param i a signed integer to pack
 * @errors
 */
int wiredtiger_pack_int(WT_PACK_STREAM *ps, int64_t i)
    WT_ATTRIBUTE_LIBRARY_VISIBLE;

/*!
 * Pack a string into a packing stream.
 *
 * @param ps the packing stream handle
 * @param s a string to pack
 * @errors
 */
int wiredtiger_pack_str(WT_PACK_STREAM *ps, const char *s)
    WT_ATTRIBUTE_LIBRARY_VISIBLE;

/*!
 * Pack an unsigned integer into a packing stream.
 *
 * @param ps the packing stream handle
 * @param u an unsigned integer to pack
 * @errors
 */
int wiredtiger_pack_uint(WT_PACK_STREAM *ps, uint64_t u)
    WT_ATTRIBUTE_LIBRARY_VISIBLE;

/*!
 * Unpack an item from a packing stream.
 *
 * @param ps the packing stream handle
 * @param item an item to unpack
 * @errors
 */
int wiredtiger_unpack_item(WT_PACK_STREAM *ps, WT_ITEM *item)
    WT_ATTRIBUTE_LIBRARY_VISIBLE;

/*!
 * Unpack a signed integer from a packing stream.
 *
 * @param ps the packing stream handle
 * @param[out] ip the unpacked signed integer
 * @errors
 */
int wiredtiger_unpack_int(WT_PACK_STREAM *ps, int64_t *ip)
    WT_ATTRIBUTE_LIBRARY_VISIBLE;

/*!
 * Unpack a string from a packing stream.
 *
 * @param ps the packing stream handle
 * @param[out] sp the unpacked string
 * @errors
 */
int wiredtiger_unpack_str(WT_PACK_STREAM *ps, const char **sp)
    WT_ATTRIBUTE_LIBRARY_VISIBLE;

/*!
 * Unpack an unsigned integer from a packing stream.
 *
 * @param ps the packing stream handle
 * @param[out] up the unpacked unsigned integer
 * @errors
 */
int wiredtiger_unpack_uint(WT_PACK_STREAM *ps, uint64_t *up)
    WT_ATTRIBUTE_LIBRARY_VISIBLE;
/*! @} */

/*!
 * @name Configuration strings
 * @{
 */

/*!
 * The configuration information returned by the WiredTiger configuration
 * parsing functions in the WT_EXTENSION_API and the public API.
 */
struct __wt_config_item {
	/*!
	 * The value of a configuration string.
	 *
	 * Regardless of the type of the configuration string (boolean, int,
	 * list or string), the \c str field will reference the value of the
	 * configuration string.
	 *
	 * The bytes referenced by \c str are <b>not</b> nul-terminated,
	 * use the \c len field instead of a terminating nul byte.
	 */
	const char *str;

	/*! The number of bytes in the value referenced by \c str. */
	size_t len;

	/*!
	 * The numeric value of a configuration boolean or integer.
	 *
	 * If the configuration string's value is "true" or "false", the
	 * \c val field will be set to 1 (true), or 0 (false).
	 *
	 * If the configuration string can be legally interpreted as an integer,
	 * using the strtoll function rules as specified in ISO/IEC 9899:1990
	 * ("ISO C90"), that integer will be stored in the \c val field.
	 */
	int64_t val;

	/*! Permitted values of the \c type field. */
	enum {
		/*! A string value with quotes stripped. */
		WT_CONFIG_ITEM_STRING,
		/*! A boolean literal ("true" or "false"). */
		WT_CONFIG_ITEM_BOOL,
		/*! An unquoted identifier: a string value without quotes. */
		WT_CONFIG_ITEM_ID,
		/*! A numeric value. */
		WT_CONFIG_ITEM_NUM,
		/*! A nested structure or list, including brackets. */
		WT_CONFIG_ITEM_STRUCT
	}
	/*!
	 * The type of value determined by the parser.  In all cases,
	 * the \c str and \c len fields are set.
	 */
	type;
};

#if !defined(SWIG) && !defined(DOXYGEN)
/*!
 * Validate a configuration string for a WiredTiger API.
 * This API is outside the scope of a WiredTiger connection handle, since
 * applications may need to validate configuration strings prior to calling
 * ::wiredtiger_open.
 * @param session the session handle (may be \c NULL if the database not yet
 * opened).
 * @param event_handler An event handler (used if \c session is \c NULL; if both
 * \c session and \c event_handler are \c NULL, error messages will be written
 * to stderr).
 * @param name the WiredTiger function or method to validate.
 * @param config the configuration string being parsed.
 * @returns zero for success, non-zero to indicate an error.
 *
 * @snippet ex_all.c Validate a configuration string
 */
int wiredtiger_config_validate(WT_SESSION *session,
    WT_EVENT_HANDLER *event_handler, const char *name, const char *config)
    WT_ATTRIBUTE_LIBRARY_VISIBLE;

/*
 * Validate a configuration string for a WiredTiger test program.
 */
int wiredtiger_test_config_validate(WT_SESSION *session,
    WT_EVENT_HANDLER *event_handler, const char *name, const char *config)
	WT_ATTRIBUTE_LIBRARY_VISIBLE;
#endif

/*!
 * Create a handle that can be used to parse or create configuration strings
 * compatible with WiredTiger APIs.
 * This API is outside the scope of a WiredTiger connection handle, since
 * applications may need to generate configuration strings prior to calling
 * ::wiredtiger_open.
 * @param session the session handle to be used for error reporting (if NULL,
 *	error messages will be written to stderr).
 * @param config the configuration string being parsed. The string must
 *	remain valid for the lifetime of the parser handle.
 * @param len the number of valid bytes in \c config
 * @param[out] config_parserp A pointer to the newly opened handle
 * @errors
 *
 * @snippet ex_config_parse.c Create a configuration parser
 */
int wiredtiger_config_parser_open(WT_SESSION *session,
    const char *config, size_t len, WT_CONFIG_PARSER **config_parserp)
    WT_ATTRIBUTE_LIBRARY_VISIBLE;

/*!
 * A handle that can be used to search and traverse configuration strings
 * compatible with WiredTiger APIs.
 * To parse the contents of a list or nested configuration string use a new
 * configuration parser handle based on the content of the ::WT_CONFIG_ITEM
 * retrieved from the parent configuration string.
 *
 * @section config_parse_examples Configuration String Parsing examples
 *
 * This could be used in C to create a configuration parser as follows:
 *
 * @snippet ex_config_parse.c Create a configuration parser
 *
 * Once the parser has been created the content can be queried directly:
 *
 * @snippet ex_config_parse.c get
 *
 * Or the content can be traversed linearly:
 *
 * @snippet ex_config_parse.c next
 *
 * Nested configuration values can be queried using a shorthand notation:
 *
 * @snippet ex_config_parse.c nested get
 *
 * Nested configuration values can be traversed using multiple
 * ::WT_CONFIG_PARSER handles:
 *
 * @snippet ex_config_parse.c nested traverse
 */
struct __wt_config_parser {

	/*!
	 * Close the configuration scanner releasing any resources.
	 *
	 * @param config_parser the configuration parser handle
	 * @errors
	 *
	 */
	int __F(close)(WT_CONFIG_PARSER *config_parser);

	/*!
	 * Return the next key/value pair.
	 *
	 * If an item has no explicitly assigned value, the item will be
	 * returned in \c key and the \c value will be set to the boolean
	 * \c "true" value.
	 *
	 * @param config_parser the configuration parser handle
	 * @param key the returned key
	 * @param value the returned value
	 * @errors
	 * When iteration would pass the end of the configuration string
	 * ::WT_NOTFOUND will be returned.
	 */
	int __F(next)(WT_CONFIG_PARSER *config_parser,
	    WT_CONFIG_ITEM *key, WT_CONFIG_ITEM *value);

	/*!
	 * Return the value of an item in the configuration string.
	 *
	 * @param config_parser the configuration parser handle
	 * @param key configuration key string
	 * @param value the returned value
	 * @errors
	 *
	 */
	int __F(get)(WT_CONFIG_PARSER *config_parser,
	    const char *key, WT_CONFIG_ITEM *value);
};

/*! @} */

/*!
 * @name Support functions
 * @anchor support_functions
 * @{
 */

/*!
 * Return a pointer to a function that calculates a CRC32C checksum.
 *
 * The WiredTiger library CRC32C checksum function uses hardware support where
 * available, else it falls back to a software implementation.
 *
 * @snippet ex_all.c Checksum a buffer
 *
 * @returns a pointer to a function that takes a buffer and length and returns
 * the CRC32C checksum
 */
uint32_t (*wiredtiger_crc32c_func(void))(const void *, size_t)
    WT_ATTRIBUTE_LIBRARY_VISIBLE;

#endif /* !defined(SWIG) */

/*!
 * Calculate a set of WT_MODIFY operations to represent an update.
 * This call will calculate a set of modifications to an old value that produce
 * the new value.  If more modifications are required than fit in the array
 * passed in by the caller, or if more bytes have changed than the \c maxdiff
 * parameter, the call will fail.  The matching algorithm is approximate, so it
 * may fail and return WT_NOTFOUND if a matching set of WT_MODIFY operations
 * is not found.
 *
 * The \c maxdiff parameter bounds how much work will be done searching for a
 * match: to ensure a match is found, it may need to be set larger than actual
 * number of bytes that differ between the old and new values.  In particular,
 * repeated patterns of bytes in the values can lead to suboptimal matching,
 * and matching ranges less than 64 bytes long will not be detected.
 *
 * If the call succeeds, the WT_MODIFY operations will point into \c newv,
 * which must remain valid until WT_CURSOR::modify is called.
 *
 * @snippet ex_all.c Calculate a modify operation
 *
 * @param session the current WiredTiger session (may be NULL)
 * @param oldv old value
 * @param newv new value
 * @param maxdiff maximum bytes difference
 * @param[out] entries array of modifications producing the new value
 * @param[in,out] nentriesp size of \c entries array passed in,
 *	set to the number of entries used
 * @errors
 */
int wiredtiger_calc_modify(WT_SESSION *session,
    const WT_ITEM *oldv, const WT_ITEM *newv,
    size_t maxdiff, WT_MODIFY *entries, int *nentriesp)
    WT_ATTRIBUTE_LIBRARY_VISIBLE;

/*!
 * Get version information.
 *
 * @snippet ex_all.c Get the WiredTiger library version #1
 * @snippet ex_all.c Get the WiredTiger library version #2
 *
 * @param majorp a location where the major version number is returned
 * @param minorp a location where the minor version number is returned
 * @param patchp a location where the patch version number is returned
 * @returns a string representation of the version
 */
const char *wiredtiger_version(int *majorp, int *minorp, int *patchp)
    WT_ATTRIBUTE_LIBRARY_VISIBLE;

/*! @} */

/*******************************************
 * Error returns
 *******************************************/
/*!
 * @name Error returns
 * Most functions and methods in WiredTiger return an integer code indicating
 * whether the operation succeeded or failed.  A return of zero indicates
 * success, all non-zero return values indicate some kind of failure.
 *
 * WiredTiger reserves all values from -31,800 to -31,999 as possible error
 * return values.  WiredTiger may also return C99/POSIX error codes such as
 * \c ENOMEM, \c EINVAL and \c ENOTSUP, with the usual meanings.
 *
 * The following are all of the WiredTiger-specific error returns:
 * @{
 */
/*
 * DO NOT EDIT: automatically built by dist/api_err.py.
 * Error return section: BEGIN
 */
/*!
 * Conflict between concurrent operations.
 * This error is generated when an operation cannot be completed due to a
 * conflict with concurrent operations.  The operation may be retried; if a
 * transaction is in progress, it should be rolled back and the operation
 * retried in a new transaction.
 */
#define	WT_ROLLBACK	(-31800)
/*!
 * Attempt to insert an existing key.
 * This error is generated when the application attempts to insert a record with
 * the same key as an existing record without the 'overwrite' configuration to
 * WT_SESSION::open_cursor.
 */
#define	WT_DUPLICATE_KEY	(-31801)
/*!
 * Non-specific WiredTiger error.
 * This error is returned when an error is not covered by a specific error
 * return.
 */
#define	WT_ERROR	(-31802)
/*!
 * Item not found.
 * This error indicates an operation did not find a value to return.  This
 * includes cursor search and other operations where no record matched the
 * cursor's search key such as WT_CURSOR::update or WT_CURSOR::remove.
 */
#define	WT_NOTFOUND	(-31803)
/*!
 * WiredTiger library panic.
 * This error indicates an underlying problem that requires a database restart.
 * The application may exit immediately, no further WiredTiger calls are
 * required (and further calls will themselves immediately fail).
 */
#define	WT_PANIC	(-31804)
/*! @cond internal */
/*! Restart the operation (internal). */
#define	WT_RESTART	(-31805)
/*! @endcond */
/*!
 * Recovery must be run to continue.
 * This error is generated when wiredtiger_open is configured to return an error
 * if recovery is required to use the database.
 */
#define	WT_RUN_RECOVERY	(-31806)
/*!
 * Operation would overflow cache.
 * This error is only generated when wiredtiger_open is configured to run in-
 * memory, and an insert or update operation requires more than the configured
 * cache size to complete, or when an application thread fails to do eviction
 * within cache_max_wait_ms. The operation may be retried; if a transaction is
 * in progress, it should be rolled back and the operation retried in a new
 * transaction.
 */
#define	WT_CACHE_FULL	(-31807)
/*!
 * Conflict with a prepared update.
 * This error is generated when the application attempts to update an already
 * updated record which is in prepared state. An updated record will be in
 * prepared state, when the transaction that performed the update is in prepared
 * state.
 */
#define	WT_PREPARE_CONFLICT	(-31808)
/*!
 * Database corruption detected.
 * This error is generated when corruption is detected in an on-disk file.
 * During normal operations, this may occur in rare circumstances as a result of
 * a system crash. The application may choose to salvage the file or retry
 * wiredtiger_open with the 'salvage=true' configuration setting.
 */
#define	WT_TRY_SALVAGE	(-31809)
/*
 * Error return section: END
 * DO NOT EDIT: automatically built by dist/api_err.py.
 */
/*! @} */

#ifndef DOXYGEN
#define	WT_DEADLOCK	WT_ROLLBACK		/* Backward compatibility */
#endif

/*! @} */

/*!
 * @defgroup wt_ext WiredTiger Extension API
 * The functions and interfaces applications use to customize and extend the
 * behavior of WiredTiger.
 * @{
 */

/*******************************************
 * Forward structure declarations for the extension API
 *******************************************/
struct __wt_config_arg;	typedef struct __wt_config_arg WT_CONFIG_ARG;

/*!
 * The interface implemented by applications to provide custom ordering of
 * records.
 *
 * Applications register their implementation with WiredTiger by calling
 * WT_CONNECTION::add_collator.  See @ref custom_collators for more
 * information.
 *
 * @snippet ex_extending.c add collator nocase
 *
 * @snippet ex_extending.c add collator prefix10
 */
struct __wt_collator {
	/*!
	 * Callback to compare keys.
	 *
	 * @param[out] cmp set to -1 if <code>key1 < key2</code>,
	 * 	0 if <code>key1 == key2</code>,
	 * 	1 if <code>key1 > key2</code>.
	 * @returns zero for success, non-zero to indicate an error.
	 *
	 * @snippet ex_all.c Implement WT_COLLATOR
	 *
	 * @snippet ex_extending.c case insensitive comparator
	 *
	 * @snippet ex_extending.c n character comparator
	 */
	int (*compare)(WT_COLLATOR *collator, WT_SESSION *session,
	    const WT_ITEM *key1, const WT_ITEM *key2, int *cmp);

	/*!
	 * If non-NULL, this callback is called to customize the collator
	 * for each data source.  If the callback returns a non-NULL
	 * collator, that instance is used instead of this one for all
	 * comparisons.
	 */
	int (*customize)(WT_COLLATOR *collator, WT_SESSION *session,
	    const char *uri, WT_CONFIG_ITEM *passcfg, WT_COLLATOR **customp);

	/*!
	 * If non-NULL a callback performed when the data source is closed
	 * for customized extractors otherwise when the database is closed.
	 *
	 * The WT_COLLATOR::terminate callback is intended to allow cleanup,
	 * the handle will not be subsequently accessed by WiredTiger.
	 */
	int (*terminate)(WT_COLLATOR *collator, WT_SESSION *session);
};

/*!
 * The interface implemented by applications to provide custom compression.
 *
 * Compressors must implement the WT_COMPRESSOR interface: the
 * WT_COMPRESSOR::compress and WT_COMPRESSOR::decompress callbacks must be
 * specified, and WT_COMPRESSOR::pre_size is optional.  To build your own
 * compressor, use one of the compressors in \c ext/compressors as a template:
 * \c ext/nop_compress is a simple compressor that passes through data
 * unchanged, and is a reasonable starting point.
 *
 * Applications register their implementation with WiredTiger by calling
 * WT_CONNECTION::add_compressor.
 *
 * @snippet nop_compress.c WT_COMPRESSOR initialization structure
 * @snippet nop_compress.c WT_COMPRESSOR initialization function
 */
struct __wt_compressor {
	/*!
	 * Callback to compress a chunk of data.
	 *
	 * WT_COMPRESSOR::compress takes a source buffer and a destination
	 * buffer, by default of the same size.  If the callback can compress
	 * the buffer to a smaller size in the destination, it does so, sets
	 * the \c compression_failed return to 0 and returns 0.  If compression
	 * does not produce a smaller result, the callback sets the
	 * \c compression_failed return to 1 and returns 0. If another
	 * error occurs, it returns an errno or WiredTiger error code.
	 *
	 * On entry, \c src will point to memory, with the length of the memory
	 * in \c src_len.  After successful completion, the callback should
	 * return \c 0 and set \c result_lenp to the number of bytes required
	 * for the compressed representation.
	 *
	 * On entry, \c dst points to the destination buffer with a length
	 * of \c dst_len.  If the WT_COMPRESSOR::pre_size method is specified,
	 * the destination buffer will be at least the size returned by that
	 * method; otherwise, the destination buffer will be at least as large
	 * as the length of the data to compress.
	 *
	 * If compression would not shrink the data or the \c dst buffer is not
	 * large enough to hold the compressed data, the callback should set
	 * \c compression_failed to a non-zero value and return 0.
	 *
	 * @param[in] src the data to compress
	 * @param[in] src_len the length of the data to compress
	 * @param[in] dst the destination buffer
	 * @param[in] dst_len the length of the destination buffer
	 * @param[out] result_lenp the length of the compressed data
	 * @param[out] compression_failed non-zero if compression did not
	 * decrease the length of the data (compression may not have completed)
	 * @returns zero for success, non-zero to indicate an error.
	 *
	 * @snippet nop_compress.c WT_COMPRESSOR compress
	 */
	int (*compress)(WT_COMPRESSOR *compressor, WT_SESSION *session,
	    uint8_t *src, size_t src_len,
	    uint8_t *dst, size_t dst_len,
	    size_t *result_lenp, int *compression_failed);

	/*!
	 * Callback to decompress a chunk of data.
	 *
	 * WT_COMPRESSOR::decompress takes a source buffer and a destination
	 * buffer.  The contents are switched from \c compress: the
	 * source buffer is the compressed value, and the destination buffer is
	 * sized to be the original size.  If the callback successfully
	 * decompresses the source buffer to the destination buffer, it returns
	 * 0.  If an error occurs, it returns an errno or WiredTiger error code.
	 * The source buffer that WT_COMPRESSOR::decompress takes may have a
	 * size that is rounded up from the size originally produced by
	 * WT_COMPRESSOR::compress, with the remainder of the buffer set to
	 * zeroes. Most compressors do not care about this difference if the
	 * size to be decompressed can be implicitly discovered from the
	 * compressed data.  If your compressor cares, you may need to allocate
	 * space for, and store, the actual size in the compressed buffer.  See
	 * the source code for the included snappy compressor for an example.
	 *
	 * On entry, \c src will point to memory, with the length of the memory
	 * in \c src_len.  After successful completion, the callback should
	 * return \c 0 and set \c result_lenp to the number of bytes required
	 * for the decompressed representation.
	 *
	 * If the \c dst buffer is not big enough to hold the decompressed
	 * data, the callback should return an error.
	 *
	 * @param[in] src the data to decompress
	 * @param[in] src_len the length of the data to decompress
	 * @param[in] dst the destination buffer
	 * @param[in] dst_len the length of the destination buffer
	 * @param[out] result_lenp the length of the decompressed data
	 * @returns zero for success, non-zero to indicate an error.
	 *
	 * @snippet nop_compress.c WT_COMPRESSOR decompress
	 */
	int (*decompress)(WT_COMPRESSOR *compressor, WT_SESSION *session,
	    uint8_t *src, size_t src_len,
	    uint8_t *dst, size_t dst_len,
	    size_t *result_lenp);

	/*!
	 * Callback to size a destination buffer for compression
	 *
	 * WT_COMPRESSOR::pre_size is an optional callback that, given the
	 * source buffer and size, produces the size of the destination buffer
	 * to be given to WT_COMPRESSOR::compress.  This is useful for
	 * compressors that assume that the output buffer is sized for the
	 * worst case and thus no overrun checks are made.  If your compressor
	 * works like this, WT_COMPRESSOR::pre_size will need to be defined.
	 * See the source code for the snappy compressor for an example.
	 * However, if your compressor detects and avoids overruns against its
	 * target buffer, you will not need to define WT_COMPRESSOR::pre_size.
	 * When WT_COMPRESSOR::pre_size is set to NULL, the destination buffer
	 * is sized the same as the source buffer.  This is always sufficient,
	 * since a compression result that is larger than the source buffer is
	 * discarded by WiredTiger.
	 *
	 * If not NULL, this callback is called before each call to
	 * WT_COMPRESSOR::compress to determine the size of the destination
	 * buffer to provide.  If the callback is NULL, the destination
	 * buffer will be the same size as the source buffer.
	 *
	 * The callback should set \c result_lenp to a suitable buffer size
	 * for compression, typically the maximum length required by
	 * WT_COMPRESSOR::compress.
	 *
	 * This callback function is for compressors that require an output
	 * buffer larger than the source buffer (for example, that do not
	 * check for buffer overflow during compression).
	 *
	 * @param[in] src the data to compress
	 * @param[in] src_len the length of the data to compress
	 * @param[out] result_lenp the required destination buffer size
	 * @returns zero for success, non-zero to indicate an error.
	 *
	 * @snippet nop_compress.c WT_COMPRESSOR presize
	 */
	int (*pre_size)(WT_COMPRESSOR *compressor, WT_SESSION *session,
	    uint8_t *src, size_t src_len, size_t *result_lenp);

	/*!
	 * If non-NULL, a callback performed when the database is closed.
	 *
	 * The WT_COMPRESSOR::terminate callback is intended to allow cleanup,
	 * the handle will not be subsequently accessed by WiredTiger.
	 *
	 * @snippet nop_compress.c WT_COMPRESSOR terminate
	 */
	int (*terminate)(WT_COMPRESSOR *compressor, WT_SESSION *session);
};

/*!
 * Applications can extend WiredTiger by providing new implementations of the
 * WT_DATA_SOURCE class.  Each data source supports a different URI scheme for
 * data sources to WT_SESSION::create, WT_SESSION::open_cursor and related
 * methods.  See @ref custom_data_sources for more information.
 *
 * <b>Thread safety:</b> WiredTiger may invoke methods on the WT_DATA_SOURCE
 * interface from multiple threads concurrently.  It is the responsibility of
 * the implementation to protect any shared data.
 *
 * Applications register their implementation with WiredTiger by calling
 * WT_CONNECTION::add_data_source.
 *
 * @snippet ex_data_source.c WT_DATA_SOURCE register
 */
struct __wt_data_source {
	/*!
	 * Callback to alter an object.
	 *
	 * @snippet ex_data_source.c WT_DATA_SOURCE alter
	 */
	int (*alter)(WT_DATA_SOURCE *dsrc, WT_SESSION *session,
	    const char *uri, WT_CONFIG_ARG *config);

	/*!
	 * Callback to create a new object.
	 *
	 * @snippet ex_data_source.c WT_DATA_SOURCE create
	 */
	int (*create)(WT_DATA_SOURCE *dsrc, WT_SESSION *session,
	    const char *uri, WT_CONFIG_ARG *config);

	/*!
	 * Callback to compact an object.
	 *
	 * @snippet ex_data_source.c WT_DATA_SOURCE compact
	 */
	int (*compact)(WT_DATA_SOURCE *dsrc, WT_SESSION *session,
	    const char *uri, WT_CONFIG_ARG *config);

	/*!
	 * Callback to drop an object.
	 *
	 * @snippet ex_data_source.c WT_DATA_SOURCE drop
	 */
	int (*drop)(WT_DATA_SOURCE *dsrc, WT_SESSION *session,
	    const char *uri, WT_CONFIG_ARG *config);

	/*!
	 * Callback to initialize a cursor.
	 *
	 * @snippet ex_data_source.c WT_DATA_SOURCE open_cursor
	 */
	int (*open_cursor)(WT_DATA_SOURCE *dsrc, WT_SESSION *session,
	    const char *uri, WT_CONFIG_ARG *config, WT_CURSOR **new_cursor);

	/*!
	 * Callback to rename an object.
	 *
	 * @snippet ex_data_source.c WT_DATA_SOURCE rename
	 */
	int (*rename)(WT_DATA_SOURCE *dsrc, WT_SESSION *session,
	    const char *uri, const char *newuri, WT_CONFIG_ARG *config);

	/*!
	 * Callback to salvage an object.
	 *
	 * @snippet ex_data_source.c WT_DATA_SOURCE salvage
	 */
	int (*salvage)(WT_DATA_SOURCE *dsrc, WT_SESSION *session,
	    const char *uri, WT_CONFIG_ARG *config);

	/*!
	 * Callback to get the size of an object.
	 *
	 * @snippet ex_data_source.c WT_DATA_SOURCE size
	 */
	int (*size)(WT_DATA_SOURCE *dsrc, WT_SESSION *session,
	    const char *uri, wt_off_t *size);

	/*!
	 * Callback to truncate an object.
	 *
	 * @snippet ex_data_source.c WT_DATA_SOURCE truncate
	 */
	int (*truncate)(WT_DATA_SOURCE *dsrc, WT_SESSION *session,
	    const char *uri, WT_CONFIG_ARG *config);

	/*!
	 * Callback to truncate a range of an object.
	 *
	 * @snippet ex_data_source.c WT_DATA_SOURCE range truncate
	 */
	int (*range_truncate)(WT_DATA_SOURCE *dsrc, WT_SESSION *session,
	    WT_CURSOR *start, WT_CURSOR *stop);

	/*!
	 * Callback to verify an object.
	 *
	 * @snippet ex_data_source.c WT_DATA_SOURCE verify
	 */
	int (*verify)(WT_DATA_SOURCE *dsrc, WT_SESSION *session,
	    const char *uri, WT_CONFIG_ARG *config);

	/*!
	 * Callback to checkpoint the database.
	 *
	 * @snippet ex_data_source.c WT_DATA_SOURCE checkpoint
	 */
	int (*checkpoint)(
	    WT_DATA_SOURCE *dsrc, WT_SESSION *session, WT_CONFIG_ARG *config);

	/*!
	 * If non-NULL, a callback performed when the database is closed.
	 *
	 * The WT_DATA_SOURCE::terminate callback is intended to allow cleanup,
	 * the handle will not be subsequently accessed by WiredTiger.
	 *
	 * @snippet ex_data_source.c WT_DATA_SOURCE terminate
	 */
	int (*terminate)(WT_DATA_SOURCE *dsrc, WT_SESSION *session);

	/*!
	 * If non-NULL, a callback performed before an LSM merge.
	 *
	 * @param[in] source a cursor configured with the data being merged
	 * @param[in] dest a cursor on the new object being filled by the merge
	 *
	 * @snippet ex_data_source.c WT_DATA_SOURCE lsm_pre_merge
	 */
	int (*lsm_pre_merge)(
	    WT_DATA_SOURCE *dsrc, WT_CURSOR *source, WT_CURSOR *dest);
};

/*!
 * The interface implemented by applications to provide custom encryption.
 *
 * Encryptors must implement the WT_ENCRYPTOR interface: the
 * WT_ENCRYPTOR::encrypt, WT_ENCRYPTOR::decrypt and WT_ENCRYPTOR::sizing
 * callbacks must be specified, WT_ENCRYPTOR::customize and
 * WT_ENCRYPTOR::terminate are optional.  To build your own encryptor, use
 * one of the encryptors in \c ext/encryptors as a template:
 * \c ext/encryptors/nop_encrypt is a simple encryptor that passes through
 * data unchanged, and is a reasonable starting point;
 * \c ext/encryptors/rotn_encrypt is an encryptor implementing
 * a simple rotation cipher, it shows the use of \c keyid, \c secretkey,
 * and implements the WT_ENCRYPTOR::customize and
 * WT_ENCRYPTOR::terminate callbacks.
 *
 * Applications register their implementation with WiredTiger by calling
 * WT_CONNECTION::add_encryptor.
 *
 * @snippet nop_encrypt.c WT_ENCRYPTOR initialization structure
 * @snippet nop_encrypt.c WT_ENCRYPTOR initialization function
 */
struct __wt_encryptor {
	/*!
	 * Callback to encrypt a chunk of data.
	 *
	 * WT_ENCRYPTOR::encrypt takes a source buffer and a destination
	 * buffer.  The callback encrypts the source buffer (plain text)
	 * into the destination buffer.
	 *
	 * On entry, \c src will point to memory, with the length of the memory
	 * in \c src_len.  After successful completion, the callback should
	 * return \c 0 and set \c result_lenp to the number of bytes required
	 * for the encrypted representation.
	 *
	 * On entry, \c dst points to the destination buffer with a length
	 * of \c dst_len.  The destination buffer will be at least src_len
	 * plus the size returned by that WT_ENCRYPT::sizing.
	 *
	 * This callback cannot be NULL.
	 *
	 * @param[in] src the data to encrypt
	 * @param[in] src_len the length of the data to encrypt
	 * @param[in] dst the destination buffer
	 * @param[in] dst_len the length of the destination buffer
	 * @param[out] result_lenp the length of the encrypted data
	 * @returns zero for success, non-zero to indicate an error.
	 *
	 * @snippet nop_encrypt.c WT_ENCRYPTOR encrypt
	 */
	int (*encrypt)(WT_ENCRYPTOR *encryptor, WT_SESSION *session,
	    uint8_t *src, size_t src_len,
	    uint8_t *dst, size_t dst_len,
	    size_t *result_lenp);

	/*!
	 * Callback to decrypt a chunk of data.
	 *
	 * WT_ENCRYPTOR::decrypt takes a source buffer and a destination
	 * buffer.  The contents are switched from \c encrypt: the
	 * source buffer is the encrypted value, and the destination buffer is
	 * sized to be the original size.  If the callback successfully
	 * decrypts the source buffer to the destination buffer, it returns
	 * 0.  If an error occurs, it returns an errno or WiredTiger error code.
	 *
	 * On entry, \c src will point to memory, with the length of the memory
	 * in \c src_len.  After successful completion, the callback should
	 * return \c 0 and set \c result_lenp to the number of bytes required
	 * for the decrypted representation.
	 *
	 * If the \c dst buffer is not big enough to hold the decrypted
	 * data, the callback should return an error.
	 *
	 * This callback cannot be NULL.
	 *
	 * @param[in] src the data to decrypt
	 * @param[in] src_len the length of the data to decrypt
	 * @param[in] dst the destination buffer
	 * @param[in] dst_len the length of the destination buffer
	 * @param[out] result_lenp the length of the decrypted data
	 * @returns zero for success, non-zero to indicate an error.
	 *
	 * @snippet nop_encrypt.c WT_ENCRYPTOR decrypt
	 */
	int (*decrypt)(WT_ENCRYPTOR *encryptor, WT_SESSION *session,
	    uint8_t *src, size_t src_len,
	    uint8_t *dst, size_t dst_len,
	    size_t *result_lenp);

	/*!
	 * Callback to size a destination buffer for encryption.
	 *
	 * WT_ENCRYPTOR::sizing is an callback that returns the number
	 * of additional bytes that is needed when encrypting a
	 * text buffer.  This is always necessary, since encryptors
	 * typically generate encrypted text that is larger than the
	 * plain text input. Without such a call, WiredTiger would
	 * have no way to know the worst case for the encrypted buffer size.
	 * The WiredTiger encryption infrastructure assumes that
	 * buffer sizing is not dependent on the number of bytes
	 * of input, that there is a one to one relationship in number
	 * of bytes needed between input and output.
	 *
	 * This callback cannot be NULL.
	 *
	 * The callback should set \c expansion_constantp to the additional
	 * number of bytes needed.
	 *
	 * @param[out] expansion_constantp the additional number of bytes needed
	 *    when encrypting.
	 * @returns zero for success, non-zero to indicate an error.
	 *
	 * @snippet nop_encrypt.c WT_ENCRYPTOR sizing
	 */
	int (*sizing)(WT_ENCRYPTOR *encryptor, WT_SESSION *session,
	    size_t *expansion_constantp);

	/*!
	 * If non-NULL, this callback is called to customize the encryptor.
	 * The customize function is called whenever a keyid is used for the
	 * first time with this encryptor, whether it be in
	 * the ::wiredtiger_open call or the WT_SESSION::create
	 * call. This gives the algorithm an
	 * opportunity to retrieve and save keys in a customized encryptor.
	 * If the callback returns a non-NULL encryptor, that instance
	 * is used instead of this one for any callbacks.
	 *
	 * @param[in] encrypt_config the "encryption" portion of the
	 *    configuration from the wiredtiger_open or WT_SESSION::create call
	 * @param[out] customp the new modified encryptor, or NULL.
	 * @returns zero for success, non-zero to indicate an error.
	 */
	int (*customize)(WT_ENCRYPTOR *encryptor, WT_SESSION *session,
	    WT_CONFIG_ARG *encrypt_config, WT_ENCRYPTOR **customp);

	/*!
	 * If non-NULL, a callback performed when the database is closed.
	 * It is called for each encryptor that was added using
	 * WT_CONNECTION::add_encryptor or returned by the
	 * WT_ENCRYPTOR::customize callback.
	 *
	 * The WT_ENCRYPTOR::terminate callback is intended to allow cleanup,
	 * the handle will not be subsequently accessed by WiredTiger.
	 *
	 * @snippet nop_encrypt.c WT_ENCRYPTOR terminate
	 */
	int (*terminate)(WT_ENCRYPTOR *encryptor, WT_SESSION *session);
};

/*!
 * The interface implemented by applications to provide custom extraction of
 * index keys or column group values.
 *
 * Applications register implementations with WiredTiger by calling
 * WT_CONNECTION::add_extractor.  See @ref custom_extractors for more
 * information.
 *
 * @snippet ex_all.c WT_EXTRACTOR register
 */
struct __wt_extractor {
	/*!
	 * Callback to extract a value for an index or column group.
	 *
	 * @errors
	 *
	 * @snippet ex_all.c WT_EXTRACTOR
	 *
	 * @param extractor the WT_EXTRACTOR implementation
	 * @param session the current WiredTiger session
	 * @param key the table key in raw format, see @ref cursor_raw for
	 *	details
	 * @param value the table value in raw format, see @ref cursor_raw for
	 *	details
	 * @param[out] result_cursor the method should call WT_CURSOR::set_key
	 *	and WT_CURSOR::insert on this cursor to return a key.  The \c
	 *	key_format of the cursor will match that passed to
	 *	WT_SESSION::create for the index.  Multiple index keys can be
	 *	created for each record by calling WT_CURSOR::insert multiple
	 *	times.
	 */
	int (*extract)(WT_EXTRACTOR *extractor, WT_SESSION *session,
	    const WT_ITEM *key, const WT_ITEM *value,
	    WT_CURSOR *result_cursor);

	/*!
	 * If non-NULL, this callback is called to customize the extractor for
	 * each index.  If the callback returns a non-NULL extractor, that
	 * instance is used instead of this one for all comparisons.
	 */
	int (*customize)(WT_EXTRACTOR *extractor, WT_SESSION *session,
	    const char *uri, WT_CONFIG_ITEM *appcfg, WT_EXTRACTOR **customp);

	/*!
	 * If non-NULL a callback performed when the index or column group
	 * is closed for customized extractors otherwise when the database
	 * is closed.
	 *
	 * The WT_EXTRACTOR::terminate callback is intended to allow cleanup,
	 * the handle will not be subsequently accessed by WiredTiger.
	 */
	int (*terminate)(WT_EXTRACTOR *extractor, WT_SESSION *session);
};

#if !defined(SWIG)
/*! WT_FILE_SYSTEM::open_file file types */
typedef enum {
	WT_FS_OPEN_FILE_TYPE_CHECKPOINT,/*!< open a data file checkpoint */
	WT_FS_OPEN_FILE_TYPE_DATA,	/*!< open a data file */
	WT_FS_OPEN_FILE_TYPE_DIRECTORY,	/*!< open a directory */
	WT_FS_OPEN_FILE_TYPE_LOG,	/*!< open a log file */
	WT_FS_OPEN_FILE_TYPE_REGULAR	/*!< open a regular file */
} WT_FS_OPEN_FILE_TYPE;

#ifdef DOXYGEN
/*! WT_FILE_SYSTEM::open_file flags: random access pattern */
#define	WT_FS_OPEN_ACCESS_RAND	0x0
/*! WT_FILE_SYSTEM::open_file flags: sequential access pattern */
#define	WT_FS_OPEN_ACCESS_SEQ	0x0
/*! WT_FILE_SYSTEM::open_file flags: create if does not exist */
#define	WT_FS_OPEN_CREATE	0x0
/*! WT_FILE_SYSTEM::open_file flags: direct I/O requested */
#define	WT_FS_OPEN_DIRECTIO	0x0
/*! WT_FILE_SYSTEM::open_file flags: file creation must be durable */
#define	WT_FS_OPEN_DURABLE	0x0
/*!
 * WT_FILE_SYSTEM::open_file flags: return EBUSY if exclusive use not available
 */
#define	WT_FS_OPEN_EXCLUSIVE	0x0
/*! WT_FILE_SYSTEM::open_file flags: open is read-only */
#define	WT_FS_OPEN_READONLY	0x0

/*!
 * WT_FILE_SYSTEM::remove or WT_FILE_SYSTEM::rename flags: the remove or rename
 * operation must be durable
 */
#define	WT_FS_DURABLE		0x0
#else
/* AUTOMATIC FLAG VALUE GENERATION START */
#define	WT_FS_OPEN_ACCESS_RAND	0x01u
#define	WT_FS_OPEN_ACCESS_SEQ	0x02u
#define	WT_FS_OPEN_CREATE	0x04u
#define	WT_FS_OPEN_DIRECTIO	0x08u
#define	WT_FS_OPEN_DURABLE	0x10u
#define	WT_FS_OPEN_EXCLUSIVE	0x20u
#define	WT_FS_OPEN_FIXED	0x40u	/* Path not home relative (internal) */
#define	WT_FS_OPEN_READONLY	0x80u
/* AUTOMATIC FLAG VALUE GENERATION STOP */

/* AUTOMATIC FLAG VALUE GENERATION START */
#define	WT_FS_DURABLE		0x1u
/* AUTOMATIC FLAG VALUE GENERATION STOP */
#endif

/*!
 * The interface implemented by applications to provide a custom file system
 * implementation.
 *
 * <b>Thread safety:</b> WiredTiger may invoke methods on the WT_FILE_SYSTEM
 * interface from multiple threads concurrently. It is the responsibility of
 * the implementation to protect any shared data.
 *
 * Applications register implementations with WiredTiger by calling
 * WT_CONNECTION::add_file_system.  See @ref custom_file_systems for more
 * information.
 *
 * @snippet ex_file_system.c WT_FILE_SYSTEM register
 */
struct __wt_file_system {
	/*!
	 * Return a list of file names for the named directory.
	 *
	 * @errors
	 *
	 * @param file_system the WT_FILE_SYSTEM
	 * @param session the current WiredTiger session
	 * @param directory the name of the directory
	 * @param prefix if not NULL, only files with names matching the prefix
	 *    are returned
	 * @param[out] dirlist the method returns an allocated array of
	 *    individually allocated strings, one for each entry in the
	 *    directory.
	 * @param[out] countp the number of entries returned
	 */
	int (*fs_directory_list)(WT_FILE_SYSTEM *file_system,
	    WT_SESSION *session, const char *directory, const char *prefix,
	    char ***dirlist, uint32_t *countp);

#if !defined(DOXYGEN)
	/*
	 * Return a single file name for the named directory.
	 */
	int (*fs_directory_list_single)(WT_FILE_SYSTEM *file_system,
	    WT_SESSION *session, const char *directory, const char *prefix,
	    char ***dirlist, uint32_t *countp);
#endif

	/*!
	 * Free memory allocated by WT_FILE_SYSTEM::directory_list.
	 *
	 * @errors
	 *
	 * @param file_system the WT_FILE_SYSTEM
	 * @param session the current WiredTiger session
	 * @param dirlist array returned by WT_FILE_SYSTEM::directory_list
	 * @param count count returned by WT_FILE_SYSTEM::directory_list
	 */
	int (*fs_directory_list_free)(WT_FILE_SYSTEM *file_system,
	    WT_SESSION *session, char **dirlist, uint32_t count);

	/*!
	 * Return if the named file system object exists.
	 *
	 * @errors
	 *
	 * @param file_system the WT_FILE_SYSTEM
	 * @param session the current WiredTiger session
	 * @param name the name of the file
	 * @param[out] existp If the named file system object exists
	 */
	int (*fs_exist)(WT_FILE_SYSTEM *file_system,
	    WT_SESSION *session, const char *name, bool *existp);

	/*!
	 * Open a handle for a named file system object
	 *
	 * The method should return ENOENT if the file is not being created and
	 * does not exist.
	 *
	 * The method should return EACCES if the file cannot be opened in the
	 * requested mode (for example, a file opened for writing in a readonly
	 * file system).
	 *
	 * The method should return EBUSY if ::WT_FS_OPEN_EXCLUSIVE is set and
	 * the file is in use.
	 *
	 * @errors
	 *
	 * @param file_system the WT_FILE_SYSTEM
	 * @param session the current WiredTiger session
	 * @param name the name of the file system object
	 * @param file_type the type of the file
	 *    The file type is provided to allow optimization for different file
	 *    access patterns.
	 * @param flags flags indicating how to open the file, one or more of
	 *    ::WT_FS_OPEN_CREATE, ::WT_FS_OPEN_DIRECTIO, ::WT_FS_OPEN_DURABLE,
	 *    ::WT_FS_OPEN_EXCLUSIVE or ::WT_FS_OPEN_READONLY.
	 * @param[out] file_handlep the handle to the newly opened file. File
	 *    system implementations must allocate memory for the handle and
	 *    the WT_FILE_HANDLE::name field, and fill in the WT_FILE_HANDLE::
	 *    fields. Applications wanting to associate private information
	 *    with the WT_FILE_HANDLE:: structure should declare and allocate
	 *    their own structure as a superset of a WT_FILE_HANDLE:: structure.
	 */
	int (*fs_open_file)(WT_FILE_SYSTEM *file_system, WT_SESSION *session,
	    const char *name, WT_FS_OPEN_FILE_TYPE file_type, uint32_t flags,
	    WT_FILE_HANDLE **file_handlep);

	/*!
	 * Remove a named file system object
	 *
	 * This method is not required for readonly file systems and should be
	 * set to NULL when not required by the file system.
	 *
	 * @errors
	 *
	 * @param file_system the WT_FILE_SYSTEM
	 * @param session the current WiredTiger session
	 * @param name the name of the file system object
	 * @param durable if the operation requires durability
	 * @param flags 0 or ::WT_FS_DURABLE
	 */
	int (*fs_remove)(WT_FILE_SYSTEM *file_system,
	    WT_SESSION *session, const char *name, uint32_t flags);

	/*!
	 * Rename a named file system object
	 *
	 * This method is not required for readonly file systems and should be
	 * set to NULL when not required by the file system.
	 *
	 * @errors
	 *
	 * @param file_system the WT_FILE_SYSTEM
	 * @param session the current WiredTiger session
	 * @param from the original name of the object
	 * @param to the new name for the object
	 * @param flags 0 or ::WT_FS_DURABLE
	 */
	int (*fs_rename)(WT_FILE_SYSTEM *file_system, WT_SESSION *session,
	    const char *from, const char *to, uint32_t flags);

	/*!
	 * Return the size of a named file system object
	 *
	 * @errors
	 *
	 * @param file_system the WT_FILE_SYSTEM
	 * @param session the current WiredTiger session
	 * @param name the name of the file system object
	 * @param[out] sizep the size of the file system entry
	 */
	int (*fs_size)(WT_FILE_SYSTEM *file_system,
	    WT_SESSION *session, const char *name, wt_off_t *sizep);

	/*!
	 * A callback performed when the file system is closed and will no
	 * longer be accessed by the WiredTiger database.
	 *
	 * This method is not required and should be set to NULL when not
	 * required by the file system.
	 *
	 * The WT_FILE_SYSTEM::terminate callback is intended to allow cleanup,
	 * the handle will not be subsequently accessed by WiredTiger.
	 */
	int (*terminate)(WT_FILE_SYSTEM *file_system, WT_SESSION *session);
};

/*! WT_FILE_HANDLE::fadvise flags: no longer need */
#define	WT_FILE_HANDLE_DONTNEED	1
/*! WT_FILE_HANDLE::fadvise flags: will need */
#define	WT_FILE_HANDLE_WILLNEED	2

/*!
 * A file handle implementation returned by WT_FILE_SYSTEM::open_file.
 *
 * <b>Thread safety:</b> Unless explicitly stated otherwise, WiredTiger may
 * invoke methods on the WT_FILE_HANDLE interface from multiple threads
 * concurrently. It is the responsibility of the implementation to protect
 * any shared data.
 *
 * See @ref custom_file_systems for more information.
 */
struct __wt_file_handle {
	/*!
	 * The enclosing file system, set by WT_FILE_SYSTEM::open_file.
	 */
	WT_FILE_SYSTEM *file_system;

	/*!
	 * The name of the file, set by WT_FILE_SYSTEM::open_file.
	 */
	char *name;

	/*!
	 * Close a file handle, the handle will not be further accessed by
	 * WiredTiger.
	 *
	 * @errors
	 *
	 * @param file_handle the WT_FILE_HANDLE
	 * @param session the current WiredTiger session
	 */
	int (*close)(WT_FILE_HANDLE *file_handle, WT_SESSION *session);

	/*!
	 * Indicate expected future use of file ranges, based on the POSIX
	 * 1003.1 standard fadvise.
	 *
	 * This method is not required, and should be set to NULL when not
	 * supported by the file.
	 *
	 * @errors
	 *
	 * @param file_handle the WT_FILE_HANDLE
	 * @param session the current WiredTiger session
	 * @param offset the file offset
	 * @param len the size of the advisory
	 * @param advice one of ::WT_FILE_HANDLE_WILLNEED or
	 *    ::WT_FILE_HANDLE_DONTNEED.
	 */
	int (*fh_advise)(WT_FILE_HANDLE *file_handle,
	    WT_SESSION *session, wt_off_t offset, wt_off_t len, int advice);

	/*!
	 * Extend the file.
	 *
	 * This method is not required, and should be set to NULL when not
	 * supported by the file.
	 *
	 * Any allocated disk space must read as 0 bytes, and no existing file
	 * data may change. Allocating all necessary underlying storage (not
	 * changing just the file's metadata), is likely to result in increased
	 * performance.
	 *
	 * This method is not called by multiple threads concurrently (on the
	 * same file handle). If the file handle's extension method supports
	 * concurrent calls, set the WT_FILE_HANDLE::fh_extend_nolock method
	 * instead. See @ref custom_file_systems for more information.
	 *
	 * @errors
	 *
	 * @param file_handle the WT_FILE_HANDLE
	 * @param session the current WiredTiger session
	 * @param offset desired file size after extension
	 */
	int (*fh_extend)(
	    WT_FILE_HANDLE *file_handle, WT_SESSION *session, wt_off_t offset);

	/*!
	 * Extend the file.
	 *
	 * This method is not required, and should be set to NULL when not
	 * supported by the file.
	 *
	 * Any allocated disk space must read as 0 bytes, and no existing file
	 * data may change. Allocating all necessary underlying storage (not
	 * only changing the file's metadata), is likely to result in increased
	 * performance.
	 *
	 * This method may be called by multiple threads concurrently (on the
	 * same file handle). If the file handle's extension method does not
	 * support concurrent calls, set the WT_FILE_HANDLE::fh_extend method
	 * instead. See @ref custom_file_systems for more information.
	 *
	 * @errors
	 *
	 * @param file_handle the WT_FILE_HANDLE
	 * @param session the current WiredTiger session
	 * @param offset desired file size after extension
	 */
	int (*fh_extend_nolock)(
	    WT_FILE_HANDLE *file_handle, WT_SESSION *session, wt_off_t offset);

	/*!
	 * Lock/unlock a file from the perspective of other processes running
	 * in the system, where necessary.
	 *
	 * @errors
	 *
	 * @param file_handle the WT_FILE_HANDLE
	 * @param session the current WiredTiger session
	 * @param lock whether to lock or unlock
	 */
	int (*fh_lock)(
	    WT_FILE_HANDLE *file_handle, WT_SESSION *session, bool lock);

	/*!
	 * Map a file into memory, based on the POSIX 1003.1 standard mmap.
	 *
	 * This method is not required, and should be set to NULL when not
	 * supported by the file.
	 *
	 * @errors
	 *
	 * @param file_handle the WT_FILE_HANDLE
	 * @param session the current WiredTiger session
	 * @param[out] mapped_regionp a reference to a memory location into
	 *    which should be stored a pointer to the start of the mapped region
	 * @param[out] lengthp a reference to a memory location into which
	 *    should be stored the length of the region
	 * @param[out] mapped_cookiep a reference to a memory location into
	 *    which can be optionally stored a pointer to an opaque cookie
	 *    which is subsequently passed to WT_FILE_HANDLE::unmap.
	 */
	int (*fh_map)(WT_FILE_HANDLE *file_handle, WT_SESSION *session,
	    void *mapped_regionp, size_t *lengthp, void *mapped_cookiep);

	/*!
	 * Unmap part of a memory mapped file, based on the POSIX 1003.1
	 * standard madvise.
	 *
	 * This method is not required, and should be set to NULL when not
	 * supported by the file.
	 *
	 * @errors
	 *
	 * @param file_handle the WT_FILE_HANDLE
	 * @param session the current WiredTiger session
	 * @param map a location in the mapped region unlikely to be used in the
	 *    near future
	 * @param length the length of the mapped region to discard
	 * @param mapped_cookie any cookie set by the WT_FILE_HANDLE::map method
	 */
	int (*fh_map_discard)(WT_FILE_HANDLE *file_handle,
	    WT_SESSION *session, void *map, size_t length, void *mapped_cookie);

	/*!
	 * Preload part of a memory mapped file, based on the POSIX 1003.1
	 * standard madvise.
	 *
	 * This method is not required, and should be set to NULL when not
	 * supported by the file.
	 *
	 * @errors
	 *
	 * @param file_handle the WT_FILE_HANDLE
	 * @param session the current WiredTiger session
	 * @param map a location in the mapped region likely to be used in the
	 *    near future
	 * @param length the size of the mapped region to preload
	 * @param mapped_cookie any cookie set by the WT_FILE_HANDLE::map method
	 */
	int (*fh_map_preload)(WT_FILE_HANDLE *file_handle, WT_SESSION *session,
	    const void *map, size_t length, void *mapped_cookie);

	/*!
	 * Unmap a memory mapped file, based on the POSIX 1003.1 standard
	 * munmap.
	 *
	 * This method is only required if a valid implementation of map is
	 * provided by the file, and should be set to NULL otherwise.
	 *
	 * @errors
	 *
	 * @param file_handle the WT_FILE_HANDLE
	 * @param session the current WiredTiger session
	 * @param mapped_region a pointer to the start of the mapped region
	 * @param length the length of the mapped region
	 * @param mapped_cookie any cookie set by the WT_FILE_HANDLE::map method
	 */
	int (*fh_unmap)(WT_FILE_HANDLE *file_handle, WT_SESSION *session,
	    void *mapped_region, size_t length, void *mapped_cookie);

	/*!
	 * Read from a file, based on the POSIX 1003.1 standard pread.
	 *
	 * @errors
	 *
	 * @param file_handle the WT_FILE_HANDLE
	 * @param session the current WiredTiger session
	 * @param offset the offset in the file to start reading from
	 * @param len the amount to read
	 * @param[out] buf buffer to hold the content read from file
	 */
	int (*fh_read)(WT_FILE_HANDLE *file_handle,
	    WT_SESSION *session, wt_off_t offset, size_t len, void *buf);

	/*!
	 * Return the size of a file.
	 *
	 * @errors
	 *
	 * @param file_handle the WT_FILE_HANDLE
	 * @param session the current WiredTiger session
	 * @param sizep the size of the file
	 */
	int (*fh_size)(
	    WT_FILE_HANDLE *file_handle, WT_SESSION *session, wt_off_t *sizep);

	/*!
	 * Make outstanding file writes durable and do not return until writes
	 * are complete.
	 *
	 * This method is not required for read-only files, and should be set
	 * to NULL when not supported by the file.
	 *
	 * @errors
	 *
	 * @param file_handle the WT_FILE_HANDLE
	 * @param session the current WiredTiger session
	 */
	int (*fh_sync)(WT_FILE_HANDLE *file_handle, WT_SESSION *session);

	/*!
	 * Schedule the outstanding file writes required for durability and
	 * return immediately.
	 *
	 * This method is not required, and should be set to NULL when not
	 * supported by the file.
	 *
	 * @errors
	 *
	 * @param file_handle the WT_FILE_HANDLE
	 * @param session the current WiredTiger session
	 */
	int (*fh_sync_nowait)(WT_FILE_HANDLE *file_handle, WT_SESSION *session);

	/*!
	 * Truncate the file.
	 *
	 * This method is not required, and should be set to NULL when not
	 * supported by the file.
	 *
	 * This method is not called by multiple threads concurrently (on the
	 * same file handle).
	 *
	 * @errors
	 *
	 * @param file_handle the WT_FILE_HANDLE
	 * @param session the current WiredTiger session
	 * @param offset desired file size after truncate
	 */
	int (*fh_truncate)(
	    WT_FILE_HANDLE *file_handle, WT_SESSION *session, wt_off_t offset);

	/*!
	 * Write to a file, based on the POSIX 1003.1 standard pwrite.
	 *
	 * This method is not required for read-only files, and should be set
	 * to NULL when not supported by the file.
	 *
	 * @errors
	 *
	 * @param file_handle the WT_FILE_HANDLE
	 * @param session the current WiredTiger session
	 * @param offset offset at which to start writing
	 * @param length amount of data to write
	 * @param buf content to be written to the file
	 */
	int (*fh_write)(WT_FILE_HANDLE *file_handle, WT_SESSION *session,
	    wt_off_t offset, size_t length, const void *buf);
};
#endif /* !defined(SWIG) */

/*!
 * Entry point to an extension, called when the extension is loaded.
 *
 * @param connection the connection handle
 * @param config the config information passed to WT_CONNECTION::load_extension
 * @errors
 */
extern int wiredtiger_extension_init(
    WT_CONNECTION *connection, WT_CONFIG_ARG *config);

/*!
 * Optional cleanup function for an extension, called during
 * WT_CONNECTION::close.
 *
 * @param connection the connection handle
 * @errors
 */
extern int wiredtiger_extension_terminate(WT_CONNECTION *connection);

/*! @} */

/*!
 * @addtogroup wt
 * @{
 */
/*!
 * @name Incremental backup types
 * @anchor backup_types
 * @{
 */
/*! invalid type */
#define WT_BACKUP_INVALID	0
/*! whole file */
#define WT_BACKUP_FILE		1
/*! file range */
#define WT_BACKUP_RANGE		2
/*! @} */

/*!
 * @name Log record and operation types
 * @anchor log_types
 * @{
 */
/*
 * NOTE:  The values of these record types and operations must
 * never change because they're written into the log.  Append
 * any new records or operations to the appropriate set.
 */
/*! checkpoint */
#define	WT_LOGREC_CHECKPOINT	0
/*! transaction commit */
#define	WT_LOGREC_COMMIT	1
/*! file sync */
#define	WT_LOGREC_FILE_SYNC	2
/*! message */
#define	WT_LOGREC_MESSAGE	3
/*! system/internal record */
#define	WT_LOGREC_SYSTEM	4
/*! invalid operation */
#define	WT_LOGOP_INVALID	0
/*! column-store put */
#define	WT_LOGOP_COL_PUT	1
/*! column-store remove */
#define	WT_LOGOP_COL_REMOVE	2
/*! column-store truncate */
#define	WT_LOGOP_COL_TRUNCATE	3
/*! row-store put */
#define	WT_LOGOP_ROW_PUT	4
/*! row-store remove */
#define	WT_LOGOP_ROW_REMOVE	5
/*! row-store truncate */
#define	WT_LOGOP_ROW_TRUNCATE	6
/*! checkpoint start */
#define	WT_LOGOP_CHECKPOINT_START	7
/*! previous LSN */
#define	WT_LOGOP_PREV_LSN	8
/*! column-store modify */
#define	WT_LOGOP_COL_MODIFY	9
/*! row-store modify */
#define	WT_LOGOP_ROW_MODIFY	10
/*
 * NOTE: Diagnostic-only log operations should have values in
 * the ignore range.
 */
/*! Diagnostic: transaction timestamps */
#define	WT_LOGOP_TXN_TIMESTAMP	(WT_LOGOP_IGNORE | 11)
/*! @} */

/*******************************************
 * Statistic reference.
 *******************************************/
/*
 * DO NOT EDIT: automatically built by dist/stat.py.
 * Statistics section: BEGIN
 */

/*!
 * @name Connection statistics
 * @anchor statistics_keys
 * @anchor statistics_conn
 * Statistics are accessed through cursors with \c "statistics:" URIs.
 * Individual statistics can be queried through the cursor using the following
 * keys.  See @ref data_statistics for more information.
 * @{
 */
/*! LSM: application work units currently queued */
#define	WT_STAT_CONN_LSM_WORK_QUEUE_APP			1000
/*! LSM: merge work units currently queued */
#define	WT_STAT_CONN_LSM_WORK_QUEUE_MANAGER		1001
/*! LSM: rows merged in an LSM tree */
#define	WT_STAT_CONN_LSM_ROWS_MERGED			1002
/*! LSM: switch work units currently queued */
#define	WT_STAT_CONN_LSM_WORK_QUEUE_SWITCH		1003
/*! LSM: tree maintenance operations discarded */
#define	WT_STAT_CONN_LSM_WORK_UNITS_DISCARDED		1004
/*! LSM: tree maintenance operations executed */
#define	WT_STAT_CONN_LSM_WORK_UNITS_DONE		1005
/*! LSM: tree maintenance operations scheduled */
#define	WT_STAT_CONN_LSM_WORK_UNITS_CREATED		1006
/*! LSM: tree queue hit maximum */
#define	WT_STAT_CONN_LSM_WORK_QUEUE_MAX			1007
/*! block-manager: blocks pre-loaded */
#define	WT_STAT_CONN_BLOCK_PRELOAD			1008
/*! block-manager: blocks read */
#define	WT_STAT_CONN_BLOCK_READ				1009
/*! block-manager: blocks written */
#define	WT_STAT_CONN_BLOCK_WRITE			1010
/*! block-manager: bytes read */
#define	WT_STAT_CONN_BLOCK_BYTE_READ			1011
/*! block-manager: bytes read via memory map API */
#define	WT_STAT_CONN_BLOCK_BYTE_READ_MMAP		1012
/*! block-manager: bytes read via system call API */
#define	WT_STAT_CONN_BLOCK_BYTE_READ_SYSCALL		1013
/*! block-manager: bytes written */
#define	WT_STAT_CONN_BLOCK_BYTE_WRITE			1014
/*! block-manager: bytes written for checkpoint */
#define	WT_STAT_CONN_BLOCK_BYTE_WRITE_CHECKPOINT	1015
/*! block-manager: bytes written via memory map API */
#define	WT_STAT_CONN_BLOCK_BYTE_WRITE_MMAP		1016
/*! block-manager: bytes written via system call API */
#define	WT_STAT_CONN_BLOCK_BYTE_WRITE_SYSCALL		1017
/*! block-manager: mapped blocks read */
#define	WT_STAT_CONN_BLOCK_MAP_READ			1018
/*! block-manager: mapped bytes read */
#define	WT_STAT_CONN_BLOCK_BYTE_MAP_READ		1019
/*!
 * block-manager: number of times the file was remapped because it
 * changed size via fallocate or truncate
 */
#define	WT_STAT_CONN_BLOCK_REMAP_FILE_RESIZE		1020
/*! block-manager: number of times the region was remapped via write */
#define	WT_STAT_CONN_BLOCK_REMAP_FILE_WRITE		1021
/*! cache: application threads page read from disk to cache count */
#define	WT_STAT_CONN_CACHE_READ_APP_COUNT		1022
/*! cache: application threads page read from disk to cache time (usecs) */
#define	WT_STAT_CONN_CACHE_READ_APP_TIME		1023
/*! cache: application threads page write from cache to disk count */
#define	WT_STAT_CONN_CACHE_WRITE_APP_COUNT		1024
/*! cache: application threads page write from cache to disk time (usecs) */
#define	WT_STAT_CONN_CACHE_WRITE_APP_TIME		1025
/*! cache: bytes allocated for updates */
#define	WT_STAT_CONN_CACHE_BYTES_UPDATES		1026
/*! cache: bytes belonging to page images in the cache */
#define	WT_STAT_CONN_CACHE_BYTES_IMAGE			1027
/*! cache: bytes belonging to the history store table in the cache */
#define	WT_STAT_CONN_CACHE_BYTES_HS			1028
/*! cache: bytes not belonging to page images in the cache */
#define	WT_STAT_CONN_CACHE_BYTES_OTHER			1029
/*! cache: cache overflow score */
#define	WT_STAT_CONN_CACHE_LOOKASIDE_SCORE		1030
/*! cache: eviction calls to get a page */
#define	WT_STAT_CONN_CACHE_EVICTION_GET_REF		1031
/*! cache: eviction calls to get a page found queue empty */
#define	WT_STAT_CONN_CACHE_EVICTION_GET_REF_EMPTY	1032
/*! cache: eviction calls to get a page found queue empty after locking */
#define	WT_STAT_CONN_CACHE_EVICTION_GET_REF_EMPTY2	1033
/*! cache: eviction currently operating in aggressive mode */
#define	WT_STAT_CONN_CACHE_EVICTION_AGGRESSIVE_SET	1034
/*! cache: eviction empty score */
#define	WT_STAT_CONN_CACHE_EVICTION_EMPTY_SCORE		1035
/*! cache: eviction passes of a file */
#define	WT_STAT_CONN_CACHE_EVICTION_WALK_PASSES		1036
/*! cache: eviction server candidate queue empty when topping up */
#define	WT_STAT_CONN_CACHE_EVICTION_QUEUE_EMPTY		1037
/*! cache: eviction server candidate queue not empty when topping up */
#define	WT_STAT_CONN_CACHE_EVICTION_QUEUE_NOT_EMPTY	1038
/*! cache: eviction server evicting pages */
#define	WT_STAT_CONN_CACHE_EVICTION_SERVER_EVICTING	1039
/*!
 * cache: eviction server slept, because we did not make progress with
 * eviction
 */
#define	WT_STAT_CONN_CACHE_EVICTION_SERVER_SLEPT	1040
/*! cache: eviction server unable to reach eviction goal */
#define	WT_STAT_CONN_CACHE_EVICTION_SLOW		1041
/*! cache: eviction server waiting for a leaf page */
#define	WT_STAT_CONN_CACHE_EVICTION_WALK_LEAF_NOTFOUND	1042
/*! cache: eviction state */
#define	WT_STAT_CONN_CACHE_EVICTION_STATE		1043
/*! cache: eviction walk target strategy both clean and dirty pages */
#define	WT_STAT_CONN_CACHE_EVICTION_TARGET_STRATEGY_BOTH_CLEAN_AND_DIRTY	1044
/*! cache: eviction walk target strategy only clean pages */
#define	WT_STAT_CONN_CACHE_EVICTION_TARGET_STRATEGY_CLEAN	1045
/*! cache: eviction walk target strategy only dirty pages */
#define	WT_STAT_CONN_CACHE_EVICTION_TARGET_STRATEGY_DIRTY	1046
/*! cache: eviction worker thread active */
#define	WT_STAT_CONN_CACHE_EVICTION_ACTIVE_WORKERS	1047
/*! cache: eviction worker thread created */
#define	WT_STAT_CONN_CACHE_EVICTION_WORKER_CREATED	1048
/*! cache: eviction worker thread evicting pages */
#define	WT_STAT_CONN_CACHE_EVICTION_WORKER_EVICTING	1049
/*! cache: eviction worker thread removed */
#define	WT_STAT_CONN_CACHE_EVICTION_WORKER_REMOVED	1050
/*! cache: eviction worker thread stable number */
#define	WT_STAT_CONN_CACHE_EVICTION_STABLE_STATE_WORKERS	1051
/*! cache: files with active eviction walks */
#define	WT_STAT_CONN_CACHE_EVICTION_WALKS_ACTIVE	1052
/*! cache: files with new eviction walks started */
#define	WT_STAT_CONN_CACHE_EVICTION_WALKS_STARTED	1053
/*! cache: force re-tuning of eviction workers once in a while */
#define	WT_STAT_CONN_CACHE_EVICTION_FORCE_RETUNE	1054
/*!
 * cache: forced eviction - history store pages failed to evict while
 * session has history store cursor open
 */
#define	WT_STAT_CONN_CACHE_EVICTION_FORCE_HS_FAIL	1055
/*!
 * cache: forced eviction - history store pages selected while session
 * has history store cursor open
 */
#define	WT_STAT_CONN_CACHE_EVICTION_FORCE_HS		1056
/*!
 * cache: forced eviction - history store pages successfully evicted
 * while session has history store cursor open
 */
#define	WT_STAT_CONN_CACHE_EVICTION_FORCE_HS_SUCCESS	1057
/*! cache: forced eviction - pages evicted that were clean count */
#define	WT_STAT_CONN_CACHE_EVICTION_FORCE_CLEAN		1058
/*! cache: forced eviction - pages evicted that were clean time (usecs) */
#define	WT_STAT_CONN_CACHE_EVICTION_FORCE_CLEAN_TIME	1059
/*! cache: forced eviction - pages evicted that were dirty count */
#define	WT_STAT_CONN_CACHE_EVICTION_FORCE_DIRTY		1060
/*! cache: forced eviction - pages evicted that were dirty time (usecs) */
#define	WT_STAT_CONN_CACHE_EVICTION_FORCE_DIRTY_TIME	1061
/*!
 * cache: forced eviction - pages selected because of too many deleted
 * items count
 */
#define	WT_STAT_CONN_CACHE_EVICTION_FORCE_DELETE	1062
/*! cache: forced eviction - pages selected count */
#define	WT_STAT_CONN_CACHE_EVICTION_FORCE		1063
/*! cache: forced eviction - pages selected unable to be evicted count */
#define	WT_STAT_CONN_CACHE_EVICTION_FORCE_FAIL		1064
/*! cache: forced eviction - pages selected unable to be evicted time */
#define	WT_STAT_CONN_CACHE_EVICTION_FORCE_FAIL_TIME	1065
/*!
 * cache: forced eviction - session returned rollback error while force
 * evicting due to being oldest
 */
#define	WT_STAT_CONN_CACHE_EVICTION_FORCE_ROLLBACK	1066
/*! cache: hazard pointer check calls */
#define	WT_STAT_CONN_CACHE_HAZARD_CHECKS		1067
/*! cache: hazard pointer check entries walked */
#define	WT_STAT_CONN_CACHE_HAZARD_WALKS			1068
/*! cache: hazard pointer maximum array length */
#define	WT_STAT_CONN_CACHE_HAZARD_MAX			1069
/*! cache: history store score */
#define	WT_STAT_CONN_CACHE_HS_SCORE			1070
/*! cache: history store table max on-disk size */
#define	WT_STAT_CONN_CACHE_HS_ONDISK_MAX		1071
/*! cache: history store table on-disk size */
#define	WT_STAT_CONN_CACHE_HS_ONDISK			1072
/*! cache: internal pages queued for eviction */
#define	WT_STAT_CONN_CACHE_EVICTION_INTERNAL_PAGES_QUEUED	1073
/*! cache: internal pages seen by eviction walk */
#define	WT_STAT_CONN_CACHE_EVICTION_INTERNAL_PAGES_SEEN	1074
/*! cache: internal pages seen by eviction walk that are already queued */
#define	WT_STAT_CONN_CACHE_EVICTION_INTERNAL_PAGES_ALREADY_QUEUED	1075
/*! cache: maximum bytes configured */
#define	WT_STAT_CONN_CACHE_BYTES_MAX			1076
/*! cache: maximum page size at eviction */
#define	WT_STAT_CONN_CACHE_EVICTION_MAXIMUM_PAGE_SIZE	1077
/*! cache: modified pages evicted by application threads */
#define	WT_STAT_CONN_CACHE_EVICTION_APP_DIRTY		1078
/*! cache: operations timed out waiting for space in cache */
#define	WT_STAT_CONN_CACHE_TIMED_OUT_OPS		1079
/*! cache: pages currently held in the cache */
#define	WT_STAT_CONN_CACHE_PAGES_INUSE			1080
/*! cache: pages evicted by application threads */
#define	WT_STAT_CONN_CACHE_EVICTION_APP			1081
/*! cache: pages evicted in parallel with checkpoint */
#define	WT_STAT_CONN_CACHE_EVICTION_PAGES_IN_PARALLEL_WITH_CHECKPOINT	1082
/*! cache: pages queued for eviction */
#define	WT_STAT_CONN_CACHE_EVICTION_PAGES_QUEUED	1083
/*! cache: pages queued for eviction post lru sorting */
#define	WT_STAT_CONN_CACHE_EVICTION_PAGES_QUEUED_POST_LRU	1084
/*! cache: pages queued for urgent eviction */
#define	WT_STAT_CONN_CACHE_EVICTION_PAGES_QUEUED_URGENT	1085
/*! cache: pages queued for urgent eviction during walk */
#define	WT_STAT_CONN_CACHE_EVICTION_PAGES_QUEUED_OLDEST	1086
/*!
 * cache: pages queued for urgent eviction from history store due to high
 * dirty content
 */
#define	WT_STAT_CONN_CACHE_EVICTION_PAGES_QUEUED_URGENT_HS_DIRTY	1087
/*! cache: pages seen by eviction walk that are already queued */
#define	WT_STAT_CONN_CACHE_EVICTION_PAGES_ALREADY_QUEUED	1088
/*! cache: pages selected for eviction unable to be evicted */
#define	WT_STAT_CONN_CACHE_EVICTION_FAIL		1089
/*!
 * cache: pages selected for eviction unable to be evicted as the parent
 * page has overflow items
 */
#define	WT_STAT_CONN_CACHE_EVICTION_FAIL_PARENT_HAS_OVERFLOW_ITEMS	1090
/*!
 * cache: pages selected for eviction unable to be evicted because of
 * active children on an internal page
 */
#define	WT_STAT_CONN_CACHE_EVICTION_FAIL_ACTIVE_CHILDREN_ON_AN_INTERNAL_PAGE	1091
/*!
 * cache: pages selected for eviction unable to be evicted because of
 * failure in reconciliation
 */
#define	WT_STAT_CONN_CACHE_EVICTION_FAIL_IN_RECONCILIATION	1092
/*! cache: pages walked for eviction */
#define	WT_STAT_CONN_CACHE_EVICTION_WALK		1093
/*! cache: percentage overhead */
#define	WT_STAT_CONN_CACHE_OVERHEAD			1094
/*! cache: tracked bytes belonging to internal pages in the cache */
#define	WT_STAT_CONN_CACHE_BYTES_INTERNAL		1095
/*! cache: tracked bytes belonging to leaf pages in the cache */
#define	WT_STAT_CONN_CACHE_BYTES_LEAF			1096
/*! cache: tracked dirty pages in the cache */
#define	WT_STAT_CONN_CACHE_PAGES_DIRTY			1097
/*! capacity: background fsync file handles considered */
#define	WT_STAT_CONN_FSYNC_ALL_FH_TOTAL			1098
/*! capacity: background fsync file handles synced */
#define	WT_STAT_CONN_FSYNC_ALL_FH			1099
/*! capacity: background fsync time (msecs) */
#define	WT_STAT_CONN_FSYNC_ALL_TIME			1100
/*! capacity: bytes read */
#define	WT_STAT_CONN_CAPACITY_BYTES_READ		1101
/*! capacity: bytes written for checkpoint */
#define	WT_STAT_CONN_CAPACITY_BYTES_CKPT		1102
/*! capacity: bytes written for eviction */
#define	WT_STAT_CONN_CAPACITY_BYTES_EVICT		1103
/*! capacity: bytes written for log */
#define	WT_STAT_CONN_CAPACITY_BYTES_LOG			1104
/*! capacity: bytes written total */
#define	WT_STAT_CONN_CAPACITY_BYTES_WRITTEN		1105
/*! capacity: threshold to call fsync */
#define	WT_STAT_CONN_CAPACITY_THRESHOLD			1106
/*! capacity: time waiting due to total capacity (usecs) */
#define	WT_STAT_CONN_CAPACITY_TIME_TOTAL		1107
/*! capacity: time waiting during checkpoint (usecs) */
#define	WT_STAT_CONN_CAPACITY_TIME_CKPT			1108
/*! capacity: time waiting during eviction (usecs) */
#define	WT_STAT_CONN_CAPACITY_TIME_EVICT		1109
/*! capacity: time waiting during logging (usecs) */
#define	WT_STAT_CONN_CAPACITY_TIME_LOG			1110
/*! capacity: time waiting during read (usecs) */
#define	WT_STAT_CONN_CAPACITY_TIME_READ			1111
/*! connection: auto adjusting condition resets */
#define	WT_STAT_CONN_COND_AUTO_WAIT_RESET		1112
/*! connection: auto adjusting condition wait calls */
#define	WT_STAT_CONN_COND_AUTO_WAIT			1113
/*!
 * connection: auto adjusting condition wait raced to update timeout and
 * skipped updating
 */
#define	WT_STAT_CONN_COND_AUTO_WAIT_SKIPPED		1114
/*! connection: detected system time went backwards */
#define	WT_STAT_CONN_TIME_TRAVEL			1115
/*! connection: files currently open */
#define	WT_STAT_CONN_FILE_OPEN				1116
/*! connection: hash bucket array size for data handles */
#define	WT_STAT_CONN_BUCKETS_DH				1117
/*! connection: hash bucket array size general */
#define	WT_STAT_CONN_BUCKETS				1118
/*! connection: memory allocations */
#define	WT_STAT_CONN_MEMORY_ALLOCATION			1119
/*! connection: memory frees */
#define	WT_STAT_CONN_MEMORY_FREE			1120
/*! connection: memory re-allocations */
#define	WT_STAT_CONN_MEMORY_GROW			1121
/*! connection: pthread mutex condition wait calls */
#define	WT_STAT_CONN_COND_WAIT				1122
/*! connection: pthread mutex shared lock read-lock calls */
#define	WT_STAT_CONN_RWLOCK_READ			1123
/*! connection: pthread mutex shared lock write-lock calls */
#define	WT_STAT_CONN_RWLOCK_WRITE			1124
/*! connection: total fsync I/Os */
#define	WT_STAT_CONN_FSYNC_IO				1125
/*! connection: total read I/Os */
#define	WT_STAT_CONN_READ_IO				1126
/*! connection: total write I/Os */
#define	WT_STAT_CONN_WRITE_IO				1127
/*! cursor: cached cursor count */
#define	WT_STAT_CONN_CURSOR_CACHED_COUNT		1128
/*! cursor: cursor bulk loaded cursor insert calls */
#define	WT_STAT_CONN_CURSOR_INSERT_BULK			1129
/*! cursor: cursor close calls that result in cache */
#define	WT_STAT_CONN_CURSOR_CACHE			1130
/*! cursor: cursor create calls */
#define	WT_STAT_CONN_CURSOR_CREATE			1131
/*! cursor: cursor insert calls */
#define	WT_STAT_CONN_CURSOR_INSERT			1132
/*! cursor: cursor insert key and value bytes */
#define	WT_STAT_CONN_CURSOR_INSERT_BYTES		1133
/*! cursor: cursor modify calls */
#define	WT_STAT_CONN_CURSOR_MODIFY			1134
/*! cursor: cursor modify key and value bytes affected */
#define	WT_STAT_CONN_CURSOR_MODIFY_BYTES		1135
/*! cursor: cursor modify value bytes modified */
#define	WT_STAT_CONN_CURSOR_MODIFY_BYTES_TOUCH		1136
/*! cursor: cursor next calls */
#define	WT_STAT_CONN_CURSOR_NEXT			1137
/*! cursor: cursor operation restarted */
#define	WT_STAT_CONN_CURSOR_RESTART			1138
/*! cursor: cursor prev calls */
#define	WT_STAT_CONN_CURSOR_PREV			1139
/*! cursor: cursor remove calls */
#define	WT_STAT_CONN_CURSOR_REMOVE			1140
/*! cursor: cursor remove key bytes removed */
#define	WT_STAT_CONN_CURSOR_REMOVE_BYTES		1141
/*! cursor: cursor reserve calls */
#define	WT_STAT_CONN_CURSOR_RESERVE			1142
/*! cursor: cursor reset calls */
#define	WT_STAT_CONN_CURSOR_RESET			1143
/*! cursor: cursor search calls */
#define	WT_STAT_CONN_CURSOR_SEARCH			1144
/*! cursor: cursor search history store calls */
#define	WT_STAT_CONN_CURSOR_SEARCH_HS			1145
/*! cursor: cursor search near calls */
#define	WT_STAT_CONN_CURSOR_SEARCH_NEAR			1146
/*! cursor: cursor sweep buckets */
#define	WT_STAT_CONN_CURSOR_SWEEP_BUCKETS		1147
/*! cursor: cursor sweep cursors closed */
#define	WT_STAT_CONN_CURSOR_SWEEP_CLOSED		1148
/*! cursor: cursor sweep cursors examined */
#define	WT_STAT_CONN_CURSOR_SWEEP_EXAMINED		1149
/*! cursor: cursor sweeps */
#define	WT_STAT_CONN_CURSOR_SWEEP			1150
/*! cursor: cursor truncate calls */
#define	WT_STAT_CONN_CURSOR_TRUNCATE			1151
/*! cursor: cursor update calls */
#define	WT_STAT_CONN_CURSOR_UPDATE			1152
/*! cursor: cursor update key and value bytes */
#define	WT_STAT_CONN_CURSOR_UPDATE_BYTES		1153
/*! cursor: cursor update value size change */
#define	WT_STAT_CONN_CURSOR_UPDATE_BYTES_CHANGED	1154
/*! cursor: cursors reused from cache */
#define	WT_STAT_CONN_CURSOR_REOPEN			1155
/*! data-handle: connection data handle size */
#define	WT_STAT_CONN_DH_CONN_HANDLE_SIZE		1156
/*! data-handle: connection data handles currently active */
#define	WT_STAT_CONN_DH_CONN_HANDLE_COUNT		1157
/*! data-handle: connection sweep candidate became referenced */
#define	WT_STAT_CONN_DH_SWEEP_REF			1158
/*! data-handle: connection sweep dhandles closed */
#define	WT_STAT_CONN_DH_SWEEP_CLOSE			1159
/*! data-handle: connection sweep dhandles removed from hash list */
#define	WT_STAT_CONN_DH_SWEEP_REMOVE			1160
/*! data-handle: connection sweep time-of-death sets */
#define	WT_STAT_CONN_DH_SWEEP_TOD			1161
/*! data-handle: connection sweeps */
<<<<<<< HEAD
#define	WT_STAT_CONN_DH_SWEEPS				1162
/*! data-handle: session dhandles swept */
#define	WT_STAT_CONN_DH_SESSION_HANDLES			1163
/*! data-handle: session sweep attempts */
#define	WT_STAT_CONN_DH_SESSION_SWEEPS			1164
/*! lock: checkpoint lock acquisitions */
#define	WT_STAT_CONN_LOCK_CHECKPOINT_COUNT		1165
/*! lock: checkpoint lock application thread wait time (usecs) */
#define	WT_STAT_CONN_LOCK_CHECKPOINT_WAIT_APPLICATION	1166
/*! lock: checkpoint lock internal thread wait time (usecs) */
#define	WT_STAT_CONN_LOCK_CHECKPOINT_WAIT_INTERNAL	1167
/*! lock: dhandle lock application thread time waiting (usecs) */
#define	WT_STAT_CONN_LOCK_DHANDLE_WAIT_APPLICATION	1168
/*! lock: dhandle lock internal thread time waiting (usecs) */
#define	WT_STAT_CONN_LOCK_DHANDLE_WAIT_INTERNAL		1169
/*! lock: dhandle read lock acquisitions */
#define	WT_STAT_CONN_LOCK_DHANDLE_READ_COUNT		1170
/*! lock: dhandle write lock acquisitions */
#define	WT_STAT_CONN_LOCK_DHANDLE_WRITE_COUNT		1171
=======
#define	WT_STAT_CONN_DH_SWEEPS				1164
/*!
 * data-handle: connection sweeps skipped due to checkpoint gathering
 * handles
 */
#define	WT_STAT_CONN_DH_SWEEP_SKIP_CKPT			1165
/*! data-handle: session dhandles swept */
#define	WT_STAT_CONN_DH_SESSION_HANDLES			1166
/*! data-handle: session sweep attempts */
#define	WT_STAT_CONN_DH_SESSION_SWEEPS			1167
/*! lock: checkpoint lock acquisitions */
#define	WT_STAT_CONN_LOCK_CHECKPOINT_COUNT		1168
/*! lock: checkpoint lock application thread wait time (usecs) */
#define	WT_STAT_CONN_LOCK_CHECKPOINT_WAIT_APPLICATION	1169
/*! lock: checkpoint lock internal thread wait time (usecs) */
#define	WT_STAT_CONN_LOCK_CHECKPOINT_WAIT_INTERNAL	1170
/*! lock: dhandle lock application thread time waiting (usecs) */
#define	WT_STAT_CONN_LOCK_DHANDLE_WAIT_APPLICATION	1171
/*! lock: dhandle lock internal thread time waiting (usecs) */
#define	WT_STAT_CONN_LOCK_DHANDLE_WAIT_INTERNAL		1172
/*! lock: dhandle read lock acquisitions */
#define	WT_STAT_CONN_LOCK_DHANDLE_READ_COUNT		1173
/*! lock: dhandle write lock acquisitions */
#define	WT_STAT_CONN_LOCK_DHANDLE_WRITE_COUNT		1174
>>>>>>> 5641affc
/*!
 * lock: durable timestamp queue lock application thread time waiting
 * (usecs)
 */
<<<<<<< HEAD
#define	WT_STAT_CONN_LOCK_DURABLE_TIMESTAMP_WAIT_APPLICATION	1172
=======
#define	WT_STAT_CONN_LOCK_DURABLE_TIMESTAMP_WAIT_APPLICATION	1175
>>>>>>> 5641affc
/*!
 * lock: durable timestamp queue lock internal thread time waiting
 * (usecs)
 */
<<<<<<< HEAD
#define	WT_STAT_CONN_LOCK_DURABLE_TIMESTAMP_WAIT_INTERNAL	1173
/*! lock: durable timestamp queue read lock acquisitions */
#define	WT_STAT_CONN_LOCK_DURABLE_TIMESTAMP_READ_COUNT	1174
/*! lock: durable timestamp queue write lock acquisitions */
#define	WT_STAT_CONN_LOCK_DURABLE_TIMESTAMP_WRITE_COUNT	1175
/*! lock: metadata lock acquisitions */
#define	WT_STAT_CONN_LOCK_METADATA_COUNT		1176
/*! lock: metadata lock application thread wait time (usecs) */
#define	WT_STAT_CONN_LOCK_METADATA_WAIT_APPLICATION	1177
/*! lock: metadata lock internal thread wait time (usecs) */
#define	WT_STAT_CONN_LOCK_METADATA_WAIT_INTERNAL	1178
=======
#define	WT_STAT_CONN_LOCK_DURABLE_TIMESTAMP_WAIT_INTERNAL	1176
/*! lock: durable timestamp queue read lock acquisitions */
#define	WT_STAT_CONN_LOCK_DURABLE_TIMESTAMP_READ_COUNT	1177
/*! lock: durable timestamp queue write lock acquisitions */
#define	WT_STAT_CONN_LOCK_DURABLE_TIMESTAMP_WRITE_COUNT	1178
/*! lock: metadata lock acquisitions */
#define	WT_STAT_CONN_LOCK_METADATA_COUNT		1179
/*! lock: metadata lock application thread wait time (usecs) */
#define	WT_STAT_CONN_LOCK_METADATA_WAIT_APPLICATION	1180
/*! lock: metadata lock internal thread wait time (usecs) */
#define	WT_STAT_CONN_LOCK_METADATA_WAIT_INTERNAL	1181
>>>>>>> 5641affc
/*!
 * lock: read timestamp queue lock application thread time waiting
 * (usecs)
 */
<<<<<<< HEAD
#define	WT_STAT_CONN_LOCK_READ_TIMESTAMP_WAIT_APPLICATION	1179
/*! lock: read timestamp queue lock internal thread time waiting (usecs) */
#define	WT_STAT_CONN_LOCK_READ_TIMESTAMP_WAIT_INTERNAL	1180
/*! lock: read timestamp queue read lock acquisitions */
#define	WT_STAT_CONN_LOCK_READ_TIMESTAMP_READ_COUNT	1181
/*! lock: read timestamp queue write lock acquisitions */
#define	WT_STAT_CONN_LOCK_READ_TIMESTAMP_WRITE_COUNT	1182
/*! lock: schema lock acquisitions */
#define	WT_STAT_CONN_LOCK_SCHEMA_COUNT			1183
/*! lock: schema lock application thread wait time (usecs) */
#define	WT_STAT_CONN_LOCK_SCHEMA_WAIT_APPLICATION	1184
/*! lock: schema lock internal thread wait time (usecs) */
#define	WT_STAT_CONN_LOCK_SCHEMA_WAIT_INTERNAL		1185
=======
#define	WT_STAT_CONN_LOCK_READ_TIMESTAMP_WAIT_APPLICATION	1182
/*! lock: read timestamp queue lock internal thread time waiting (usecs) */
#define	WT_STAT_CONN_LOCK_READ_TIMESTAMP_WAIT_INTERNAL	1183
/*! lock: read timestamp queue read lock acquisitions */
#define	WT_STAT_CONN_LOCK_READ_TIMESTAMP_READ_COUNT	1184
/*! lock: read timestamp queue write lock acquisitions */
#define	WT_STAT_CONN_LOCK_READ_TIMESTAMP_WRITE_COUNT	1185
/*! lock: schema lock acquisitions */
#define	WT_STAT_CONN_LOCK_SCHEMA_COUNT			1186
/*! lock: schema lock application thread wait time (usecs) */
#define	WT_STAT_CONN_LOCK_SCHEMA_WAIT_APPLICATION	1187
/*! lock: schema lock internal thread wait time (usecs) */
#define	WT_STAT_CONN_LOCK_SCHEMA_WAIT_INTERNAL		1188
>>>>>>> 5641affc
/*!
 * lock: table lock application thread time waiting for the table lock
 * (usecs)
 */
<<<<<<< HEAD
#define	WT_STAT_CONN_LOCK_TABLE_WAIT_APPLICATION	1186
=======
#define	WT_STAT_CONN_LOCK_TABLE_WAIT_APPLICATION	1189
>>>>>>> 5641affc
/*!
 * lock: table lock internal thread time waiting for the table lock
 * (usecs)
 */
<<<<<<< HEAD
#define	WT_STAT_CONN_LOCK_TABLE_WAIT_INTERNAL		1187
/*! lock: table read lock acquisitions */
#define	WT_STAT_CONN_LOCK_TABLE_READ_COUNT		1188
/*! lock: table write lock acquisitions */
#define	WT_STAT_CONN_LOCK_TABLE_WRITE_COUNT		1189
/*! lock: txn global lock application thread time waiting (usecs) */
#define	WT_STAT_CONN_LOCK_TXN_GLOBAL_WAIT_APPLICATION	1190
/*! lock: txn global lock internal thread time waiting (usecs) */
#define	WT_STAT_CONN_LOCK_TXN_GLOBAL_WAIT_INTERNAL	1191
/*! lock: txn global read lock acquisitions */
#define	WT_STAT_CONN_LOCK_TXN_GLOBAL_READ_COUNT		1192
/*! lock: txn global write lock acquisitions */
#define	WT_STAT_CONN_LOCK_TXN_GLOBAL_WRITE_COUNT	1193
/*! log: busy returns attempting to switch slots */
#define	WT_STAT_CONN_LOG_SLOT_SWITCH_BUSY		1194
/*! log: force archive time sleeping (usecs) */
#define	WT_STAT_CONN_LOG_FORCE_ARCHIVE_SLEEP		1195
/*! log: log bytes of payload data */
#define	WT_STAT_CONN_LOG_BYTES_PAYLOAD			1196
/*! log: log bytes written */
#define	WT_STAT_CONN_LOG_BYTES_WRITTEN			1197
/*! log: log files manually zero-filled */
#define	WT_STAT_CONN_LOG_ZERO_FILLS			1198
/*! log: log flush operations */
#define	WT_STAT_CONN_LOG_FLUSH				1199
/*! log: log force write operations */
#define	WT_STAT_CONN_LOG_FORCE_WRITE			1200
/*! log: log force write operations skipped */
#define	WT_STAT_CONN_LOG_FORCE_WRITE_SKIP		1201
/*! log: log records compressed */
#define	WT_STAT_CONN_LOG_COMPRESS_WRITES		1202
/*! log: log records not compressed */
#define	WT_STAT_CONN_LOG_COMPRESS_WRITE_FAILS		1203
/*! log: log records too small to compress */
#define	WT_STAT_CONN_LOG_COMPRESS_SMALL			1204
/*! log: log release advances write LSN */
#define	WT_STAT_CONN_LOG_RELEASE_WRITE_LSN		1205
/*! log: log scan operations */
#define	WT_STAT_CONN_LOG_SCANS				1206
/*! log: log scan records requiring two reads */
#define	WT_STAT_CONN_LOG_SCAN_REREADS			1207
/*! log: log server thread advances write LSN */
#define	WT_STAT_CONN_LOG_WRITE_LSN			1208
/*! log: log server thread write LSN walk skipped */
#define	WT_STAT_CONN_LOG_WRITE_LSN_SKIP			1209
/*! log: log sync operations */
#define	WT_STAT_CONN_LOG_SYNC				1210
/*! log: log sync time duration (usecs) */
#define	WT_STAT_CONN_LOG_SYNC_DURATION			1211
/*! log: log sync_dir operations */
#define	WT_STAT_CONN_LOG_SYNC_DIR			1212
/*! log: log sync_dir time duration (usecs) */
#define	WT_STAT_CONN_LOG_SYNC_DIR_DURATION		1213
/*! log: log write operations */
#define	WT_STAT_CONN_LOG_WRITES				1214
/*! log: logging bytes consolidated */
#define	WT_STAT_CONN_LOG_SLOT_CONSOLIDATED		1215
/*! log: maximum log file size */
#define	WT_STAT_CONN_LOG_MAX_FILESIZE			1216
/*! log: number of pre-allocated log files to create */
#define	WT_STAT_CONN_LOG_PREALLOC_MAX			1217
/*! log: pre-allocated log files not ready and missed */
#define	WT_STAT_CONN_LOG_PREALLOC_MISSED		1218
/*! log: pre-allocated log files prepared */
#define	WT_STAT_CONN_LOG_PREALLOC_FILES			1219
/*! log: pre-allocated log files used */
#define	WT_STAT_CONN_LOG_PREALLOC_USED			1220
/*! log: records processed by log scan */
#define	WT_STAT_CONN_LOG_SCAN_RECORDS			1221
/*! log: slot close lost race */
#define	WT_STAT_CONN_LOG_SLOT_CLOSE_RACE		1222
/*! log: slot close unbuffered waits */
#define	WT_STAT_CONN_LOG_SLOT_CLOSE_UNBUF		1223
/*! log: slot closures */
#define	WT_STAT_CONN_LOG_SLOT_CLOSES			1224
/*! log: slot join atomic update races */
#define	WT_STAT_CONN_LOG_SLOT_RACES			1225
/*! log: slot join calls atomic updates raced */
#define	WT_STAT_CONN_LOG_SLOT_YIELD_RACE		1226
/*! log: slot join calls did not yield */
#define	WT_STAT_CONN_LOG_SLOT_IMMEDIATE			1227
/*! log: slot join calls found active slot closed */
#define	WT_STAT_CONN_LOG_SLOT_YIELD_CLOSE		1228
/*! log: slot join calls slept */
#define	WT_STAT_CONN_LOG_SLOT_YIELD_SLEEP		1229
/*! log: slot join calls yielded */
#define	WT_STAT_CONN_LOG_SLOT_YIELD			1230
/*! log: slot join found active slot closed */
#define	WT_STAT_CONN_LOG_SLOT_ACTIVE_CLOSED		1231
/*! log: slot joins yield time (usecs) */
#define	WT_STAT_CONN_LOG_SLOT_YIELD_DURATION		1232
/*! log: slot transitions unable to find free slot */
#define	WT_STAT_CONN_LOG_SLOT_NO_FREE_SLOTS		1233
/*! log: slot unbuffered writes */
#define	WT_STAT_CONN_LOG_SLOT_UNBUFFERED		1234
/*! log: total in-memory size of compressed records */
#define	WT_STAT_CONN_LOG_COMPRESS_MEM			1235
/*! log: total log buffer size */
#define	WT_STAT_CONN_LOG_BUFFER_SIZE			1236
/*! log: total size of compressed records */
#define	WT_STAT_CONN_LOG_COMPRESS_LEN			1237
/*! log: written slots coalesced */
#define	WT_STAT_CONN_LOG_SLOT_COALESCED			1238
/*! log: yields waiting for previous log file close */
#define	WT_STAT_CONN_LOG_CLOSE_YIELDS			1239
/*! perf: file system read latency histogram (bucket 1) - 10-49ms */
#define	WT_STAT_CONN_PERF_HIST_FSREAD_LATENCY_LT50	1240
/*! perf: file system read latency histogram (bucket 2) - 50-99ms */
#define	WT_STAT_CONN_PERF_HIST_FSREAD_LATENCY_LT100	1241
/*! perf: file system read latency histogram (bucket 3) - 100-249ms */
#define	WT_STAT_CONN_PERF_HIST_FSREAD_LATENCY_LT250	1242
/*! perf: file system read latency histogram (bucket 4) - 250-499ms */
#define	WT_STAT_CONN_PERF_HIST_FSREAD_LATENCY_LT500	1243
/*! perf: file system read latency histogram (bucket 5) - 500-999ms */
#define	WT_STAT_CONN_PERF_HIST_FSREAD_LATENCY_LT1000	1244
/*! perf: file system read latency histogram (bucket 6) - 1000ms+ */
#define	WT_STAT_CONN_PERF_HIST_FSREAD_LATENCY_GT1000	1245
/*! perf: file system write latency histogram (bucket 1) - 10-49ms */
#define	WT_STAT_CONN_PERF_HIST_FSWRITE_LATENCY_LT50	1246
/*! perf: file system write latency histogram (bucket 2) - 50-99ms */
#define	WT_STAT_CONN_PERF_HIST_FSWRITE_LATENCY_LT100	1247
/*! perf: file system write latency histogram (bucket 3) - 100-249ms */
#define	WT_STAT_CONN_PERF_HIST_FSWRITE_LATENCY_LT250	1248
/*! perf: file system write latency histogram (bucket 4) - 250-499ms */
#define	WT_STAT_CONN_PERF_HIST_FSWRITE_LATENCY_LT500	1249
/*! perf: file system write latency histogram (bucket 5) - 500-999ms */
#define	WT_STAT_CONN_PERF_HIST_FSWRITE_LATENCY_LT1000	1250
/*! perf: file system write latency histogram (bucket 6) - 1000ms+ */
#define	WT_STAT_CONN_PERF_HIST_FSWRITE_LATENCY_GT1000	1251
/*! perf: operation read latency histogram (bucket 1) - 100-249us */
#define	WT_STAT_CONN_PERF_HIST_OPREAD_LATENCY_LT250	1252
/*! perf: operation read latency histogram (bucket 2) - 250-499us */
#define	WT_STAT_CONN_PERF_HIST_OPREAD_LATENCY_LT500	1253
/*! perf: operation read latency histogram (bucket 3) - 500-999us */
#define	WT_STAT_CONN_PERF_HIST_OPREAD_LATENCY_LT1000	1254
/*! perf: operation read latency histogram (bucket 4) - 1000-9999us */
#define	WT_STAT_CONN_PERF_HIST_OPREAD_LATENCY_LT10000	1255
/*! perf: operation read latency histogram (bucket 5) - 10000us+ */
#define	WT_STAT_CONN_PERF_HIST_OPREAD_LATENCY_GT10000	1256
/*! perf: operation write latency histogram (bucket 1) - 100-249us */
#define	WT_STAT_CONN_PERF_HIST_OPWRITE_LATENCY_LT250	1257
/*! perf: operation write latency histogram (bucket 2) - 250-499us */
#define	WT_STAT_CONN_PERF_HIST_OPWRITE_LATENCY_LT500	1258
/*! perf: operation write latency histogram (bucket 3) - 500-999us */
#define	WT_STAT_CONN_PERF_HIST_OPWRITE_LATENCY_LT1000	1259
/*! perf: operation write latency histogram (bucket 4) - 1000-9999us */
#define	WT_STAT_CONN_PERF_HIST_OPWRITE_LATENCY_LT10000	1260
/*! perf: operation write latency histogram (bucket 5) - 10000us+ */
#define	WT_STAT_CONN_PERF_HIST_OPWRITE_LATENCY_GT10000	1261
/*! reconciliation: maximum seconds spent in a reconciliation call */
#define	WT_STAT_CONN_REC_MAXIMUM_SECONDS		1262
=======
#define	WT_STAT_CONN_LOCK_TABLE_WAIT_INTERNAL		1190
/*! lock: table read lock acquisitions */
#define	WT_STAT_CONN_LOCK_TABLE_READ_COUNT		1191
/*! lock: table write lock acquisitions */
#define	WT_STAT_CONN_LOCK_TABLE_WRITE_COUNT		1192
/*! lock: txn global lock application thread time waiting (usecs) */
#define	WT_STAT_CONN_LOCK_TXN_GLOBAL_WAIT_APPLICATION	1193
/*! lock: txn global lock internal thread time waiting (usecs) */
#define	WT_STAT_CONN_LOCK_TXN_GLOBAL_WAIT_INTERNAL	1194
/*! lock: txn global read lock acquisitions */
#define	WT_STAT_CONN_LOCK_TXN_GLOBAL_READ_COUNT		1195
/*! lock: txn global write lock acquisitions */
#define	WT_STAT_CONN_LOCK_TXN_GLOBAL_WRITE_COUNT	1196
/*! log: busy returns attempting to switch slots */
#define	WT_STAT_CONN_LOG_SLOT_SWITCH_BUSY		1197
/*! log: force archive time sleeping (usecs) */
#define	WT_STAT_CONN_LOG_FORCE_ARCHIVE_SLEEP		1198
/*! log: log bytes of payload data */
#define	WT_STAT_CONN_LOG_BYTES_PAYLOAD			1199
/*! log: log bytes written */
#define	WT_STAT_CONN_LOG_BYTES_WRITTEN			1200
/*! log: log files manually zero-filled */
#define	WT_STAT_CONN_LOG_ZERO_FILLS			1201
/*! log: log flush operations */
#define	WT_STAT_CONN_LOG_FLUSH				1202
/*! log: log force write operations */
#define	WT_STAT_CONN_LOG_FORCE_WRITE			1203
/*! log: log force write operations skipped */
#define	WT_STAT_CONN_LOG_FORCE_WRITE_SKIP		1204
/*! log: log records compressed */
#define	WT_STAT_CONN_LOG_COMPRESS_WRITES		1205
/*! log: log records not compressed */
#define	WT_STAT_CONN_LOG_COMPRESS_WRITE_FAILS		1206
/*! log: log records too small to compress */
#define	WT_STAT_CONN_LOG_COMPRESS_SMALL			1207
/*! log: log release advances write LSN */
#define	WT_STAT_CONN_LOG_RELEASE_WRITE_LSN		1208
/*! log: log scan operations */
#define	WT_STAT_CONN_LOG_SCANS				1209
/*! log: log scan records requiring two reads */
#define	WT_STAT_CONN_LOG_SCAN_REREADS			1210
/*! log: log server thread advances write LSN */
#define	WT_STAT_CONN_LOG_WRITE_LSN			1211
/*! log: log server thread write LSN walk skipped */
#define	WT_STAT_CONN_LOG_WRITE_LSN_SKIP			1212
/*! log: log sync operations */
#define	WT_STAT_CONN_LOG_SYNC				1213
/*! log: log sync time duration (usecs) */
#define	WT_STAT_CONN_LOG_SYNC_DURATION			1214
/*! log: log sync_dir operations */
#define	WT_STAT_CONN_LOG_SYNC_DIR			1215
/*! log: log sync_dir time duration (usecs) */
#define	WT_STAT_CONN_LOG_SYNC_DIR_DURATION		1216
/*! log: log write operations */
#define	WT_STAT_CONN_LOG_WRITES				1217
/*! log: logging bytes consolidated */
#define	WT_STAT_CONN_LOG_SLOT_CONSOLIDATED		1218
/*! log: maximum log file size */
#define	WT_STAT_CONN_LOG_MAX_FILESIZE			1219
/*! log: number of pre-allocated log files to create */
#define	WT_STAT_CONN_LOG_PREALLOC_MAX			1220
/*! log: pre-allocated log files not ready and missed */
#define	WT_STAT_CONN_LOG_PREALLOC_MISSED		1221
/*! log: pre-allocated log files prepared */
#define	WT_STAT_CONN_LOG_PREALLOC_FILES			1222
/*! log: pre-allocated log files used */
#define	WT_STAT_CONN_LOG_PREALLOC_USED			1223
/*! log: records processed by log scan */
#define	WT_STAT_CONN_LOG_SCAN_RECORDS			1224
/*! log: slot close lost race */
#define	WT_STAT_CONN_LOG_SLOT_CLOSE_RACE		1225
/*! log: slot close unbuffered waits */
#define	WT_STAT_CONN_LOG_SLOT_CLOSE_UNBUF		1226
/*! log: slot closures */
#define	WT_STAT_CONN_LOG_SLOT_CLOSES			1227
/*! log: slot join atomic update races */
#define	WT_STAT_CONN_LOG_SLOT_RACES			1228
/*! log: slot join calls atomic updates raced */
#define	WT_STAT_CONN_LOG_SLOT_YIELD_RACE		1229
/*! log: slot join calls did not yield */
#define	WT_STAT_CONN_LOG_SLOT_IMMEDIATE			1230
/*! log: slot join calls found active slot closed */
#define	WT_STAT_CONN_LOG_SLOT_YIELD_CLOSE		1231
/*! log: slot join calls slept */
#define	WT_STAT_CONN_LOG_SLOT_YIELD_SLEEP		1232
/*! log: slot join calls yielded */
#define	WT_STAT_CONN_LOG_SLOT_YIELD			1233
/*! log: slot join found active slot closed */
#define	WT_STAT_CONN_LOG_SLOT_ACTIVE_CLOSED		1234
/*! log: slot joins yield time (usecs) */
#define	WT_STAT_CONN_LOG_SLOT_YIELD_DURATION		1235
/*! log: slot transitions unable to find free slot */
#define	WT_STAT_CONN_LOG_SLOT_NO_FREE_SLOTS		1236
/*! log: slot unbuffered writes */
#define	WT_STAT_CONN_LOG_SLOT_UNBUFFERED		1237
/*! log: total in-memory size of compressed records */
#define	WT_STAT_CONN_LOG_COMPRESS_MEM			1238
/*! log: total log buffer size */
#define	WT_STAT_CONN_LOG_BUFFER_SIZE			1239
/*! log: total size of compressed records */
#define	WT_STAT_CONN_LOG_COMPRESS_LEN			1240
/*! log: written slots coalesced */
#define	WT_STAT_CONN_LOG_SLOT_COALESCED			1241
/*! log: yields waiting for previous log file close */
#define	WT_STAT_CONN_LOG_CLOSE_YIELDS			1242
/*! perf: file system read latency histogram (bucket 1) - 10-49ms */
#define	WT_STAT_CONN_PERF_HIST_FSREAD_LATENCY_LT50	1243
/*! perf: file system read latency histogram (bucket 2) - 50-99ms */
#define	WT_STAT_CONN_PERF_HIST_FSREAD_LATENCY_LT100	1244
/*! perf: file system read latency histogram (bucket 3) - 100-249ms */
#define	WT_STAT_CONN_PERF_HIST_FSREAD_LATENCY_LT250	1245
/*! perf: file system read latency histogram (bucket 4) - 250-499ms */
#define	WT_STAT_CONN_PERF_HIST_FSREAD_LATENCY_LT500	1246
/*! perf: file system read latency histogram (bucket 5) - 500-999ms */
#define	WT_STAT_CONN_PERF_HIST_FSREAD_LATENCY_LT1000	1247
/*! perf: file system read latency histogram (bucket 6) - 1000ms+ */
#define	WT_STAT_CONN_PERF_HIST_FSREAD_LATENCY_GT1000	1248
/*! perf: file system write latency histogram (bucket 1) - 10-49ms */
#define	WT_STAT_CONN_PERF_HIST_FSWRITE_LATENCY_LT50	1249
/*! perf: file system write latency histogram (bucket 2) - 50-99ms */
#define	WT_STAT_CONN_PERF_HIST_FSWRITE_LATENCY_LT100	1250
/*! perf: file system write latency histogram (bucket 3) - 100-249ms */
#define	WT_STAT_CONN_PERF_HIST_FSWRITE_LATENCY_LT250	1251
/*! perf: file system write latency histogram (bucket 4) - 250-499ms */
#define	WT_STAT_CONN_PERF_HIST_FSWRITE_LATENCY_LT500	1252
/*! perf: file system write latency histogram (bucket 5) - 500-999ms */
#define	WT_STAT_CONN_PERF_HIST_FSWRITE_LATENCY_LT1000	1253
/*! perf: file system write latency histogram (bucket 6) - 1000ms+ */
#define	WT_STAT_CONN_PERF_HIST_FSWRITE_LATENCY_GT1000	1254
/*! perf: operation read latency histogram (bucket 1) - 100-249us */
#define	WT_STAT_CONN_PERF_HIST_OPREAD_LATENCY_LT250	1255
/*! perf: operation read latency histogram (bucket 2) - 250-499us */
#define	WT_STAT_CONN_PERF_HIST_OPREAD_LATENCY_LT500	1256
/*! perf: operation read latency histogram (bucket 3) - 500-999us */
#define	WT_STAT_CONN_PERF_HIST_OPREAD_LATENCY_LT1000	1257
/*! perf: operation read latency histogram (bucket 4) - 1000-9999us */
#define	WT_STAT_CONN_PERF_HIST_OPREAD_LATENCY_LT10000	1258
/*! perf: operation read latency histogram (bucket 5) - 10000us+ */
#define	WT_STAT_CONN_PERF_HIST_OPREAD_LATENCY_GT10000	1259
/*! perf: operation write latency histogram (bucket 1) - 100-249us */
#define	WT_STAT_CONN_PERF_HIST_OPWRITE_LATENCY_LT250	1260
/*! perf: operation write latency histogram (bucket 2) - 250-499us */
#define	WT_STAT_CONN_PERF_HIST_OPWRITE_LATENCY_LT500	1261
/*! perf: operation write latency histogram (bucket 3) - 500-999us */
#define	WT_STAT_CONN_PERF_HIST_OPWRITE_LATENCY_LT1000	1262
/*! perf: operation write latency histogram (bucket 4) - 1000-9999us */
#define	WT_STAT_CONN_PERF_HIST_OPWRITE_LATENCY_LT10000	1263
/*! perf: operation write latency histogram (bucket 5) - 10000us+ */
#define	WT_STAT_CONN_PERF_HIST_OPWRITE_LATENCY_GT10000	1264
/*! reconciliation: maximum seconds spent in a reconciliation call */
#define	WT_STAT_CONN_REC_MAXIMUM_SECONDS		1265
>>>>>>> 5641affc
/*!
 * reconciliation: page reconciliation calls that resulted in values with
 * prepared transaction metadata
 */
<<<<<<< HEAD
#define	WT_STAT_CONN_REC_PAGES_WITH_PREPARE		1263
=======
#define	WT_STAT_CONN_REC_PAGES_WITH_PREPARE		1266
>>>>>>> 5641affc
/*!
 * reconciliation: page reconciliation calls that resulted in values with
 * timestamps
 */
<<<<<<< HEAD
#define	WT_STAT_CONN_REC_PAGES_WITH_TS			1264
=======
#define	WT_STAT_CONN_REC_PAGES_WITH_TS			1267
>>>>>>> 5641affc
/*!
 * reconciliation: page reconciliation calls that resulted in values with
 * transaction ids
 */
<<<<<<< HEAD
#define	WT_STAT_CONN_REC_PAGES_WITH_TXN			1265
/*! reconciliation: pages written including at least one prepare state */
#define	WT_STAT_CONN_REC_TIME_WINDOW_PAGES_PREPARED	1266
/*! reconciliation: pages written including at least one start timestamp */
#define	WT_STAT_CONN_REC_TIME_WINDOW_PAGES_START_TS	1267
/*! reconciliation: records written including a prepare state */
#define	WT_STAT_CONN_REC_TIME_WINDOW_PREPARED		1268
/*! reconciliation: split bytes currently awaiting free */
#define	WT_STAT_CONN_REC_SPLIT_STASHED_BYTES		1269
/*! reconciliation: split objects currently awaiting free */
#define	WT_STAT_CONN_REC_SPLIT_STASHED_OBJECTS		1270
/*! session: open session count */
#define	WT_STAT_CONN_SESSION_OPEN			1271
/*! session: session query timestamp calls */
#define	WT_STAT_CONN_SESSION_QUERY_TS			1272
/*! session: table alter failed calls */
#define	WT_STAT_CONN_SESSION_TABLE_ALTER_FAIL		1273
/*! session: table alter successful calls */
#define	WT_STAT_CONN_SESSION_TABLE_ALTER_SUCCESS	1274
/*! session: table alter unchanged and skipped */
#define	WT_STAT_CONN_SESSION_TABLE_ALTER_SKIP		1275
/*! session: table compact failed calls */
#define	WT_STAT_CONN_SESSION_TABLE_COMPACT_FAIL		1276
/*! session: table compact successful calls */
#define	WT_STAT_CONN_SESSION_TABLE_COMPACT_SUCCESS	1277
/*! session: table create failed calls */
#define	WT_STAT_CONN_SESSION_TABLE_CREATE_FAIL		1278
/*! session: table create successful calls */
#define	WT_STAT_CONN_SESSION_TABLE_CREATE_SUCCESS	1279
/*! session: table drop failed calls */
#define	WT_STAT_CONN_SESSION_TABLE_DROP_FAIL		1280
/*! session: table drop successful calls */
#define	WT_STAT_CONN_SESSION_TABLE_DROP_SUCCESS		1281
/*! session: table rename failed calls */
#define	WT_STAT_CONN_SESSION_TABLE_RENAME_FAIL		1282
/*! session: table rename successful calls */
#define	WT_STAT_CONN_SESSION_TABLE_RENAME_SUCCESS	1283
/*! session: table salvage failed calls */
#define	WT_STAT_CONN_SESSION_TABLE_SALVAGE_FAIL		1284
/*! session: table salvage successful calls */
#define	WT_STAT_CONN_SESSION_TABLE_SALVAGE_SUCCESS	1285
/*! session: table truncate failed calls */
#define	WT_STAT_CONN_SESSION_TABLE_TRUNCATE_FAIL	1286
/*! session: table truncate successful calls */
#define	WT_STAT_CONN_SESSION_TABLE_TRUNCATE_SUCCESS	1287
/*! session: table verify failed calls */
#define	WT_STAT_CONN_SESSION_TABLE_VERIFY_FAIL		1288
/*! session: table verify successful calls */
#define	WT_STAT_CONN_SESSION_TABLE_VERIFY_SUCCESS	1289
/*! thread-state: active filesystem fsync calls */
#define	WT_STAT_CONN_THREAD_FSYNC_ACTIVE		1290
/*! thread-state: active filesystem read calls */
#define	WT_STAT_CONN_THREAD_READ_ACTIVE			1291
/*! thread-state: active filesystem write calls */
#define	WT_STAT_CONN_THREAD_WRITE_ACTIVE		1292
/*! thread-yield: application thread time evicting (usecs) */
#define	WT_STAT_CONN_APPLICATION_EVICT_TIME		1293
/*! thread-yield: application thread time waiting for cache (usecs) */
#define	WT_STAT_CONN_APPLICATION_CACHE_TIME		1294
=======
#define	WT_STAT_CONN_REC_PAGES_WITH_TXN			1268
/*! reconciliation: pages written including at least one prepare state */
#define	WT_STAT_CONN_REC_TIME_WINDOW_PAGES_PREPARED	1269
/*! reconciliation: pages written including at least one start timestamp */
#define	WT_STAT_CONN_REC_TIME_WINDOW_PAGES_START_TS	1270
/*! reconciliation: records written including a prepare state */
#define	WT_STAT_CONN_REC_TIME_WINDOW_PREPARED		1271
/*! reconciliation: split bytes currently awaiting free */
#define	WT_STAT_CONN_REC_SPLIT_STASHED_BYTES		1272
/*! reconciliation: split objects currently awaiting free */
#define	WT_STAT_CONN_REC_SPLIT_STASHED_OBJECTS		1273
/*! session: open session count */
#define	WT_STAT_CONN_SESSION_OPEN			1274
/*! session: session query timestamp calls */
#define	WT_STAT_CONN_SESSION_QUERY_TS			1275
/*! session: table alter failed calls */
#define	WT_STAT_CONN_SESSION_TABLE_ALTER_FAIL		1276
/*! session: table alter successful calls */
#define	WT_STAT_CONN_SESSION_TABLE_ALTER_SUCCESS	1277
/*! session: table alter unchanged and skipped */
#define	WT_STAT_CONN_SESSION_TABLE_ALTER_SKIP		1278
/*! session: table compact failed calls */
#define	WT_STAT_CONN_SESSION_TABLE_COMPACT_FAIL		1279
/*! session: table compact successful calls */
#define	WT_STAT_CONN_SESSION_TABLE_COMPACT_SUCCESS	1280
/*! session: table create failed calls */
#define	WT_STAT_CONN_SESSION_TABLE_CREATE_FAIL		1281
/*! session: table create successful calls */
#define	WT_STAT_CONN_SESSION_TABLE_CREATE_SUCCESS	1282
/*! session: table drop failed calls */
#define	WT_STAT_CONN_SESSION_TABLE_DROP_FAIL		1283
/*! session: table drop successful calls */
#define	WT_STAT_CONN_SESSION_TABLE_DROP_SUCCESS		1284
/*! session: table rename failed calls */
#define	WT_STAT_CONN_SESSION_TABLE_RENAME_FAIL		1285
/*! session: table rename successful calls */
#define	WT_STAT_CONN_SESSION_TABLE_RENAME_SUCCESS	1286
/*! session: table salvage failed calls */
#define	WT_STAT_CONN_SESSION_TABLE_SALVAGE_FAIL		1287
/*! session: table salvage successful calls */
#define	WT_STAT_CONN_SESSION_TABLE_SALVAGE_SUCCESS	1288
/*! session: table truncate failed calls */
#define	WT_STAT_CONN_SESSION_TABLE_TRUNCATE_FAIL	1289
/*! session: table truncate successful calls */
#define	WT_STAT_CONN_SESSION_TABLE_TRUNCATE_SUCCESS	1290
/*! session: table verify failed calls */
#define	WT_STAT_CONN_SESSION_TABLE_VERIFY_FAIL		1291
/*! session: table verify successful calls */
#define	WT_STAT_CONN_SESSION_TABLE_VERIFY_SUCCESS	1292
/*! thread-state: active filesystem fsync calls */
#define	WT_STAT_CONN_THREAD_FSYNC_ACTIVE		1293
/*! thread-state: active filesystem read calls */
#define	WT_STAT_CONN_THREAD_READ_ACTIVE			1294
/*! thread-state: active filesystem write calls */
#define	WT_STAT_CONN_THREAD_WRITE_ACTIVE		1295
/*! thread-yield: application thread time evicting (usecs) */
#define	WT_STAT_CONN_APPLICATION_EVICT_TIME		1296
/*! thread-yield: application thread time waiting for cache (usecs) */
#define	WT_STAT_CONN_APPLICATION_CACHE_TIME		1297
>>>>>>> 5641affc
/*!
 * thread-yield: connection close blocked waiting for transaction state
 * stabilization
 */
<<<<<<< HEAD
#define	WT_STAT_CONN_TXN_RELEASE_BLOCKED		1295
/*! thread-yield: connection close yielded for lsm manager shutdown */
#define	WT_STAT_CONN_CONN_CLOSE_BLOCKED_LSM		1296
/*! thread-yield: data handle lock yielded */
#define	WT_STAT_CONN_DHANDLE_LOCK_BLOCKED		1297
=======
#define	WT_STAT_CONN_TXN_RELEASE_BLOCKED		1298
/*! thread-yield: connection close yielded for lsm manager shutdown */
#define	WT_STAT_CONN_CONN_CLOSE_BLOCKED_LSM		1299
/*! thread-yield: data handle lock yielded */
#define	WT_STAT_CONN_DHANDLE_LOCK_BLOCKED		1300
>>>>>>> 5641affc
/*!
 * thread-yield: get reference for page index and slot time sleeping
 * (usecs)
 */
<<<<<<< HEAD
#define	WT_STAT_CONN_PAGE_INDEX_SLOT_REF_BLOCKED	1298
/*! thread-yield: log server sync yielded for log write */
#define	WT_STAT_CONN_LOG_SERVER_SYNC_BLOCKED		1299
/*! thread-yield: page access yielded due to prepare state change */
#define	WT_STAT_CONN_PREPARED_TRANSITION_BLOCKED_PAGE	1300
/*! thread-yield: page acquire busy blocked */
#define	WT_STAT_CONN_PAGE_BUSY_BLOCKED			1301
/*! thread-yield: page acquire eviction blocked */
#define	WT_STAT_CONN_PAGE_FORCIBLE_EVICT_BLOCKED	1302
/*! thread-yield: page acquire locked blocked */
#define	WT_STAT_CONN_PAGE_LOCKED_BLOCKED		1303
/*! thread-yield: page acquire read blocked */
#define	WT_STAT_CONN_PAGE_READ_BLOCKED			1304
/*! thread-yield: page acquire time sleeping (usecs) */
#define	WT_STAT_CONN_PAGE_SLEEP				1305
=======
#define	WT_STAT_CONN_PAGE_INDEX_SLOT_REF_BLOCKED	1301
/*! thread-yield: log server sync yielded for log write */
#define	WT_STAT_CONN_LOG_SERVER_SYNC_BLOCKED		1302
/*! thread-yield: page access yielded due to prepare state change */
#define	WT_STAT_CONN_PREPARED_TRANSITION_BLOCKED_PAGE	1303
/*! thread-yield: page acquire busy blocked */
#define	WT_STAT_CONN_PAGE_BUSY_BLOCKED			1304
/*! thread-yield: page acquire eviction blocked */
#define	WT_STAT_CONN_PAGE_FORCIBLE_EVICT_BLOCKED	1305
/*! thread-yield: page acquire locked blocked */
#define	WT_STAT_CONN_PAGE_LOCKED_BLOCKED		1306
/*! thread-yield: page acquire read blocked */
#define	WT_STAT_CONN_PAGE_READ_BLOCKED			1307
/*! thread-yield: page acquire time sleeping (usecs) */
#define	WT_STAT_CONN_PAGE_SLEEP				1308
>>>>>>> 5641affc
/*!
 * thread-yield: page delete rollback time sleeping for state change
 * (usecs)
 */
<<<<<<< HEAD
#define	WT_STAT_CONN_PAGE_DEL_ROLLBACK_BLOCKED		1306
/*! thread-yield: page reconciliation yielded due to child modification */
#define	WT_STAT_CONN_CHILD_MODIFY_BLOCKED_PAGE		1307
/*! transaction: Number of prepared updates */
#define	WT_STAT_CONN_TXN_PREPARED_UPDATES_COUNT		1308
/*! transaction: durable timestamp queue entries walked */
#define	WT_STAT_CONN_TXN_DURABLE_QUEUE_WALKED		1309
/*! transaction: durable timestamp queue insert to empty */
#define	WT_STAT_CONN_TXN_DURABLE_QUEUE_EMPTY		1310
/*! transaction: durable timestamp queue inserts to head */
#define	WT_STAT_CONN_TXN_DURABLE_QUEUE_HEAD		1311
/*! transaction: durable timestamp queue inserts total */
#define	WT_STAT_CONN_TXN_DURABLE_QUEUE_INSERTS		1312
/*! transaction: durable timestamp queue length */
#define	WT_STAT_CONN_TXN_DURABLE_QUEUE_LEN		1313
/*! transaction: prepared transactions */
#define	WT_STAT_CONN_TXN_PREPARE			1314
/*! transaction: prepared transactions committed */
#define	WT_STAT_CONN_TXN_PREPARE_COMMIT			1315
/*! transaction: prepared transactions currently active */
#define	WT_STAT_CONN_TXN_PREPARE_ACTIVE			1316
/*! transaction: prepared transactions rolled back */
#define	WT_STAT_CONN_TXN_PREPARE_ROLLBACK		1317
/*! transaction: query timestamp calls */
#define	WT_STAT_CONN_TXN_QUERY_TS			1318
/*! transaction: read timestamp queue entries walked */
#define	WT_STAT_CONN_TXN_READ_QUEUE_WALKED		1319
/*! transaction: read timestamp queue insert to empty */
#define	WT_STAT_CONN_TXN_READ_QUEUE_EMPTY		1320
/*! transaction: read timestamp queue inserts to head */
#define	WT_STAT_CONN_TXN_READ_QUEUE_HEAD		1321
/*! transaction: read timestamp queue inserts total */
#define	WT_STAT_CONN_TXN_READ_QUEUE_INSERTS		1322
/*! transaction: read timestamp queue length */
#define	WT_STAT_CONN_TXN_READ_QUEUE_LEN			1323
/*! transaction: rollback to stable calls */
#define	WT_STAT_CONN_TXN_RTS				1324
/*! transaction: rollback to stable pages visited */
#define	WT_STAT_CONN_TXN_RTS_PAGES_VISITED		1325
/*! transaction: rollback to stable tree walk skipping pages */
#define	WT_STAT_CONN_TXN_RTS_TREE_WALK_SKIP_PAGES	1326
/*! transaction: rollback to stable updates aborted */
#define	WT_STAT_CONN_TXN_RTS_UPD_ABORTED		1327
/*! transaction: set timestamp calls */
#define	WT_STAT_CONN_TXN_SET_TS				1328
/*! transaction: set timestamp durable calls */
#define	WT_STAT_CONN_TXN_SET_TS_DURABLE			1329
/*! transaction: set timestamp durable updates */
#define	WT_STAT_CONN_TXN_SET_TS_DURABLE_UPD		1330
/*! transaction: set timestamp oldest calls */
#define	WT_STAT_CONN_TXN_SET_TS_OLDEST			1331
/*! transaction: set timestamp oldest updates */
#define	WT_STAT_CONN_TXN_SET_TS_OLDEST_UPD		1332
/*! transaction: set timestamp stable calls */
#define	WT_STAT_CONN_TXN_SET_TS_STABLE			1333
/*! transaction: set timestamp stable updates */
#define	WT_STAT_CONN_TXN_SET_TS_STABLE_UPD		1334
/*! transaction: transaction begins */
#define	WT_STAT_CONN_TXN_BEGIN				1335
/*! transaction: transaction checkpoint currently running */
#define	WT_STAT_CONN_TXN_CHECKPOINT_RUNNING		1336
/*! transaction: transaction checkpoint generation */
#define	WT_STAT_CONN_TXN_CHECKPOINT_GENERATION		1337
=======
#define	WT_STAT_CONN_PAGE_DEL_ROLLBACK_BLOCKED		1309
/*! thread-yield: page reconciliation yielded due to child modification */
#define	WT_STAT_CONN_CHILD_MODIFY_BLOCKED_PAGE		1310
/*! transaction: Number of prepared updates */
#define	WT_STAT_CONN_TXN_PREPARED_UPDATES_COUNT		1311
/*! transaction: durable timestamp queue entries walked */
#define	WT_STAT_CONN_TXN_DURABLE_QUEUE_WALKED		1312
/*! transaction: durable timestamp queue insert to empty */
#define	WT_STAT_CONN_TXN_DURABLE_QUEUE_EMPTY		1313
/*! transaction: durable timestamp queue inserts to head */
#define	WT_STAT_CONN_TXN_DURABLE_QUEUE_HEAD		1314
/*! transaction: durable timestamp queue inserts total */
#define	WT_STAT_CONN_TXN_DURABLE_QUEUE_INSERTS		1315
/*! transaction: durable timestamp queue length */
#define	WT_STAT_CONN_TXN_DURABLE_QUEUE_LEN		1316
/*! transaction: prepared transactions */
#define	WT_STAT_CONN_TXN_PREPARE			1317
/*! transaction: prepared transactions committed */
#define	WT_STAT_CONN_TXN_PREPARE_COMMIT			1318
/*! transaction: prepared transactions currently active */
#define	WT_STAT_CONN_TXN_PREPARE_ACTIVE			1319
/*! transaction: prepared transactions rolled back */
#define	WT_STAT_CONN_TXN_PREPARE_ROLLBACK		1320
/*! transaction: query timestamp calls */
#define	WT_STAT_CONN_TXN_QUERY_TS			1321
/*! transaction: read timestamp queue entries walked */
#define	WT_STAT_CONN_TXN_READ_QUEUE_WALKED		1322
/*! transaction: read timestamp queue insert to empty */
#define	WT_STAT_CONN_TXN_READ_QUEUE_EMPTY		1323
/*! transaction: read timestamp queue inserts to head */
#define	WT_STAT_CONN_TXN_READ_QUEUE_HEAD		1324
/*! transaction: read timestamp queue inserts total */
#define	WT_STAT_CONN_TXN_READ_QUEUE_INSERTS		1325
/*! transaction: read timestamp queue length */
#define	WT_STAT_CONN_TXN_READ_QUEUE_LEN			1326
/*! transaction: rollback to stable calls */
#define	WT_STAT_CONN_TXN_RTS				1327
/*! transaction: rollback to stable pages visited */
#define	WT_STAT_CONN_TXN_RTS_PAGES_VISITED		1328
/*! transaction: rollback to stable tree walk skipping pages */
#define	WT_STAT_CONN_TXN_RTS_TREE_WALK_SKIP_PAGES	1329
/*! transaction: rollback to stable updates aborted */
#define	WT_STAT_CONN_TXN_RTS_UPD_ABORTED		1330
/*! transaction: set timestamp calls */
#define	WT_STAT_CONN_TXN_SET_TS				1331
/*! transaction: set timestamp durable calls */
#define	WT_STAT_CONN_TXN_SET_TS_DURABLE			1332
/*! transaction: set timestamp durable updates */
#define	WT_STAT_CONN_TXN_SET_TS_DURABLE_UPD		1333
/*! transaction: set timestamp oldest calls */
#define	WT_STAT_CONN_TXN_SET_TS_OLDEST			1334
/*! transaction: set timestamp oldest updates */
#define	WT_STAT_CONN_TXN_SET_TS_OLDEST_UPD		1335
/*! transaction: set timestamp stable calls */
#define	WT_STAT_CONN_TXN_SET_TS_STABLE			1336
/*! transaction: set timestamp stable updates */
#define	WT_STAT_CONN_TXN_SET_TS_STABLE_UPD		1337
/*! transaction: transaction begins */
#define	WT_STAT_CONN_TXN_BEGIN				1338
/*! transaction: transaction checkpoint currently running */
#define	WT_STAT_CONN_TXN_CHECKPOINT_RUNNING		1339
/*! transaction: transaction checkpoint generation */
#define	WT_STAT_CONN_TXN_CHECKPOINT_GENERATION		1340
>>>>>>> 5641affc
/*!
 * transaction: transaction checkpoint history store file duration
 * (usecs)
 */
<<<<<<< HEAD
#define	WT_STAT_CONN_TXN_HS_CKPT_DURATION		1338
/*! transaction: transaction checkpoint max time (msecs) */
#define	WT_STAT_CONN_TXN_CHECKPOINT_TIME_MAX		1339
/*! transaction: transaction checkpoint min time (msecs) */
#define	WT_STAT_CONN_TXN_CHECKPOINT_TIME_MIN		1340
=======
#define	WT_STAT_CONN_TXN_HS_CKPT_DURATION		1341
/*! transaction: transaction checkpoint max time (msecs) */
#define	WT_STAT_CONN_TXN_CHECKPOINT_TIME_MAX		1342
/*! transaction: transaction checkpoint min time (msecs) */
#define	WT_STAT_CONN_TXN_CHECKPOINT_TIME_MIN		1343
>>>>>>> 5641affc
/*!
 * transaction: transaction checkpoint most recent duration for gathering
 * all handles (usecs)
 */
<<<<<<< HEAD
#define	WT_STAT_CONN_TXN_CHECKPOINT_HANDLE_DURATION	1341
=======
#define	WT_STAT_CONN_TXN_CHECKPOINT_HANDLE_DURATION	1344
>>>>>>> 5641affc
/*!
 * transaction: transaction checkpoint most recent duration for gathering
 * applied handles (usecs)
 */
<<<<<<< HEAD
#define	WT_STAT_CONN_TXN_CHECKPOINT_HANDLE_DURATION_APPLY	1342
=======
#define	WT_STAT_CONN_TXN_CHECKPOINT_HANDLE_DURATION_APPLY	1345
>>>>>>> 5641affc
/*!
 * transaction: transaction checkpoint most recent duration for gathering
 * skipped handles (usecs)
 */
<<<<<<< HEAD
#define	WT_STAT_CONN_TXN_CHECKPOINT_HANDLE_DURATION_SKIP	1343
/*! transaction: transaction checkpoint most recent handles applied */
#define	WT_STAT_CONN_TXN_CHECKPOINT_HANDLE_APPLIED	1344
/*! transaction: transaction checkpoint most recent handles skipped */
#define	WT_STAT_CONN_TXN_CHECKPOINT_HANDLE_SKIPPED	1345
/*! transaction: transaction checkpoint most recent handles walked */
#define	WT_STAT_CONN_TXN_CHECKPOINT_HANDLE_WALKED	1346
/*! transaction: transaction checkpoint most recent time (msecs) */
#define	WT_STAT_CONN_TXN_CHECKPOINT_TIME_RECENT		1347
/*! transaction: transaction checkpoint prepare currently running */
#define	WT_STAT_CONN_TXN_CHECKPOINT_PREP_RUNNING	1348
/*! transaction: transaction checkpoint prepare max time (msecs) */
#define	WT_STAT_CONN_TXN_CHECKPOINT_PREP_MAX		1349
/*! transaction: transaction checkpoint prepare min time (msecs) */
#define	WT_STAT_CONN_TXN_CHECKPOINT_PREP_MIN		1350
/*! transaction: transaction checkpoint prepare most recent time (msecs) */
#define	WT_STAT_CONN_TXN_CHECKPOINT_PREP_RECENT		1351
/*! transaction: transaction checkpoint prepare total time (msecs) */
#define	WT_STAT_CONN_TXN_CHECKPOINT_PREP_TOTAL		1352
/*! transaction: transaction checkpoint scrub dirty target */
#define	WT_STAT_CONN_TXN_CHECKPOINT_SCRUB_TARGET	1353
/*! transaction: transaction checkpoint scrub time (msecs) */
#define	WT_STAT_CONN_TXN_CHECKPOINT_SCRUB_TIME		1354
/*! transaction: transaction checkpoint total time (msecs) */
#define	WT_STAT_CONN_TXN_CHECKPOINT_TIME_TOTAL		1355
/*! transaction: transaction checkpoints */
#define	WT_STAT_CONN_TXN_CHECKPOINT			1356
=======
#define	WT_STAT_CONN_TXN_CHECKPOINT_HANDLE_DURATION_SKIP	1346
/*! transaction: transaction checkpoint most recent handles applied */
#define	WT_STAT_CONN_TXN_CHECKPOINT_HANDLE_APPLIED	1347
/*! transaction: transaction checkpoint most recent handles skipped */
#define	WT_STAT_CONN_TXN_CHECKPOINT_HANDLE_SKIPPED	1348
/*! transaction: transaction checkpoint most recent handles walked */
#define	WT_STAT_CONN_TXN_CHECKPOINT_HANDLE_WALKED	1349
/*! transaction: transaction checkpoint most recent time (msecs) */
#define	WT_STAT_CONN_TXN_CHECKPOINT_TIME_RECENT		1350
/*! transaction: transaction checkpoint prepare currently running */
#define	WT_STAT_CONN_TXN_CHECKPOINT_PREP_RUNNING	1351
/*! transaction: transaction checkpoint prepare max time (msecs) */
#define	WT_STAT_CONN_TXN_CHECKPOINT_PREP_MAX		1352
/*! transaction: transaction checkpoint prepare min time (msecs) */
#define	WT_STAT_CONN_TXN_CHECKPOINT_PREP_MIN		1353
/*! transaction: transaction checkpoint prepare most recent time (msecs) */
#define	WT_STAT_CONN_TXN_CHECKPOINT_PREP_RECENT		1354
/*! transaction: transaction checkpoint prepare total time (msecs) */
#define	WT_STAT_CONN_TXN_CHECKPOINT_PREP_TOTAL		1355
/*! transaction: transaction checkpoint scrub dirty target */
#define	WT_STAT_CONN_TXN_CHECKPOINT_SCRUB_TARGET	1356
/*! transaction: transaction checkpoint scrub time (msecs) */
#define	WT_STAT_CONN_TXN_CHECKPOINT_SCRUB_TIME		1357
/*! transaction: transaction checkpoint total time (msecs) */
#define	WT_STAT_CONN_TXN_CHECKPOINT_TIME_TOTAL		1358
/*! transaction: transaction checkpoints */
#define	WT_STAT_CONN_TXN_CHECKPOINT			1359
>>>>>>> 5641affc
/*!
 * transaction: transaction checkpoints skipped because database was
 * clean
 */
<<<<<<< HEAD
#define	WT_STAT_CONN_TXN_CHECKPOINT_SKIPPED		1357
/*! transaction: transaction failures due to history store */
#define	WT_STAT_CONN_TXN_FAIL_CACHE			1358
=======
#define	WT_STAT_CONN_TXN_CHECKPOINT_SKIPPED		1360
/*! transaction: transaction failures due to history store */
#define	WT_STAT_CONN_TXN_FAIL_CACHE			1361
>>>>>>> 5641affc
/*!
 * transaction: transaction fsync calls for checkpoint after allocating
 * the transaction ID
 */
<<<<<<< HEAD
#define	WT_STAT_CONN_TXN_CHECKPOINT_FSYNC_POST		1359
=======
#define	WT_STAT_CONN_TXN_CHECKPOINT_FSYNC_POST		1362
>>>>>>> 5641affc
/*!
 * transaction: transaction fsync duration for checkpoint after
 * allocating the transaction ID (usecs)
 */
<<<<<<< HEAD
#define	WT_STAT_CONN_TXN_CHECKPOINT_FSYNC_POST_DURATION	1360
/*! transaction: transaction range of IDs currently pinned */
#define	WT_STAT_CONN_TXN_PINNED_RANGE			1361
/*! transaction: transaction range of IDs currently pinned by a checkpoint */
#define	WT_STAT_CONN_TXN_PINNED_CHECKPOINT_RANGE	1362
/*! transaction: transaction range of timestamps currently pinned */
#define	WT_STAT_CONN_TXN_PINNED_TIMESTAMP		1363
/*! transaction: transaction range of timestamps pinned by a checkpoint */
#define	WT_STAT_CONN_TXN_PINNED_TIMESTAMP_CHECKPOINT	1364
=======
#define	WT_STAT_CONN_TXN_CHECKPOINT_FSYNC_POST_DURATION	1363
/*! transaction: transaction range of IDs currently pinned */
#define	WT_STAT_CONN_TXN_PINNED_RANGE			1364
/*! transaction: transaction range of IDs currently pinned by a checkpoint */
#define	WT_STAT_CONN_TXN_PINNED_CHECKPOINT_RANGE	1365
/*! transaction: transaction range of timestamps currently pinned */
#define	WT_STAT_CONN_TXN_PINNED_TIMESTAMP		1366
/*! transaction: transaction range of timestamps pinned by a checkpoint */
#define	WT_STAT_CONN_TXN_PINNED_TIMESTAMP_CHECKPOINT	1367
>>>>>>> 5641affc
/*!
 * transaction: transaction range of timestamps pinned by the oldest
 * active read timestamp
 */
<<<<<<< HEAD
#define	WT_STAT_CONN_TXN_PINNED_TIMESTAMP_READER	1365
=======
#define	WT_STAT_CONN_TXN_PINNED_TIMESTAMP_READER	1368
>>>>>>> 5641affc
/*!
 * transaction: transaction range of timestamps pinned by the oldest
 * timestamp
 */
<<<<<<< HEAD
#define	WT_STAT_CONN_TXN_PINNED_TIMESTAMP_OLDEST	1366
/*! transaction: transaction read timestamp of the oldest active reader */
#define	WT_STAT_CONN_TXN_TIMESTAMP_OLDEST_ACTIVE_READ	1367
/*! transaction: transaction sync calls */
#define	WT_STAT_CONN_TXN_SYNC				1368
/*! transaction: transactions committed */
#define	WT_STAT_CONN_TXN_COMMIT				1369
/*! transaction: transactions rolled back */
#define	WT_STAT_CONN_TXN_ROLLBACK			1370
/*! LSM: sleep for LSM checkpoint throttle */
#define	WT_STAT_CONN_LSM_CHECKPOINT_THROTTLE		1371
/*! LSM: sleep for LSM merge throttle */
#define	WT_STAT_CONN_LSM_MERGE_THROTTLE			1372
/*! cache: bytes currently in the cache */
#define	WT_STAT_CONN_CACHE_BYTES_INUSE			1373
/*! cache: bytes dirty in the cache cumulative */
#define	WT_STAT_CONN_CACHE_BYTES_DIRTY_TOTAL		1374
/*! cache: bytes read into cache */
#define	WT_STAT_CONN_CACHE_BYTES_READ			1375
/*! cache: bytes written from cache */
#define	WT_STAT_CONN_CACHE_BYTES_WRITE			1376
/*! cache: checkpoint blocked page eviction */
#define	WT_STAT_CONN_CACHE_EVICTION_CHECKPOINT		1377
/*! cache: eviction walk target pages histogram - 0-9 */
#define	WT_STAT_CONN_CACHE_EVICTION_TARGET_PAGE_LT10	1378
/*! cache: eviction walk target pages histogram - 10-31 */
#define	WT_STAT_CONN_CACHE_EVICTION_TARGET_PAGE_LT32	1379
/*! cache: eviction walk target pages histogram - 128 and higher */
#define	WT_STAT_CONN_CACHE_EVICTION_TARGET_PAGE_GE128	1380
/*! cache: eviction walk target pages histogram - 32-63 */
#define	WT_STAT_CONN_CACHE_EVICTION_TARGET_PAGE_LT64	1381
/*! cache: eviction walk target pages histogram - 64-128 */
#define	WT_STAT_CONN_CACHE_EVICTION_TARGET_PAGE_LT128	1382
=======
#define	WT_STAT_CONN_TXN_PINNED_TIMESTAMP_OLDEST	1369
/*! transaction: transaction read timestamp of the oldest active reader */
#define	WT_STAT_CONN_TXN_TIMESTAMP_OLDEST_ACTIVE_READ	1370
/*! transaction: transaction sync calls */
#define	WT_STAT_CONN_TXN_SYNC				1371
/*! transaction: transactions committed */
#define	WT_STAT_CONN_TXN_COMMIT				1372
/*! transaction: transactions rolled back */
#define	WT_STAT_CONN_TXN_ROLLBACK			1373
/*! LSM: sleep for LSM checkpoint throttle */
#define	WT_STAT_CONN_LSM_CHECKPOINT_THROTTLE		1374
/*! LSM: sleep for LSM merge throttle */
#define	WT_STAT_CONN_LSM_MERGE_THROTTLE			1375
/*! cache: bytes currently in the cache */
#define	WT_STAT_CONN_CACHE_BYTES_INUSE			1376
/*! cache: bytes dirty in the cache cumulative */
#define	WT_STAT_CONN_CACHE_BYTES_DIRTY_TOTAL		1377
/*! cache: bytes read into cache */
#define	WT_STAT_CONN_CACHE_BYTES_READ			1378
/*! cache: bytes written from cache */
#define	WT_STAT_CONN_CACHE_BYTES_WRITE			1379
/*! cache: checkpoint blocked page eviction */
#define	WT_STAT_CONN_CACHE_EVICTION_CHECKPOINT		1380
/*! cache: eviction walk target pages histogram - 0-9 */
#define	WT_STAT_CONN_CACHE_EVICTION_TARGET_PAGE_LT10	1381
/*! cache: eviction walk target pages histogram - 10-31 */
#define	WT_STAT_CONN_CACHE_EVICTION_TARGET_PAGE_LT32	1382
/*! cache: eviction walk target pages histogram - 128 and higher */
#define	WT_STAT_CONN_CACHE_EVICTION_TARGET_PAGE_GE128	1383
/*! cache: eviction walk target pages histogram - 32-63 */
#define	WT_STAT_CONN_CACHE_EVICTION_TARGET_PAGE_LT64	1384
/*! cache: eviction walk target pages histogram - 64-128 */
#define	WT_STAT_CONN_CACHE_EVICTION_TARGET_PAGE_LT128	1385
>>>>>>> 5641affc
/*!
 * cache: eviction walk target pages reduced due to history store cache
 * pressure
 */
<<<<<<< HEAD
#define	WT_STAT_CONN_CACHE_EVICTION_TARGET_PAGE_REDUCED	1383
/*! cache: eviction walks abandoned */
#define	WT_STAT_CONN_CACHE_EVICTION_WALKS_ABANDONED	1384
/*! cache: eviction walks gave up because they restarted their walk twice */
#define	WT_STAT_CONN_CACHE_EVICTION_WALKS_STOPPED	1385
=======
#define	WT_STAT_CONN_CACHE_EVICTION_TARGET_PAGE_REDUCED	1386
/*! cache: eviction walks abandoned */
#define	WT_STAT_CONN_CACHE_EVICTION_WALKS_ABANDONED	1387
/*! cache: eviction walks gave up because they restarted their walk twice */
#define	WT_STAT_CONN_CACHE_EVICTION_WALKS_STOPPED	1388
>>>>>>> 5641affc
/*!
 * cache: eviction walks gave up because they saw too many pages and
 * found no candidates
 */
<<<<<<< HEAD
#define	WT_STAT_CONN_CACHE_EVICTION_WALKS_GAVE_UP_NO_TARGETS	1386
=======
#define	WT_STAT_CONN_CACHE_EVICTION_WALKS_GAVE_UP_NO_TARGETS	1389
>>>>>>> 5641affc
/*!
 * cache: eviction walks gave up because they saw too many pages and
 * found too few candidates
 */
<<<<<<< HEAD
#define	WT_STAT_CONN_CACHE_EVICTION_WALKS_GAVE_UP_RATIO	1387
/*! cache: eviction walks reached end of tree */
#define	WT_STAT_CONN_CACHE_EVICTION_WALKS_ENDED		1388
/*! cache: eviction walks restarted */
#define	WT_STAT_CONN_CACHE_EVICTION_WALK_RESTART	1389
/*! cache: eviction walks started from root of tree */
#define	WT_STAT_CONN_CACHE_EVICTION_WALK_FROM_ROOT	1390
/*! cache: eviction walks started from saved location in tree */
#define	WT_STAT_CONN_CACHE_EVICTION_WALK_SAVED_POS	1391
/*! cache: hazard pointer blocked page eviction */
#define	WT_STAT_CONN_CACHE_EVICTION_HAZARD		1392
/*! cache: history store table insert calls */
#define	WT_STAT_CONN_CACHE_HS_INSERT			1393
/*! cache: history store table insert calls that returned restart */
#define	WT_STAT_CONN_CACHE_HS_INSERT_RESTART		1394
=======
#define	WT_STAT_CONN_CACHE_EVICTION_WALKS_GAVE_UP_RATIO	1390
/*! cache: eviction walks reached end of tree */
#define	WT_STAT_CONN_CACHE_EVICTION_WALKS_ENDED		1391
/*! cache: eviction walks restarted */
#define	WT_STAT_CONN_CACHE_EVICTION_WALK_RESTART	1392
/*! cache: eviction walks started from root of tree */
#define	WT_STAT_CONN_CACHE_EVICTION_WALK_FROM_ROOT	1393
/*! cache: eviction walks started from saved location in tree */
#define	WT_STAT_CONN_CACHE_EVICTION_WALK_SAVED_POS	1394
/*! cache: hazard pointer blocked page eviction */
#define	WT_STAT_CONN_CACHE_EVICTION_HAZARD		1395
/*! cache: history store table insert calls */
#define	WT_STAT_CONN_CACHE_HS_INSERT			1396
/*! cache: history store table insert calls that returned restart */
#define	WT_STAT_CONN_CACHE_HS_INSERT_RESTART		1397
>>>>>>> 5641affc
/*!
 * cache: history store table out-of-order resolved updates that lose
 * their durable timestamp
 */
<<<<<<< HEAD
#define	WT_STAT_CONN_CACHE_HS_ORDER_LOSE_DURABLE_TIMESTAMP	1395
=======
#define	WT_STAT_CONN_CACHE_HS_ORDER_LOSE_DURABLE_TIMESTAMP	1398
>>>>>>> 5641affc
/*!
 * cache: history store table out-of-order updates that were fixed up by
 * moving existing records
 */
<<<<<<< HEAD
#define	WT_STAT_CONN_CACHE_HS_ORDER_FIXUP_MOVE		1396
=======
#define	WT_STAT_CONN_CACHE_HS_ORDER_FIXUP_MOVE		1399
>>>>>>> 5641affc
/*!
 * cache: history store table out-of-order updates that were fixed up
 * during insertion
 */
<<<<<<< HEAD
#define	WT_STAT_CONN_CACHE_HS_ORDER_FIXUP_INSERT	1397
/*! cache: history store table reads */
#define	WT_STAT_CONN_CACHE_HS_READ			1398
/*! cache: history store table reads missed */
#define	WT_STAT_CONN_CACHE_HS_READ_MISS			1399
/*! cache: history store table reads requiring squashed modifies */
#define	WT_STAT_CONN_CACHE_HS_READ_SQUASH		1400
=======
#define	WT_STAT_CONN_CACHE_HS_ORDER_FIXUP_INSERT	1400
/*! cache: history store table reads */
#define	WT_STAT_CONN_CACHE_HS_READ			1401
/*! cache: history store table reads missed */
#define	WT_STAT_CONN_CACHE_HS_READ_MISS			1402
/*! cache: history store table reads requiring squashed modifies */
#define	WT_STAT_CONN_CACHE_HS_READ_SQUASH		1403
>>>>>>> 5641affc
/*!
 * cache: history store table truncation by rollback to stable to remove
 * an unstable update
 */
<<<<<<< HEAD
#define	WT_STAT_CONN_CACHE_HS_KEY_TRUNCATE_RTS_UNSTABLE	1401
=======
#define	WT_STAT_CONN_CACHE_HS_KEY_TRUNCATE_RTS_UNSTABLE	1404
>>>>>>> 5641affc
/*!
 * cache: history store table truncation by rollback to stable to remove
 * an update
 */
<<<<<<< HEAD
#define	WT_STAT_CONN_CACHE_HS_KEY_TRUNCATE_RTS		1402
/*! cache: history store table truncation to remove an update */
#define	WT_STAT_CONN_CACHE_HS_KEY_TRUNCATE		1403
=======
#define	WT_STAT_CONN_CACHE_HS_KEY_TRUNCATE_RTS		1405
/*! cache: history store table truncation to remove an update */
#define	WT_STAT_CONN_CACHE_HS_KEY_TRUNCATE		1406
>>>>>>> 5641affc
/*!
 * cache: history store table truncation to remove range of updates due
 * to key being removed from the data page during reconciliation
 */
<<<<<<< HEAD
#define	WT_STAT_CONN_CACHE_HS_KEY_TRUNCATE_ONPAGE_REMOVAL	1404
=======
#define	WT_STAT_CONN_CACHE_HS_KEY_TRUNCATE_ONPAGE_REMOVAL	1407
>>>>>>> 5641affc
/*!
 * cache: history store table truncation to remove range of updates due
 * to non timestamped update on data page
 */
<<<<<<< HEAD
#define	WT_STAT_CONN_CACHE_HS_KEY_TRUNCATE_NON_TS	1405
/*! cache: history store table writes requiring squashed modifies */
#define	WT_STAT_CONN_CACHE_HS_WRITE_SQUASH		1406
/*! cache: in-memory page passed criteria to be split */
#define	WT_STAT_CONN_CACHE_INMEM_SPLITTABLE		1407
/*! cache: in-memory page splits */
#define	WT_STAT_CONN_CACHE_INMEM_SPLIT			1408
/*! cache: internal pages evicted */
#define	WT_STAT_CONN_CACHE_EVICTION_INTERNAL		1409
/*! cache: internal pages split during eviction */
#define	WT_STAT_CONN_CACHE_EVICTION_SPLIT_INTERNAL	1410
/*! cache: leaf pages split during eviction */
#define	WT_STAT_CONN_CACHE_EVICTION_SPLIT_LEAF		1411
/*! cache: modified pages evicted */
#define	WT_STAT_CONN_CACHE_EVICTION_DIRTY		1412
/*! cache: overflow pages read into cache */
#define	WT_STAT_CONN_CACHE_READ_OVERFLOW		1413
/*! cache: page split during eviction deepened the tree */
#define	WT_STAT_CONN_CACHE_EVICTION_DEEPEN		1414
/*! cache: page written requiring history store records */
#define	WT_STAT_CONN_CACHE_WRITE_HS			1415
/*! cache: pages read into cache */
#define	WT_STAT_CONN_CACHE_READ				1416
/*! cache: pages read into cache after truncate */
#define	WT_STAT_CONN_CACHE_READ_DELETED			1417
/*! cache: pages read into cache after truncate in prepare state */
#define	WT_STAT_CONN_CACHE_READ_DELETED_PREPARED	1418
/*! cache: pages requested from the cache */
#define	WT_STAT_CONN_CACHE_PAGES_REQUESTED		1419
/*! cache: pages seen by eviction walk */
#define	WT_STAT_CONN_CACHE_EVICTION_PAGES_SEEN		1420
/*! cache: pages written from cache */
#define	WT_STAT_CONN_CACHE_WRITE			1421
/*! cache: pages written requiring in-memory restoration */
#define	WT_STAT_CONN_CACHE_WRITE_RESTORE		1422
/*! cache: tracked dirty bytes in the cache */
#define	WT_STAT_CONN_CACHE_BYTES_DIRTY			1423
/*! cache: unmodified pages evicted */
#define	WT_STAT_CONN_CACHE_EVICTION_CLEAN		1424
/*! checkpoint-cleanup: pages added for eviction */
#define	WT_STAT_CONN_CC_PAGES_EVICT			1425
/*! checkpoint-cleanup: pages removed */
#define	WT_STAT_CONN_CC_PAGES_REMOVED			1426
/*! checkpoint-cleanup: pages skipped during tree walk */
#define	WT_STAT_CONN_CC_PAGES_WALK_SKIPPED		1427
/*! checkpoint-cleanup: pages visited */
#define	WT_STAT_CONN_CC_PAGES_VISITED			1428
/*! cursor: Total number of entries skipped by cursor next calls */
#define	WT_STAT_CONN_CURSOR_NEXT_SKIP_TOTAL		1429
/*! cursor: Total number of entries skipped by cursor prev calls */
#define	WT_STAT_CONN_CURSOR_PREV_SKIP_TOTAL		1430
=======
#define	WT_STAT_CONN_CACHE_HS_KEY_TRUNCATE_NON_TS	1408
/*! cache: history store table writes requiring squashed modifies */
#define	WT_STAT_CONN_CACHE_HS_WRITE_SQUASH		1409
/*! cache: in-memory page passed criteria to be split */
#define	WT_STAT_CONN_CACHE_INMEM_SPLITTABLE		1410
/*! cache: in-memory page splits */
#define	WT_STAT_CONN_CACHE_INMEM_SPLIT			1411
/*! cache: internal pages evicted */
#define	WT_STAT_CONN_CACHE_EVICTION_INTERNAL		1412
/*! cache: internal pages split during eviction */
#define	WT_STAT_CONN_CACHE_EVICTION_SPLIT_INTERNAL	1413
/*! cache: leaf pages split during eviction */
#define	WT_STAT_CONN_CACHE_EVICTION_SPLIT_LEAF		1414
/*! cache: modified pages evicted */
#define	WT_STAT_CONN_CACHE_EVICTION_DIRTY		1415
/*! cache: overflow pages read into cache */
#define	WT_STAT_CONN_CACHE_READ_OVERFLOW		1416
/*! cache: page split during eviction deepened the tree */
#define	WT_STAT_CONN_CACHE_EVICTION_DEEPEN		1417
/*! cache: page written requiring history store records */
#define	WT_STAT_CONN_CACHE_WRITE_HS			1418
/*! cache: pages read into cache */
#define	WT_STAT_CONN_CACHE_READ				1419
/*! cache: pages read into cache after truncate */
#define	WT_STAT_CONN_CACHE_READ_DELETED			1420
/*! cache: pages read into cache after truncate in prepare state */
#define	WT_STAT_CONN_CACHE_READ_DELETED_PREPARED	1421
/*! cache: pages requested from the cache */
#define	WT_STAT_CONN_CACHE_PAGES_REQUESTED		1422
/*! cache: pages seen by eviction walk */
#define	WT_STAT_CONN_CACHE_EVICTION_PAGES_SEEN		1423
/*! cache: pages written from cache */
#define	WT_STAT_CONN_CACHE_WRITE			1424
/*! cache: pages written requiring in-memory restoration */
#define	WT_STAT_CONN_CACHE_WRITE_RESTORE		1425
/*! cache: tracked dirty bytes in the cache */
#define	WT_STAT_CONN_CACHE_BYTES_DIRTY			1426
/*! cache: unmodified pages evicted */
#define	WT_STAT_CONN_CACHE_EVICTION_CLEAN		1427
/*! checkpoint-cleanup: pages added for eviction */
#define	WT_STAT_CONN_CC_PAGES_EVICT			1428
/*! checkpoint-cleanup: pages removed */
#define	WT_STAT_CONN_CC_PAGES_REMOVED			1429
/*! checkpoint-cleanup: pages skipped during tree walk */
#define	WT_STAT_CONN_CC_PAGES_WALK_SKIPPED		1430
/*! checkpoint-cleanup: pages visited */
#define	WT_STAT_CONN_CC_PAGES_VISITED			1431
/*! cursor: Total number of entries skipped by cursor next calls */
#define	WT_STAT_CONN_CURSOR_NEXT_SKIP_TOTAL		1432
/*! cursor: Total number of entries skipped by cursor prev calls */
#define	WT_STAT_CONN_CURSOR_PREV_SKIP_TOTAL		1433
>>>>>>> 5641affc
/*!
 * cursor: Total number of entries skipped to position the history store
 * cursor
 */
<<<<<<< HEAD
#define	WT_STAT_CONN_CURSOR_SKIP_HS_CUR_POSITION	1431
=======
#define	WT_STAT_CONN_CURSOR_SKIP_HS_CUR_POSITION	1434
>>>>>>> 5641affc
/*!
 * cursor: cursor next calls that skip due to a globally visible history
 * store tombstone
 */
<<<<<<< HEAD
#define	WT_STAT_CONN_CURSOR_NEXT_HS_TOMBSTONE		1432
=======
#define	WT_STAT_CONN_CURSOR_NEXT_HS_TOMBSTONE		1435
>>>>>>> 5641affc
/*!
 * cursor: cursor next calls that skip greater than or equal to 100
 * entries
 */
<<<<<<< HEAD
#define	WT_STAT_CONN_CURSOR_NEXT_SKIP_GE_100		1433
/*! cursor: cursor next calls that skip less than 100 entries */
#define	WT_STAT_CONN_CURSOR_NEXT_SKIP_LT_100		1434
=======
#define	WT_STAT_CONN_CURSOR_NEXT_SKIP_GE_100		1436
/*! cursor: cursor next calls that skip less than 100 entries */
#define	WT_STAT_CONN_CURSOR_NEXT_SKIP_LT_100		1437
>>>>>>> 5641affc
/*!
 * cursor: cursor prev calls that skip due to a globally visible history
 * store tombstone
 */
<<<<<<< HEAD
#define	WT_STAT_CONN_CURSOR_PREV_HS_TOMBSTONE		1435
=======
#define	WT_STAT_CONN_CURSOR_PREV_HS_TOMBSTONE		1438
>>>>>>> 5641affc
/*!
 * cursor: cursor prev calls that skip greater than or equal to 100
 * entries
 */
<<<<<<< HEAD
#define	WT_STAT_CONN_CURSOR_PREV_SKIP_GE_100		1436
/*! cursor: cursor prev calls that skip less than 100 entries */
#define	WT_STAT_CONN_CURSOR_PREV_SKIP_LT_100		1437
/*! cursor: open cursor count */
#define	WT_STAT_CONN_CURSOR_OPEN_COUNT			1438
/*! reconciliation: approximate byte size of timestamps in pages written */
#define	WT_STAT_CONN_REC_TIME_WINDOW_BYTES_TS		1439
=======
#define	WT_STAT_CONN_CURSOR_PREV_SKIP_GE_100		1439
/*! cursor: cursor prev calls that skip less than 100 entries */
#define	WT_STAT_CONN_CURSOR_PREV_SKIP_LT_100		1440
/*! cursor: open cursor count */
#define	WT_STAT_CONN_CURSOR_OPEN_COUNT			1441
/*! reconciliation: approximate byte size of timestamps in pages written */
#define	WT_STAT_CONN_REC_TIME_WINDOW_BYTES_TS		1442
>>>>>>> 5641affc
/*!
 * reconciliation: approximate byte size of transaction IDs in pages
 * written
 */
<<<<<<< HEAD
#define	WT_STAT_CONN_REC_TIME_WINDOW_BYTES_TXN		1440
/*! reconciliation: fast-path pages deleted */
#define	WT_STAT_CONN_REC_PAGE_DELETE_FAST		1441
/*! reconciliation: page reconciliation calls */
#define	WT_STAT_CONN_REC_PAGES				1442
/*! reconciliation: page reconciliation calls for eviction */
#define	WT_STAT_CONN_REC_PAGES_EVICTION			1443
/*! reconciliation: pages deleted */
#define	WT_STAT_CONN_REC_PAGE_DELETE			1444
=======
#define	WT_STAT_CONN_REC_TIME_WINDOW_BYTES_TXN		1443
/*! reconciliation: fast-path pages deleted */
#define	WT_STAT_CONN_REC_PAGE_DELETE_FAST		1444
/*! reconciliation: page reconciliation calls */
#define	WT_STAT_CONN_REC_PAGES				1445
/*! reconciliation: page reconciliation calls for eviction */
#define	WT_STAT_CONN_REC_PAGES_EVICTION			1446
/*! reconciliation: pages deleted */
#define	WT_STAT_CONN_REC_PAGE_DELETE			1447
>>>>>>> 5641affc
/*!
 * reconciliation: pages written including an aggregated newest start
 * durable timestamp
 */
<<<<<<< HEAD
#define	WT_STAT_CONN_REC_TIME_AGGR_NEWEST_START_DURABLE_TS	1445
=======
#define	WT_STAT_CONN_REC_TIME_AGGR_NEWEST_START_DURABLE_TS	1448
>>>>>>> 5641affc
/*!
 * reconciliation: pages written including an aggregated newest stop
 * durable timestamp
 */
<<<<<<< HEAD
#define	WT_STAT_CONN_REC_TIME_AGGR_NEWEST_STOP_DURABLE_TS	1446
=======
#define	WT_STAT_CONN_REC_TIME_AGGR_NEWEST_STOP_DURABLE_TS	1449
>>>>>>> 5641affc
/*!
 * reconciliation: pages written including an aggregated newest stop
 * timestamp
 */
<<<<<<< HEAD
#define	WT_STAT_CONN_REC_TIME_AGGR_NEWEST_STOP_TS	1447
=======
#define	WT_STAT_CONN_REC_TIME_AGGR_NEWEST_STOP_TS	1450
>>>>>>> 5641affc
/*!
 * reconciliation: pages written including an aggregated newest stop
 * transaction ID
 */
<<<<<<< HEAD
#define	WT_STAT_CONN_REC_TIME_AGGR_NEWEST_STOP_TXN	1448
=======
#define	WT_STAT_CONN_REC_TIME_AGGR_NEWEST_STOP_TXN	1451
>>>>>>> 5641affc
/*!
 * reconciliation: pages written including an aggregated newest
 * transaction ID
 */
<<<<<<< HEAD
#define	WT_STAT_CONN_REC_TIME_AGGR_NEWEST_TXN		1449
=======
#define	WT_STAT_CONN_REC_TIME_AGGR_NEWEST_TXN		1452
>>>>>>> 5641affc
/*!
 * reconciliation: pages written including an aggregated oldest start
 * timestamp
 */
<<<<<<< HEAD
#define	WT_STAT_CONN_REC_TIME_AGGR_OLDEST_START_TS	1450
/*! reconciliation: pages written including an aggregated prepare */
#define	WT_STAT_CONN_REC_TIME_AGGR_PREPARED		1451
=======
#define	WT_STAT_CONN_REC_TIME_AGGR_OLDEST_START_TS	1453
/*! reconciliation: pages written including an aggregated prepare */
#define	WT_STAT_CONN_REC_TIME_AGGR_PREPARED		1454
>>>>>>> 5641affc
/*!
 * reconciliation: pages written including at least one start durable
 * timestamp
 */
<<<<<<< HEAD
#define	WT_STAT_CONN_REC_TIME_WINDOW_PAGES_DURABLE_START_TS	1452
=======
#define	WT_STAT_CONN_REC_TIME_WINDOW_PAGES_DURABLE_START_TS	1455
>>>>>>> 5641affc
/*!
 * reconciliation: pages written including at least one start transaction
 * ID
 */
<<<<<<< HEAD
#define	WT_STAT_CONN_REC_TIME_WINDOW_PAGES_START_TXN	1453
=======
#define	WT_STAT_CONN_REC_TIME_WINDOW_PAGES_START_TXN	1456
>>>>>>> 5641affc
/*!
 * reconciliation: pages written including at least one stop durable
 * timestamp
 */
<<<<<<< HEAD
#define	WT_STAT_CONN_REC_TIME_WINDOW_PAGES_DURABLE_STOP_TS	1454
/*! reconciliation: pages written including at least one stop timestamp */
#define	WT_STAT_CONN_REC_TIME_WINDOW_PAGES_STOP_TS	1455
=======
#define	WT_STAT_CONN_REC_TIME_WINDOW_PAGES_DURABLE_STOP_TS	1457
/*! reconciliation: pages written including at least one stop timestamp */
#define	WT_STAT_CONN_REC_TIME_WINDOW_PAGES_STOP_TS	1458
>>>>>>> 5641affc
/*!
 * reconciliation: pages written including at least one stop transaction
 * ID
 */
<<<<<<< HEAD
#define	WT_STAT_CONN_REC_TIME_WINDOW_PAGES_STOP_TXN	1456
/*! reconciliation: records written including a start durable timestamp */
#define	WT_STAT_CONN_REC_TIME_WINDOW_DURABLE_START_TS	1457
/*! reconciliation: records written including a start timestamp */
#define	WT_STAT_CONN_REC_TIME_WINDOW_START_TS		1458
/*! reconciliation: records written including a start transaction ID */
#define	WT_STAT_CONN_REC_TIME_WINDOW_START_TXN		1459
/*! reconciliation: records written including a stop durable timestamp */
#define	WT_STAT_CONN_REC_TIME_WINDOW_DURABLE_STOP_TS	1460
/*! reconciliation: records written including a stop timestamp */
#define	WT_STAT_CONN_REC_TIME_WINDOW_STOP_TS		1461
/*! reconciliation: records written including a stop transaction ID */
#define	WT_STAT_CONN_REC_TIME_WINDOW_STOP_TXN		1462
/*! transaction: race to read prepared update retry */
#define	WT_STAT_CONN_TXN_READ_RACE_PREPARE_UPDATE	1463
=======
#define	WT_STAT_CONN_REC_TIME_WINDOW_PAGES_STOP_TXN	1459
/*! reconciliation: records written including a start durable timestamp */
#define	WT_STAT_CONN_REC_TIME_WINDOW_DURABLE_START_TS	1460
/*! reconciliation: records written including a start timestamp */
#define	WT_STAT_CONN_REC_TIME_WINDOW_START_TS		1461
/*! reconciliation: records written including a start transaction ID */
#define	WT_STAT_CONN_REC_TIME_WINDOW_START_TXN		1462
/*! reconciliation: records written including a stop durable timestamp */
#define	WT_STAT_CONN_REC_TIME_WINDOW_DURABLE_STOP_TS	1463
/*! reconciliation: records written including a stop timestamp */
#define	WT_STAT_CONN_REC_TIME_WINDOW_STOP_TS		1464
/*! reconciliation: records written including a stop transaction ID */
#define	WT_STAT_CONN_REC_TIME_WINDOW_STOP_TXN		1465
/*! transaction: race to read prepared update retry */
#define	WT_STAT_CONN_TXN_READ_RACE_PREPARE_UPDATE	1466
>>>>>>> 5641affc
/*!
 * transaction: rollback to stable hs records with stop timestamps older
 * than newer records
 */
<<<<<<< HEAD
#define	WT_STAT_CONN_TXN_RTS_HS_STOP_OLDER_THAN_NEWER_START	1464
/*! transaction: rollback to stable keys removed */
#define	WT_STAT_CONN_TXN_RTS_KEYS_REMOVED		1465
/*! transaction: rollback to stable keys restored */
#define	WT_STAT_CONN_TXN_RTS_KEYS_RESTORED		1466
/*! transaction: rollback to stable restored tombstones from history store */
#define	WT_STAT_CONN_TXN_RTS_HS_RESTORE_TOMBSTONES	1467
/*! transaction: rollback to stable restored updates from history store */
#define	WT_STAT_CONN_TXN_RTS_HS_RESTORE_UPDATES		1468
/*! transaction: rollback to stable sweeping history store keys */
#define	WT_STAT_CONN_TXN_RTS_SWEEP_HS_KEYS		1469
/*! transaction: rollback to stable updates removed from history store */
#define	WT_STAT_CONN_TXN_RTS_HS_REMOVED			1470
/*! transaction: transaction checkpoints due to obsolete pages */
#define	WT_STAT_CONN_TXN_CHECKPOINT_OBSOLETE_APPLIED	1471
/*! transaction: update conflicts */
#define	WT_STAT_CONN_TXN_UPDATE_CONFLICT		1472
=======
#define	WT_STAT_CONN_TXN_RTS_HS_STOP_OLDER_THAN_NEWER_START	1467
/*! transaction: rollback to stable keys removed */
#define	WT_STAT_CONN_TXN_RTS_KEYS_REMOVED		1468
/*! transaction: rollback to stable keys restored */
#define	WT_STAT_CONN_TXN_RTS_KEYS_RESTORED		1469
/*! transaction: rollback to stable restored tombstones from history store */
#define	WT_STAT_CONN_TXN_RTS_HS_RESTORE_TOMBSTONES	1470
/*! transaction: rollback to stable restored updates from history store */
#define	WT_STAT_CONN_TXN_RTS_HS_RESTORE_UPDATES		1471
/*! transaction: rollback to stable sweeping history store keys */
#define	WT_STAT_CONN_TXN_RTS_SWEEP_HS_KEYS		1472
/*! transaction: rollback to stable updates removed from history store */
#define	WT_STAT_CONN_TXN_RTS_HS_REMOVED			1473
/*! transaction: transaction checkpoints due to obsolete pages */
#define	WT_STAT_CONN_TXN_CHECKPOINT_OBSOLETE_APPLIED	1474
/*! transaction: update conflicts */
#define	WT_STAT_CONN_TXN_UPDATE_CONFLICT		1475
>>>>>>> 5641affc

/*!
 * @}
 * @name Statistics for data sources
 * @anchor statistics_dsrc
 * @{
 */
/*! LSM: bloom filter false positives */
#define	WT_STAT_DSRC_BLOOM_FALSE_POSITIVE		2000
/*! LSM: bloom filter hits */
#define	WT_STAT_DSRC_BLOOM_HIT				2001
/*! LSM: bloom filter misses */
#define	WT_STAT_DSRC_BLOOM_MISS				2002
/*! LSM: bloom filter pages evicted from cache */
#define	WT_STAT_DSRC_BLOOM_PAGE_EVICT			2003
/*! LSM: bloom filter pages read into cache */
#define	WT_STAT_DSRC_BLOOM_PAGE_READ			2004
/*! LSM: bloom filters in the LSM tree */
#define	WT_STAT_DSRC_BLOOM_COUNT			2005
/*! LSM: chunks in the LSM tree */
#define	WT_STAT_DSRC_LSM_CHUNK_COUNT			2006
/*! LSM: highest merge generation in the LSM tree */
#define	WT_STAT_DSRC_LSM_GENERATION_MAX			2007
/*!
 * LSM: queries that could have benefited from a Bloom filter that did
 * not exist
 */
#define	WT_STAT_DSRC_LSM_LOOKUP_NO_BLOOM		2008
/*! LSM: total size of bloom filters */
#define	WT_STAT_DSRC_BLOOM_SIZE				2009
/*! block-manager: allocations requiring file extension */
#define	WT_STAT_DSRC_BLOCK_EXTENSION			2010
/*! block-manager: blocks allocated */
#define	WT_STAT_DSRC_BLOCK_ALLOC			2011
/*! block-manager: blocks freed */
#define	WT_STAT_DSRC_BLOCK_FREE				2012
/*! block-manager: checkpoint size */
#define	WT_STAT_DSRC_BLOCK_CHECKPOINT_SIZE		2013
/*! block-manager: file allocation unit size */
#define	WT_STAT_DSRC_ALLOCATION_SIZE			2014
/*! block-manager: file bytes available for reuse */
#define	WT_STAT_DSRC_BLOCK_REUSE_BYTES			2015
/*! block-manager: file magic number */
#define	WT_STAT_DSRC_BLOCK_MAGIC			2016
/*! block-manager: file major version number */
#define	WT_STAT_DSRC_BLOCK_MAJOR			2017
/*! block-manager: file size in bytes */
#define	WT_STAT_DSRC_BLOCK_SIZE				2018
/*! block-manager: minor version number */
#define	WT_STAT_DSRC_BLOCK_MINOR			2019
/*! btree: btree checkpoint generation */
#define	WT_STAT_DSRC_BTREE_CHECKPOINT_GENERATION	2020
/*! btree: btree clean tree checkpoint expiration time */
#define	WT_STAT_DSRC_BTREE_CLEAN_CHECKPOINT_TIMER	2021
/*!
 * btree: column-store fixed-size leaf pages, only reported if tree_walk
 * or all statistics are enabled
 */
#define	WT_STAT_DSRC_BTREE_COLUMN_FIX			2022
/*!
 * btree: column-store internal pages, only reported if tree_walk or all
 * statistics are enabled
 */
#define	WT_STAT_DSRC_BTREE_COLUMN_INTERNAL		2023
/*!
 * btree: column-store variable-size RLE encoded values, only reported if
 * tree_walk or all statistics are enabled
 */
#define	WT_STAT_DSRC_BTREE_COLUMN_RLE			2024
/*!
 * btree: column-store variable-size deleted values, only reported if
 * tree_walk or all statistics are enabled
 */
#define	WT_STAT_DSRC_BTREE_COLUMN_DELETED		2025
/*!
 * btree: column-store variable-size leaf pages, only reported if
 * tree_walk or all statistics are enabled
 */
#define	WT_STAT_DSRC_BTREE_COLUMN_VARIABLE		2026
/*! btree: fixed-record size */
#define	WT_STAT_DSRC_BTREE_FIXED_LEN			2027
/*! btree: maximum internal page key size */
#define	WT_STAT_DSRC_BTREE_MAXINTLKEY			2028
/*! btree: maximum internal page size */
#define	WT_STAT_DSRC_BTREE_MAXINTLPAGE			2029
/*! btree: maximum leaf page key size */
#define	WT_STAT_DSRC_BTREE_MAXLEAFKEY			2030
/*! btree: maximum leaf page size */
#define	WT_STAT_DSRC_BTREE_MAXLEAFPAGE			2031
/*! btree: maximum leaf page value size */
#define	WT_STAT_DSRC_BTREE_MAXLEAFVALUE			2032
/*! btree: maximum tree depth */
#define	WT_STAT_DSRC_BTREE_MAXIMUM_DEPTH		2033
/*!
 * btree: number of key/value pairs, only reported if tree_walk or all
 * statistics are enabled
 */
#define	WT_STAT_DSRC_BTREE_ENTRIES			2034
/*!
 * btree: overflow pages, only reported if tree_walk or all statistics
 * are enabled
 */
#define	WT_STAT_DSRC_BTREE_OVERFLOW			2035
/*! btree: pages rewritten by compaction */
#define	WT_STAT_DSRC_BTREE_COMPACT_REWRITE		2036
/*!
 * btree: row-store empty values, only reported if tree_walk or all
 * statistics are enabled
 */
#define	WT_STAT_DSRC_BTREE_ROW_EMPTY_VALUES		2037
/*!
 * btree: row-store internal pages, only reported if tree_walk or all
 * statistics are enabled
 */
#define	WT_STAT_DSRC_BTREE_ROW_INTERNAL			2038
/*!
 * btree: row-store leaf pages, only reported if tree_walk or all
 * statistics are enabled
 */
#define	WT_STAT_DSRC_BTREE_ROW_LEAF			2039
/*! cache: data source pages selected for eviction unable to be evicted */
#define	WT_STAT_DSRC_CACHE_EVICTION_FAIL		2040
/*! cache: eviction walk passes of a file */
#define	WT_STAT_DSRC_CACHE_EVICTION_WALK_PASSES		2041
/*!
 * cache_walk: Average difference between current eviction generation
 * when the page was last considered, only reported if cache_walk or all
 * statistics are enabled
 */
#define	WT_STAT_DSRC_CACHE_STATE_GEN_AVG_GAP		2042
/*!
 * cache_walk: Average on-disk page image size seen, only reported if
 * cache_walk or all statistics are enabled
 */
#define	WT_STAT_DSRC_CACHE_STATE_AVG_WRITTEN_SIZE	2043
/*!
 * cache_walk: Average time in cache for pages that have been visited by
 * the eviction server, only reported if cache_walk or all statistics are
 * enabled
 */
#define	WT_STAT_DSRC_CACHE_STATE_AVG_VISITED_AGE	2044
/*!
 * cache_walk: Average time in cache for pages that have not been visited
 * by the eviction server, only reported if cache_walk or all statistics
 * are enabled
 */
#define	WT_STAT_DSRC_CACHE_STATE_AVG_UNVISITED_AGE	2045
/*!
 * cache_walk: Clean pages currently in cache, only reported if
 * cache_walk or all statistics are enabled
 */
#define	WT_STAT_DSRC_CACHE_STATE_PAGES_CLEAN		2046
/*!
 * cache_walk: Current eviction generation, only reported if cache_walk
 * or all statistics are enabled
 */
#define	WT_STAT_DSRC_CACHE_STATE_GEN_CURRENT		2047
/*!
 * cache_walk: Dirty pages currently in cache, only reported if
 * cache_walk or all statistics are enabled
 */
#define	WT_STAT_DSRC_CACHE_STATE_PAGES_DIRTY		2048
/*!
 * cache_walk: Entries in the root page, only reported if cache_walk or
 * all statistics are enabled
 */
#define	WT_STAT_DSRC_CACHE_STATE_ROOT_ENTRIES		2049
/*!
 * cache_walk: Internal pages currently in cache, only reported if
 * cache_walk or all statistics are enabled
 */
#define	WT_STAT_DSRC_CACHE_STATE_PAGES_INTERNAL		2050
/*!
 * cache_walk: Leaf pages currently in cache, only reported if cache_walk
 * or all statistics are enabled
 */
#define	WT_STAT_DSRC_CACHE_STATE_PAGES_LEAF		2051
/*!
 * cache_walk: Maximum difference between current eviction generation
 * when the page was last considered, only reported if cache_walk or all
 * statistics are enabled
 */
#define	WT_STAT_DSRC_CACHE_STATE_GEN_MAX_GAP		2052
/*!
 * cache_walk: Maximum page size seen, only reported if cache_walk or all
 * statistics are enabled
 */
#define	WT_STAT_DSRC_CACHE_STATE_MAX_PAGESIZE		2053
/*!
 * cache_walk: Minimum on-disk page image size seen, only reported if
 * cache_walk or all statistics are enabled
 */
#define	WT_STAT_DSRC_CACHE_STATE_MIN_WRITTEN_SIZE	2054
/*!
 * cache_walk: Number of pages never visited by eviction server, only
 * reported if cache_walk or all statistics are enabled
 */
#define	WT_STAT_DSRC_CACHE_STATE_UNVISITED_COUNT	2055
/*!
 * cache_walk: On-disk page image sizes smaller than a single allocation
 * unit, only reported if cache_walk or all statistics are enabled
 */
#define	WT_STAT_DSRC_CACHE_STATE_SMALLER_ALLOC_SIZE	2056
/*!
 * cache_walk: Pages created in memory and never written, only reported
 * if cache_walk or all statistics are enabled
 */
#define	WT_STAT_DSRC_CACHE_STATE_MEMORY			2057
/*!
 * cache_walk: Pages currently queued for eviction, only reported if
 * cache_walk or all statistics are enabled
 */
#define	WT_STAT_DSRC_CACHE_STATE_QUEUED			2058
/*!
 * cache_walk: Pages that could not be queued for eviction, only reported
 * if cache_walk or all statistics are enabled
 */
#define	WT_STAT_DSRC_CACHE_STATE_NOT_QUEUEABLE		2059
/*!
 * cache_walk: Refs skipped during cache traversal, only reported if
 * cache_walk or all statistics are enabled
 */
#define	WT_STAT_DSRC_CACHE_STATE_REFS_SKIPPED		2060
/*!
 * cache_walk: Size of the root page, only reported if cache_walk or all
 * statistics are enabled
 */
#define	WT_STAT_DSRC_CACHE_STATE_ROOT_SIZE		2061
/*!
 * cache_walk: Total number of pages currently in cache, only reported if
 * cache_walk or all statistics are enabled
 */
#define	WT_STAT_DSRC_CACHE_STATE_PAGES			2062
/*!
 * compression: compressed page maximum internal page size prior to
 * compression
 */
#define	WT_STAT_DSRC_COMPRESS_PRECOMP_INTL_MAX_PAGE_SIZE	2063
/*!
 * compression: compressed page maximum leaf page size prior to
 * compression
 */
#define	WT_STAT_DSRC_COMPRESS_PRECOMP_LEAF_MAX_PAGE_SIZE	2064
/*! compression: compressed pages read */
#define	WT_STAT_DSRC_COMPRESS_READ			2065
/*! compression: compressed pages written */
#define	WT_STAT_DSRC_COMPRESS_WRITE			2066
/*! compression: page written failed to compress */
#define	WT_STAT_DSRC_COMPRESS_WRITE_FAIL		2067
/*! compression: page written was too small to compress */
#define	WT_STAT_DSRC_COMPRESS_WRITE_TOO_SMALL		2068
/*! cursor: bulk loaded cursor insert calls */
#define	WT_STAT_DSRC_CURSOR_INSERT_BULK			2069
/*! cursor: cache cursors reuse count */
#define	WT_STAT_DSRC_CURSOR_REOPEN			2070
/*! cursor: close calls that result in cache */
#define	WT_STAT_DSRC_CURSOR_CACHE			2071
/*! cursor: create calls */
#define	WT_STAT_DSRC_CURSOR_CREATE			2072
/*! cursor: insert calls */
#define	WT_STAT_DSRC_CURSOR_INSERT			2073
/*! cursor: insert key and value bytes */
#define	WT_STAT_DSRC_CURSOR_INSERT_BYTES		2074
/*! cursor: modify */
#define	WT_STAT_DSRC_CURSOR_MODIFY			2075
/*! cursor: modify key and value bytes affected */
#define	WT_STAT_DSRC_CURSOR_MODIFY_BYTES		2076
/*! cursor: modify value bytes modified */
#define	WT_STAT_DSRC_CURSOR_MODIFY_BYTES_TOUCH		2077
/*! cursor: next calls */
#define	WT_STAT_DSRC_CURSOR_NEXT			2078
/*! cursor: operation restarted */
#define	WT_STAT_DSRC_CURSOR_RESTART			2079
/*! cursor: prev calls */
#define	WT_STAT_DSRC_CURSOR_PREV			2080
/*! cursor: remove calls */
#define	WT_STAT_DSRC_CURSOR_REMOVE			2081
/*! cursor: remove key bytes removed */
#define	WT_STAT_DSRC_CURSOR_REMOVE_BYTES		2082
/*! cursor: reserve calls */
#define	WT_STAT_DSRC_CURSOR_RESERVE			2083
/*! cursor: reset calls */
#define	WT_STAT_DSRC_CURSOR_RESET			2084
/*! cursor: search calls */
#define	WT_STAT_DSRC_CURSOR_SEARCH			2085
/*! cursor: search history store calls */
#define	WT_STAT_DSRC_CURSOR_SEARCH_HS			2086
/*! cursor: search near calls */
#define	WT_STAT_DSRC_CURSOR_SEARCH_NEAR			2087
/*! cursor: truncate calls */
#define	WT_STAT_DSRC_CURSOR_TRUNCATE			2088
/*! cursor: update calls */
#define	WT_STAT_DSRC_CURSOR_UPDATE			2089
/*! cursor: update key and value bytes */
#define	WT_STAT_DSRC_CURSOR_UPDATE_BYTES		2090
/*! cursor: update value size change */
#define	WT_STAT_DSRC_CURSOR_UPDATE_BYTES_CHANGED	2091
/*! reconciliation: dictionary matches */
#define	WT_STAT_DSRC_REC_DICTIONARY			2092
/*!
 * reconciliation: internal page key bytes discarded using suffix
 * compression
 */
#define	WT_STAT_DSRC_REC_SUFFIX_COMPRESSION		2093
/*! reconciliation: internal page multi-block writes */
#define	WT_STAT_DSRC_REC_MULTIBLOCK_INTERNAL		2094
/*! reconciliation: internal-page overflow keys */
#define	WT_STAT_DSRC_REC_OVERFLOW_KEY_INTERNAL		2095
/*! reconciliation: leaf page key bytes discarded using prefix compression */
#define	WT_STAT_DSRC_REC_PREFIX_COMPRESSION		2096
/*! reconciliation: leaf page multi-block writes */
#define	WT_STAT_DSRC_REC_MULTIBLOCK_LEAF		2097
/*! reconciliation: leaf-page overflow keys */
#define	WT_STAT_DSRC_REC_OVERFLOW_KEY_LEAF		2098
/*! reconciliation: maximum blocks required for a page */
#define	WT_STAT_DSRC_REC_MULTIBLOCK_MAX			2099
/*! reconciliation: overflow values written */
#define	WT_STAT_DSRC_REC_OVERFLOW_VALUE			2100
/*! reconciliation: page checksum matches */
#define	WT_STAT_DSRC_REC_PAGE_MATCH			2101
/*! reconciliation: pages written including at least one prepare */
#define	WT_STAT_DSRC_REC_TIME_WINDOW_PAGES_PREPARED	2102
/*! reconciliation: pages written including at least one start timestamp */
#define	WT_STAT_DSRC_REC_TIME_WINDOW_PAGES_START_TS	2103
/*! reconciliation: records written including a prepare */
#define	WT_STAT_DSRC_REC_TIME_WINDOW_PREPARED		2104
/*! session: object compaction */
#define	WT_STAT_DSRC_SESSION_COMPACT			2105
/*! LSM: sleep for LSM checkpoint throttle */
#define	WT_STAT_DSRC_LSM_CHECKPOINT_THROTTLE		2106
/*! LSM: sleep for LSM merge throttle */
#define	WT_STAT_DSRC_LSM_MERGE_THROTTLE			2107
/*! cache: bytes currently in the cache */
#define	WT_STAT_DSRC_CACHE_BYTES_INUSE			2108
/*! cache: bytes dirty in the cache cumulative */
#define	WT_STAT_DSRC_CACHE_BYTES_DIRTY_TOTAL		2109
/*! cache: bytes read into cache */
#define	WT_STAT_DSRC_CACHE_BYTES_READ			2110
/*! cache: bytes written from cache */
#define	WT_STAT_DSRC_CACHE_BYTES_WRITE			2111
/*! cache: checkpoint blocked page eviction */
#define	WT_STAT_DSRC_CACHE_EVICTION_CHECKPOINT		2112
/*! cache: eviction walk target pages histogram - 0-9 */
#define	WT_STAT_DSRC_CACHE_EVICTION_TARGET_PAGE_LT10	2113
/*! cache: eviction walk target pages histogram - 10-31 */
#define	WT_STAT_DSRC_CACHE_EVICTION_TARGET_PAGE_LT32	2114
/*! cache: eviction walk target pages histogram - 128 and higher */
#define	WT_STAT_DSRC_CACHE_EVICTION_TARGET_PAGE_GE128	2115
/*! cache: eviction walk target pages histogram - 32-63 */
#define	WT_STAT_DSRC_CACHE_EVICTION_TARGET_PAGE_LT64	2116
/*! cache: eviction walk target pages histogram - 64-128 */
#define	WT_STAT_DSRC_CACHE_EVICTION_TARGET_PAGE_LT128	2117
/*!
 * cache: eviction walk target pages reduced due to history store cache
 * pressure
 */
#define	WT_STAT_DSRC_CACHE_EVICTION_TARGET_PAGE_REDUCED	2118
/*! cache: eviction walks abandoned */
#define	WT_STAT_DSRC_CACHE_EVICTION_WALKS_ABANDONED	2119
/*! cache: eviction walks gave up because they restarted their walk twice */
#define	WT_STAT_DSRC_CACHE_EVICTION_WALKS_STOPPED	2120
/*!
 * cache: eviction walks gave up because they saw too many pages and
 * found no candidates
 */
#define	WT_STAT_DSRC_CACHE_EVICTION_WALKS_GAVE_UP_NO_TARGETS	2121
/*!
 * cache: eviction walks gave up because they saw too many pages and
 * found too few candidates
 */
#define	WT_STAT_DSRC_CACHE_EVICTION_WALKS_GAVE_UP_RATIO	2122
/*! cache: eviction walks reached end of tree */
#define	WT_STAT_DSRC_CACHE_EVICTION_WALKS_ENDED		2123
/*! cache: eviction walks restarted */
#define	WT_STAT_DSRC_CACHE_EVICTION_WALK_RESTART	2124
/*! cache: eviction walks started from root of tree */
#define	WT_STAT_DSRC_CACHE_EVICTION_WALK_FROM_ROOT	2125
/*! cache: eviction walks started from saved location in tree */
#define	WT_STAT_DSRC_CACHE_EVICTION_WALK_SAVED_POS	2126
/*! cache: hazard pointer blocked page eviction */
#define	WT_STAT_DSRC_CACHE_EVICTION_HAZARD		2127
/*! cache: history store table insert calls */
#define	WT_STAT_DSRC_CACHE_HS_INSERT			2128
/*! cache: history store table insert calls that returned restart */
#define	WT_STAT_DSRC_CACHE_HS_INSERT_RESTART		2129
/*!
 * cache: history store table out-of-order resolved updates that lose
 * their durable timestamp
 */
#define	WT_STAT_DSRC_CACHE_HS_ORDER_LOSE_DURABLE_TIMESTAMP	2130
/*!
 * cache: history store table out-of-order updates that were fixed up by
 * moving existing records
 */
#define	WT_STAT_DSRC_CACHE_HS_ORDER_FIXUP_MOVE		2131
/*!
 * cache: history store table out-of-order updates that were fixed up
 * during insertion
 */
#define	WT_STAT_DSRC_CACHE_HS_ORDER_FIXUP_INSERT	2132
/*! cache: history store table reads */
#define	WT_STAT_DSRC_CACHE_HS_READ			2133
/*! cache: history store table reads missed */
#define	WT_STAT_DSRC_CACHE_HS_READ_MISS			2134
/*! cache: history store table reads requiring squashed modifies */
#define	WT_STAT_DSRC_CACHE_HS_READ_SQUASH		2135
/*!
 * cache: history store table truncation by rollback to stable to remove
 * an unstable update
 */
#define	WT_STAT_DSRC_CACHE_HS_KEY_TRUNCATE_RTS_UNSTABLE	2136
/*!
 * cache: history store table truncation by rollback to stable to remove
 * an update
 */
#define	WT_STAT_DSRC_CACHE_HS_KEY_TRUNCATE_RTS		2137
/*! cache: history store table truncation to remove an update */
#define	WT_STAT_DSRC_CACHE_HS_KEY_TRUNCATE		2138
/*!
 * cache: history store table truncation to remove range of updates due
 * to key being removed from the data page during reconciliation
 */
#define	WT_STAT_DSRC_CACHE_HS_KEY_TRUNCATE_ONPAGE_REMOVAL	2139
/*!
 * cache: history store table truncation to remove range of updates due
 * to non timestamped update on data page
 */
#define	WT_STAT_DSRC_CACHE_HS_KEY_TRUNCATE_NON_TS	2140
/*! cache: history store table writes requiring squashed modifies */
#define	WT_STAT_DSRC_CACHE_HS_WRITE_SQUASH		2141
/*! cache: in-memory page passed criteria to be split */
#define	WT_STAT_DSRC_CACHE_INMEM_SPLITTABLE		2142
/*! cache: in-memory page splits */
#define	WT_STAT_DSRC_CACHE_INMEM_SPLIT			2143
/*! cache: internal pages evicted */
#define	WT_STAT_DSRC_CACHE_EVICTION_INTERNAL		2144
/*! cache: internal pages split during eviction */
#define	WT_STAT_DSRC_CACHE_EVICTION_SPLIT_INTERNAL	2145
/*! cache: leaf pages split during eviction */
#define	WT_STAT_DSRC_CACHE_EVICTION_SPLIT_LEAF		2146
/*! cache: modified pages evicted */
#define	WT_STAT_DSRC_CACHE_EVICTION_DIRTY		2147
/*! cache: overflow pages read into cache */
#define	WT_STAT_DSRC_CACHE_READ_OVERFLOW		2148
/*! cache: page split during eviction deepened the tree */
#define	WT_STAT_DSRC_CACHE_EVICTION_DEEPEN		2149
/*! cache: page written requiring history store records */
#define	WT_STAT_DSRC_CACHE_WRITE_HS			2150
/*! cache: pages read into cache */
#define	WT_STAT_DSRC_CACHE_READ				2151
/*! cache: pages read into cache after truncate */
#define	WT_STAT_DSRC_CACHE_READ_DELETED			2152
/*! cache: pages read into cache after truncate in prepare state */
#define	WT_STAT_DSRC_CACHE_READ_DELETED_PREPARED	2153
/*! cache: pages requested from the cache */
#define	WT_STAT_DSRC_CACHE_PAGES_REQUESTED		2154
/*! cache: pages seen by eviction walk */
#define	WT_STAT_DSRC_CACHE_EVICTION_PAGES_SEEN		2155
/*! cache: pages written from cache */
#define	WT_STAT_DSRC_CACHE_WRITE			2156
/*! cache: pages written requiring in-memory restoration */
#define	WT_STAT_DSRC_CACHE_WRITE_RESTORE		2157
/*! cache: tracked dirty bytes in the cache */
#define	WT_STAT_DSRC_CACHE_BYTES_DIRTY			2158
/*! cache: unmodified pages evicted */
#define	WT_STAT_DSRC_CACHE_EVICTION_CLEAN		2159
/*! checkpoint-cleanup: pages added for eviction */
#define	WT_STAT_DSRC_CC_PAGES_EVICT			2160
/*! checkpoint-cleanup: pages removed */
#define	WT_STAT_DSRC_CC_PAGES_REMOVED			2161
/*! checkpoint-cleanup: pages skipped during tree walk */
#define	WT_STAT_DSRC_CC_PAGES_WALK_SKIPPED		2162
/*! checkpoint-cleanup: pages visited */
#define	WT_STAT_DSRC_CC_PAGES_VISITED			2163
/*! cursor: Total number of entries skipped by cursor next calls */
#define	WT_STAT_DSRC_CURSOR_NEXT_SKIP_TOTAL		2164
/*! cursor: Total number of entries skipped by cursor prev calls */
#define	WT_STAT_DSRC_CURSOR_PREV_SKIP_TOTAL		2165
/*!
 * cursor: Total number of entries skipped to position the history store
 * cursor
 */
#define	WT_STAT_DSRC_CURSOR_SKIP_HS_CUR_POSITION	2166
/*!
 * cursor: cursor next calls that skip due to a globally visible history
 * store tombstone
 */
#define	WT_STAT_DSRC_CURSOR_NEXT_HS_TOMBSTONE		2167
/*!
 * cursor: cursor next calls that skip greater than or equal to 100
 * entries
 */
#define	WT_STAT_DSRC_CURSOR_NEXT_SKIP_GE_100		2168
/*! cursor: cursor next calls that skip less than 100 entries */
#define	WT_STAT_DSRC_CURSOR_NEXT_SKIP_LT_100		2169
/*!
 * cursor: cursor prev calls that skip due to a globally visible history
 * store tombstone
 */
#define	WT_STAT_DSRC_CURSOR_PREV_HS_TOMBSTONE		2170
/*!
 * cursor: cursor prev calls that skip greater than or equal to 100
 * entries
 */
#define	WT_STAT_DSRC_CURSOR_PREV_SKIP_GE_100		2171
/*! cursor: cursor prev calls that skip less than 100 entries */
#define	WT_STAT_DSRC_CURSOR_PREV_SKIP_LT_100		2172
/*! cursor: open cursor count */
#define	WT_STAT_DSRC_CURSOR_OPEN_COUNT			2173
/*! reconciliation: approximate byte size of timestamps in pages written */
#define	WT_STAT_DSRC_REC_TIME_WINDOW_BYTES_TS		2174
/*!
 * reconciliation: approximate byte size of transaction IDs in pages
 * written
 */
#define	WT_STAT_DSRC_REC_TIME_WINDOW_BYTES_TXN		2175
/*! reconciliation: fast-path pages deleted */
#define	WT_STAT_DSRC_REC_PAGE_DELETE_FAST		2176
/*! reconciliation: page reconciliation calls */
#define	WT_STAT_DSRC_REC_PAGES				2177
/*! reconciliation: page reconciliation calls for eviction */
#define	WT_STAT_DSRC_REC_PAGES_EVICTION			2178
/*! reconciliation: pages deleted */
#define	WT_STAT_DSRC_REC_PAGE_DELETE			2179
/*!
 * reconciliation: pages written including an aggregated newest start
 * durable timestamp
 */
#define	WT_STAT_DSRC_REC_TIME_AGGR_NEWEST_START_DURABLE_TS	2180
/*!
 * reconciliation: pages written including an aggregated newest stop
 * durable timestamp
 */
#define	WT_STAT_DSRC_REC_TIME_AGGR_NEWEST_STOP_DURABLE_TS	2181
/*!
 * reconciliation: pages written including an aggregated newest stop
 * timestamp
 */
#define	WT_STAT_DSRC_REC_TIME_AGGR_NEWEST_STOP_TS	2182
/*!
 * reconciliation: pages written including an aggregated newest stop
 * transaction ID
 */
#define	WT_STAT_DSRC_REC_TIME_AGGR_NEWEST_STOP_TXN	2183
/*!
 * reconciliation: pages written including an aggregated newest
 * transaction ID
 */
#define	WT_STAT_DSRC_REC_TIME_AGGR_NEWEST_TXN		2184
/*!
 * reconciliation: pages written including an aggregated oldest start
 * timestamp
 */
#define	WT_STAT_DSRC_REC_TIME_AGGR_OLDEST_START_TS	2185
/*! reconciliation: pages written including an aggregated prepare */
#define	WT_STAT_DSRC_REC_TIME_AGGR_PREPARED		2186
/*!
 * reconciliation: pages written including at least one start durable
 * timestamp
 */
#define	WT_STAT_DSRC_REC_TIME_WINDOW_PAGES_DURABLE_START_TS	2187
/*!
 * reconciliation: pages written including at least one start transaction
 * ID
 */
#define	WT_STAT_DSRC_REC_TIME_WINDOW_PAGES_START_TXN	2188
/*!
 * reconciliation: pages written including at least one stop durable
 * timestamp
 */
#define	WT_STAT_DSRC_REC_TIME_WINDOW_PAGES_DURABLE_STOP_TS	2189
/*! reconciliation: pages written including at least one stop timestamp */
#define	WT_STAT_DSRC_REC_TIME_WINDOW_PAGES_STOP_TS	2190
/*!
 * reconciliation: pages written including at least one stop transaction
 * ID
 */
#define	WT_STAT_DSRC_REC_TIME_WINDOW_PAGES_STOP_TXN	2191
/*! reconciliation: records written including a start durable timestamp */
#define	WT_STAT_DSRC_REC_TIME_WINDOW_DURABLE_START_TS	2192
/*! reconciliation: records written including a start timestamp */
#define	WT_STAT_DSRC_REC_TIME_WINDOW_START_TS		2193
/*! reconciliation: records written including a start transaction ID */
#define	WT_STAT_DSRC_REC_TIME_WINDOW_START_TXN		2194
/*! reconciliation: records written including a stop durable timestamp */
#define	WT_STAT_DSRC_REC_TIME_WINDOW_DURABLE_STOP_TS	2195
/*! reconciliation: records written including a stop timestamp */
#define	WT_STAT_DSRC_REC_TIME_WINDOW_STOP_TS		2196
/*! reconciliation: records written including a stop transaction ID */
#define	WT_STAT_DSRC_REC_TIME_WINDOW_STOP_TXN		2197
/*! transaction: race to read prepared update retry */
#define	WT_STAT_DSRC_TXN_READ_RACE_PREPARE_UPDATE	2198
/*!
 * transaction: rollback to stable hs records with stop timestamps older
 * than newer records
 */
#define	WT_STAT_DSRC_TXN_RTS_HS_STOP_OLDER_THAN_NEWER_START	2199
/*! transaction: rollback to stable keys removed */
#define	WT_STAT_DSRC_TXN_RTS_KEYS_REMOVED		2200
/*! transaction: rollback to stable keys restored */
#define	WT_STAT_DSRC_TXN_RTS_KEYS_RESTORED		2201
/*! transaction: rollback to stable restored tombstones from history store */
#define	WT_STAT_DSRC_TXN_RTS_HS_RESTORE_TOMBSTONES	2202
/*! transaction: rollback to stable restored updates from history store */
#define	WT_STAT_DSRC_TXN_RTS_HS_RESTORE_UPDATES		2203
/*! transaction: rollback to stable sweeping history store keys */
#define	WT_STAT_DSRC_TXN_RTS_SWEEP_HS_KEYS		2204
/*! transaction: rollback to stable updates removed from history store */
#define	WT_STAT_DSRC_TXN_RTS_HS_REMOVED			2205
/*! transaction: transaction checkpoints due to obsolete pages */
#define	WT_STAT_DSRC_TXN_CHECKPOINT_OBSOLETE_APPLIED	2206
/*! transaction: update conflicts */
#define	WT_STAT_DSRC_TXN_UPDATE_CONFLICT		2207

/*!
 * @}
 * @name Statistics for join cursors
 * @anchor statistics_join
 * @{
 */
/*! : accesses to the main table */
#define	WT_STAT_JOIN_MAIN_ACCESS			3000
/*! : bloom filter false positives */
#define	WT_STAT_JOIN_BLOOM_FALSE_POSITIVE		3001
/*! : checks that conditions of membership are satisfied */
#define	WT_STAT_JOIN_MEMBERSHIP_CHECK			3002
/*! : items inserted into a bloom filter */
#define	WT_STAT_JOIN_BLOOM_INSERT			3003
/*! : items iterated */
#define	WT_STAT_JOIN_ITERATED				3004

/*!
 * @}
 * @name Statistics for session
 * @anchor statistics_session
 * @{
 */
/*! session: bytes read into cache */
#define	WT_STAT_SESSION_BYTES_READ			4000
/*! session: bytes written from cache */
#define	WT_STAT_SESSION_BYTES_WRITE			4001
/*! session: dhandle lock wait time (usecs) */
#define	WT_STAT_SESSION_LOCK_DHANDLE_WAIT		4002
/*! session: page read from disk to cache time (usecs) */
#define	WT_STAT_SESSION_READ_TIME			4003
/*! session: page write from cache to disk time (usecs) */
#define	WT_STAT_SESSION_WRITE_TIME			4004
/*! session: schema lock wait time (usecs) */
#define	WT_STAT_SESSION_LOCK_SCHEMA_WAIT		4005
/*! session: time waiting for cache (usecs) */
#define	WT_STAT_SESSION_CACHE_TIME			4006
/*! @} */
/*
 * Statistics section: END
 * DO NOT EDIT: automatically built by dist/stat.py.
 */
/*! @} */

#undef __F

#if defined(__cplusplus)
}
#endif
#endif /* __WIREDTIGER_H_ */<|MERGE_RESOLUTION|>--- conflicted
+++ resolved
@@ -5113,1491 +5113,773 @@
 /*! data-handle: connection sweep time-of-death sets */
 #define	WT_STAT_CONN_DH_SWEEP_TOD			1161
 /*! data-handle: connection sweeps */
-<<<<<<< HEAD
 #define	WT_STAT_CONN_DH_SWEEPS				1162
-/*! data-handle: session dhandles swept */
-#define	WT_STAT_CONN_DH_SESSION_HANDLES			1163
-/*! data-handle: session sweep attempts */
-#define	WT_STAT_CONN_DH_SESSION_SWEEPS			1164
-/*! lock: checkpoint lock acquisitions */
-#define	WT_STAT_CONN_LOCK_CHECKPOINT_COUNT		1165
-/*! lock: checkpoint lock application thread wait time (usecs) */
-#define	WT_STAT_CONN_LOCK_CHECKPOINT_WAIT_APPLICATION	1166
-/*! lock: checkpoint lock internal thread wait time (usecs) */
-#define	WT_STAT_CONN_LOCK_CHECKPOINT_WAIT_INTERNAL	1167
-/*! lock: dhandle lock application thread time waiting (usecs) */
-#define	WT_STAT_CONN_LOCK_DHANDLE_WAIT_APPLICATION	1168
-/*! lock: dhandle lock internal thread time waiting (usecs) */
-#define	WT_STAT_CONN_LOCK_DHANDLE_WAIT_INTERNAL		1169
-/*! lock: dhandle read lock acquisitions */
-#define	WT_STAT_CONN_LOCK_DHANDLE_READ_COUNT		1170
-/*! lock: dhandle write lock acquisitions */
-#define	WT_STAT_CONN_LOCK_DHANDLE_WRITE_COUNT		1171
-=======
-#define	WT_STAT_CONN_DH_SWEEPS				1164
 /*!
  * data-handle: connection sweeps skipped due to checkpoint gathering
  * handles
  */
-#define	WT_STAT_CONN_DH_SWEEP_SKIP_CKPT			1165
+#define	WT_STAT_CONN_DH_SWEEP_SKIP_CKPT			1163
 /*! data-handle: session dhandles swept */
-#define	WT_STAT_CONN_DH_SESSION_HANDLES			1166
+#define	WT_STAT_CONN_DH_SESSION_HANDLES			1164
 /*! data-handle: session sweep attempts */
-#define	WT_STAT_CONN_DH_SESSION_SWEEPS			1167
+#define	WT_STAT_CONN_DH_SESSION_SWEEPS			1165
 /*! lock: checkpoint lock acquisitions */
-#define	WT_STAT_CONN_LOCK_CHECKPOINT_COUNT		1168
+#define	WT_STAT_CONN_LOCK_CHECKPOINT_COUNT		1166
 /*! lock: checkpoint lock application thread wait time (usecs) */
-#define	WT_STAT_CONN_LOCK_CHECKPOINT_WAIT_APPLICATION	1169
+#define	WT_STAT_CONN_LOCK_CHECKPOINT_WAIT_APPLICATION	1167
 /*! lock: checkpoint lock internal thread wait time (usecs) */
-#define	WT_STAT_CONN_LOCK_CHECKPOINT_WAIT_INTERNAL	1170
+#define	WT_STAT_CONN_LOCK_CHECKPOINT_WAIT_INTERNAL	1168
 /*! lock: dhandle lock application thread time waiting (usecs) */
-#define	WT_STAT_CONN_LOCK_DHANDLE_WAIT_APPLICATION	1171
+#define	WT_STAT_CONN_LOCK_DHANDLE_WAIT_APPLICATION	1169
 /*! lock: dhandle lock internal thread time waiting (usecs) */
-#define	WT_STAT_CONN_LOCK_DHANDLE_WAIT_INTERNAL		1172
+#define	WT_STAT_CONN_LOCK_DHANDLE_WAIT_INTERNAL		1170
 /*! lock: dhandle read lock acquisitions */
-#define	WT_STAT_CONN_LOCK_DHANDLE_READ_COUNT		1173
+#define	WT_STAT_CONN_LOCK_DHANDLE_READ_COUNT		1171
 /*! lock: dhandle write lock acquisitions */
-#define	WT_STAT_CONN_LOCK_DHANDLE_WRITE_COUNT		1174
->>>>>>> 5641affc
+#define	WT_STAT_CONN_LOCK_DHANDLE_WRITE_COUNT		1172
 /*!
  * lock: durable timestamp queue lock application thread time waiting
  * (usecs)
  */
-<<<<<<< HEAD
-#define	WT_STAT_CONN_LOCK_DURABLE_TIMESTAMP_WAIT_APPLICATION	1172
-=======
-#define	WT_STAT_CONN_LOCK_DURABLE_TIMESTAMP_WAIT_APPLICATION	1175
->>>>>>> 5641affc
+#define	WT_STAT_CONN_LOCK_DURABLE_TIMESTAMP_WAIT_APPLICATION	1173
 /*!
  * lock: durable timestamp queue lock internal thread time waiting
  * (usecs)
  */
-<<<<<<< HEAD
-#define	WT_STAT_CONN_LOCK_DURABLE_TIMESTAMP_WAIT_INTERNAL	1173
+#define	WT_STAT_CONN_LOCK_DURABLE_TIMESTAMP_WAIT_INTERNAL	1174
 /*! lock: durable timestamp queue read lock acquisitions */
-#define	WT_STAT_CONN_LOCK_DURABLE_TIMESTAMP_READ_COUNT	1174
+#define	WT_STAT_CONN_LOCK_DURABLE_TIMESTAMP_READ_COUNT	1175
 /*! lock: durable timestamp queue write lock acquisitions */
-#define	WT_STAT_CONN_LOCK_DURABLE_TIMESTAMP_WRITE_COUNT	1175
+#define	WT_STAT_CONN_LOCK_DURABLE_TIMESTAMP_WRITE_COUNT	1176
 /*! lock: metadata lock acquisitions */
-#define	WT_STAT_CONN_LOCK_METADATA_COUNT		1176
+#define	WT_STAT_CONN_LOCK_METADATA_COUNT		1177
 /*! lock: metadata lock application thread wait time (usecs) */
-#define	WT_STAT_CONN_LOCK_METADATA_WAIT_APPLICATION	1177
+#define	WT_STAT_CONN_LOCK_METADATA_WAIT_APPLICATION	1178
 /*! lock: metadata lock internal thread wait time (usecs) */
-#define	WT_STAT_CONN_LOCK_METADATA_WAIT_INTERNAL	1178
-=======
-#define	WT_STAT_CONN_LOCK_DURABLE_TIMESTAMP_WAIT_INTERNAL	1176
-/*! lock: durable timestamp queue read lock acquisitions */
-#define	WT_STAT_CONN_LOCK_DURABLE_TIMESTAMP_READ_COUNT	1177
-/*! lock: durable timestamp queue write lock acquisitions */
-#define	WT_STAT_CONN_LOCK_DURABLE_TIMESTAMP_WRITE_COUNT	1178
-/*! lock: metadata lock acquisitions */
-#define	WT_STAT_CONN_LOCK_METADATA_COUNT		1179
-/*! lock: metadata lock application thread wait time (usecs) */
-#define	WT_STAT_CONN_LOCK_METADATA_WAIT_APPLICATION	1180
-/*! lock: metadata lock internal thread wait time (usecs) */
-#define	WT_STAT_CONN_LOCK_METADATA_WAIT_INTERNAL	1181
->>>>>>> 5641affc
+#define	WT_STAT_CONN_LOCK_METADATA_WAIT_INTERNAL	1179
 /*!
  * lock: read timestamp queue lock application thread time waiting
  * (usecs)
  */
-<<<<<<< HEAD
-#define	WT_STAT_CONN_LOCK_READ_TIMESTAMP_WAIT_APPLICATION	1179
+#define	WT_STAT_CONN_LOCK_READ_TIMESTAMP_WAIT_APPLICATION	1180
 /*! lock: read timestamp queue lock internal thread time waiting (usecs) */
-#define	WT_STAT_CONN_LOCK_READ_TIMESTAMP_WAIT_INTERNAL	1180
+#define	WT_STAT_CONN_LOCK_READ_TIMESTAMP_WAIT_INTERNAL	1181
 /*! lock: read timestamp queue read lock acquisitions */
-#define	WT_STAT_CONN_LOCK_READ_TIMESTAMP_READ_COUNT	1181
+#define	WT_STAT_CONN_LOCK_READ_TIMESTAMP_READ_COUNT	1182
 /*! lock: read timestamp queue write lock acquisitions */
-#define	WT_STAT_CONN_LOCK_READ_TIMESTAMP_WRITE_COUNT	1182
+#define	WT_STAT_CONN_LOCK_READ_TIMESTAMP_WRITE_COUNT	1183
 /*! lock: schema lock acquisitions */
-#define	WT_STAT_CONN_LOCK_SCHEMA_COUNT			1183
+#define	WT_STAT_CONN_LOCK_SCHEMA_COUNT			1184
 /*! lock: schema lock application thread wait time (usecs) */
-#define	WT_STAT_CONN_LOCK_SCHEMA_WAIT_APPLICATION	1184
+#define	WT_STAT_CONN_LOCK_SCHEMA_WAIT_APPLICATION	1185
 /*! lock: schema lock internal thread wait time (usecs) */
-#define	WT_STAT_CONN_LOCK_SCHEMA_WAIT_INTERNAL		1185
-=======
-#define	WT_STAT_CONN_LOCK_READ_TIMESTAMP_WAIT_APPLICATION	1182
-/*! lock: read timestamp queue lock internal thread time waiting (usecs) */
-#define	WT_STAT_CONN_LOCK_READ_TIMESTAMP_WAIT_INTERNAL	1183
-/*! lock: read timestamp queue read lock acquisitions */
-#define	WT_STAT_CONN_LOCK_READ_TIMESTAMP_READ_COUNT	1184
-/*! lock: read timestamp queue write lock acquisitions */
-#define	WT_STAT_CONN_LOCK_READ_TIMESTAMP_WRITE_COUNT	1185
-/*! lock: schema lock acquisitions */
-#define	WT_STAT_CONN_LOCK_SCHEMA_COUNT			1186
-/*! lock: schema lock application thread wait time (usecs) */
-#define	WT_STAT_CONN_LOCK_SCHEMA_WAIT_APPLICATION	1187
-/*! lock: schema lock internal thread wait time (usecs) */
-#define	WT_STAT_CONN_LOCK_SCHEMA_WAIT_INTERNAL		1188
->>>>>>> 5641affc
+#define	WT_STAT_CONN_LOCK_SCHEMA_WAIT_INTERNAL		1186
 /*!
  * lock: table lock application thread time waiting for the table lock
  * (usecs)
  */
-<<<<<<< HEAD
-#define	WT_STAT_CONN_LOCK_TABLE_WAIT_APPLICATION	1186
-=======
-#define	WT_STAT_CONN_LOCK_TABLE_WAIT_APPLICATION	1189
->>>>>>> 5641affc
+#define	WT_STAT_CONN_LOCK_TABLE_WAIT_APPLICATION	1187
 /*!
  * lock: table lock internal thread time waiting for the table lock
  * (usecs)
  */
-<<<<<<< HEAD
-#define	WT_STAT_CONN_LOCK_TABLE_WAIT_INTERNAL		1187
+#define	WT_STAT_CONN_LOCK_TABLE_WAIT_INTERNAL		1188
 /*! lock: table read lock acquisitions */
-#define	WT_STAT_CONN_LOCK_TABLE_READ_COUNT		1188
+#define	WT_STAT_CONN_LOCK_TABLE_READ_COUNT		1189
 /*! lock: table write lock acquisitions */
-#define	WT_STAT_CONN_LOCK_TABLE_WRITE_COUNT		1189
+#define	WT_STAT_CONN_LOCK_TABLE_WRITE_COUNT		1190
 /*! lock: txn global lock application thread time waiting (usecs) */
-#define	WT_STAT_CONN_LOCK_TXN_GLOBAL_WAIT_APPLICATION	1190
+#define	WT_STAT_CONN_LOCK_TXN_GLOBAL_WAIT_APPLICATION	1191
 /*! lock: txn global lock internal thread time waiting (usecs) */
-#define	WT_STAT_CONN_LOCK_TXN_GLOBAL_WAIT_INTERNAL	1191
+#define	WT_STAT_CONN_LOCK_TXN_GLOBAL_WAIT_INTERNAL	1192
 /*! lock: txn global read lock acquisitions */
-#define	WT_STAT_CONN_LOCK_TXN_GLOBAL_READ_COUNT		1192
+#define	WT_STAT_CONN_LOCK_TXN_GLOBAL_READ_COUNT		1193
 /*! lock: txn global write lock acquisitions */
-#define	WT_STAT_CONN_LOCK_TXN_GLOBAL_WRITE_COUNT	1193
+#define	WT_STAT_CONN_LOCK_TXN_GLOBAL_WRITE_COUNT	1194
 /*! log: busy returns attempting to switch slots */
-#define	WT_STAT_CONN_LOG_SLOT_SWITCH_BUSY		1194
+#define	WT_STAT_CONN_LOG_SLOT_SWITCH_BUSY		1195
 /*! log: force archive time sleeping (usecs) */
-#define	WT_STAT_CONN_LOG_FORCE_ARCHIVE_SLEEP		1195
+#define	WT_STAT_CONN_LOG_FORCE_ARCHIVE_SLEEP		1196
 /*! log: log bytes of payload data */
-#define	WT_STAT_CONN_LOG_BYTES_PAYLOAD			1196
+#define	WT_STAT_CONN_LOG_BYTES_PAYLOAD			1197
 /*! log: log bytes written */
-#define	WT_STAT_CONN_LOG_BYTES_WRITTEN			1197
+#define	WT_STAT_CONN_LOG_BYTES_WRITTEN			1198
 /*! log: log files manually zero-filled */
-#define	WT_STAT_CONN_LOG_ZERO_FILLS			1198
+#define	WT_STAT_CONN_LOG_ZERO_FILLS			1199
 /*! log: log flush operations */
-#define	WT_STAT_CONN_LOG_FLUSH				1199
+#define	WT_STAT_CONN_LOG_FLUSH				1200
 /*! log: log force write operations */
-#define	WT_STAT_CONN_LOG_FORCE_WRITE			1200
+#define	WT_STAT_CONN_LOG_FORCE_WRITE			1201
 /*! log: log force write operations skipped */
-#define	WT_STAT_CONN_LOG_FORCE_WRITE_SKIP		1201
+#define	WT_STAT_CONN_LOG_FORCE_WRITE_SKIP		1202
 /*! log: log records compressed */
-#define	WT_STAT_CONN_LOG_COMPRESS_WRITES		1202
+#define	WT_STAT_CONN_LOG_COMPRESS_WRITES		1203
 /*! log: log records not compressed */
-#define	WT_STAT_CONN_LOG_COMPRESS_WRITE_FAILS		1203
+#define	WT_STAT_CONN_LOG_COMPRESS_WRITE_FAILS		1204
 /*! log: log records too small to compress */
-#define	WT_STAT_CONN_LOG_COMPRESS_SMALL			1204
+#define	WT_STAT_CONN_LOG_COMPRESS_SMALL			1205
 /*! log: log release advances write LSN */
-#define	WT_STAT_CONN_LOG_RELEASE_WRITE_LSN		1205
+#define	WT_STAT_CONN_LOG_RELEASE_WRITE_LSN		1206
 /*! log: log scan operations */
-#define	WT_STAT_CONN_LOG_SCANS				1206
+#define	WT_STAT_CONN_LOG_SCANS				1207
 /*! log: log scan records requiring two reads */
-#define	WT_STAT_CONN_LOG_SCAN_REREADS			1207
+#define	WT_STAT_CONN_LOG_SCAN_REREADS			1208
 /*! log: log server thread advances write LSN */
-#define	WT_STAT_CONN_LOG_WRITE_LSN			1208
+#define	WT_STAT_CONN_LOG_WRITE_LSN			1209
 /*! log: log server thread write LSN walk skipped */
-#define	WT_STAT_CONN_LOG_WRITE_LSN_SKIP			1209
+#define	WT_STAT_CONN_LOG_WRITE_LSN_SKIP			1210
 /*! log: log sync operations */
-#define	WT_STAT_CONN_LOG_SYNC				1210
+#define	WT_STAT_CONN_LOG_SYNC				1211
 /*! log: log sync time duration (usecs) */
-#define	WT_STAT_CONN_LOG_SYNC_DURATION			1211
+#define	WT_STAT_CONN_LOG_SYNC_DURATION			1212
 /*! log: log sync_dir operations */
-#define	WT_STAT_CONN_LOG_SYNC_DIR			1212
+#define	WT_STAT_CONN_LOG_SYNC_DIR			1213
 /*! log: log sync_dir time duration (usecs) */
-#define	WT_STAT_CONN_LOG_SYNC_DIR_DURATION		1213
+#define	WT_STAT_CONN_LOG_SYNC_DIR_DURATION		1214
 /*! log: log write operations */
-#define	WT_STAT_CONN_LOG_WRITES				1214
+#define	WT_STAT_CONN_LOG_WRITES				1215
 /*! log: logging bytes consolidated */
-#define	WT_STAT_CONN_LOG_SLOT_CONSOLIDATED		1215
+#define	WT_STAT_CONN_LOG_SLOT_CONSOLIDATED		1216
 /*! log: maximum log file size */
-#define	WT_STAT_CONN_LOG_MAX_FILESIZE			1216
+#define	WT_STAT_CONN_LOG_MAX_FILESIZE			1217
 /*! log: number of pre-allocated log files to create */
-#define	WT_STAT_CONN_LOG_PREALLOC_MAX			1217
+#define	WT_STAT_CONN_LOG_PREALLOC_MAX			1218
 /*! log: pre-allocated log files not ready and missed */
-#define	WT_STAT_CONN_LOG_PREALLOC_MISSED		1218
+#define	WT_STAT_CONN_LOG_PREALLOC_MISSED		1219
 /*! log: pre-allocated log files prepared */
-#define	WT_STAT_CONN_LOG_PREALLOC_FILES			1219
+#define	WT_STAT_CONN_LOG_PREALLOC_FILES			1220
 /*! log: pre-allocated log files used */
-#define	WT_STAT_CONN_LOG_PREALLOC_USED			1220
+#define	WT_STAT_CONN_LOG_PREALLOC_USED			1221
 /*! log: records processed by log scan */
-#define	WT_STAT_CONN_LOG_SCAN_RECORDS			1221
+#define	WT_STAT_CONN_LOG_SCAN_RECORDS			1222
 /*! log: slot close lost race */
-#define	WT_STAT_CONN_LOG_SLOT_CLOSE_RACE		1222
+#define	WT_STAT_CONN_LOG_SLOT_CLOSE_RACE		1223
 /*! log: slot close unbuffered waits */
-#define	WT_STAT_CONN_LOG_SLOT_CLOSE_UNBUF		1223
+#define	WT_STAT_CONN_LOG_SLOT_CLOSE_UNBUF		1224
 /*! log: slot closures */
-#define	WT_STAT_CONN_LOG_SLOT_CLOSES			1224
+#define	WT_STAT_CONN_LOG_SLOT_CLOSES			1225
 /*! log: slot join atomic update races */
-#define	WT_STAT_CONN_LOG_SLOT_RACES			1225
+#define	WT_STAT_CONN_LOG_SLOT_RACES			1226
 /*! log: slot join calls atomic updates raced */
-#define	WT_STAT_CONN_LOG_SLOT_YIELD_RACE		1226
+#define	WT_STAT_CONN_LOG_SLOT_YIELD_RACE		1227
 /*! log: slot join calls did not yield */
-#define	WT_STAT_CONN_LOG_SLOT_IMMEDIATE			1227
+#define	WT_STAT_CONN_LOG_SLOT_IMMEDIATE			1228
 /*! log: slot join calls found active slot closed */
-#define	WT_STAT_CONN_LOG_SLOT_YIELD_CLOSE		1228
+#define	WT_STAT_CONN_LOG_SLOT_YIELD_CLOSE		1229
 /*! log: slot join calls slept */
-#define	WT_STAT_CONN_LOG_SLOT_YIELD_SLEEP		1229
+#define	WT_STAT_CONN_LOG_SLOT_YIELD_SLEEP		1230
 /*! log: slot join calls yielded */
-#define	WT_STAT_CONN_LOG_SLOT_YIELD			1230
+#define	WT_STAT_CONN_LOG_SLOT_YIELD			1231
 /*! log: slot join found active slot closed */
-#define	WT_STAT_CONN_LOG_SLOT_ACTIVE_CLOSED		1231
+#define	WT_STAT_CONN_LOG_SLOT_ACTIVE_CLOSED		1232
 /*! log: slot joins yield time (usecs) */
-#define	WT_STAT_CONN_LOG_SLOT_YIELD_DURATION		1232
+#define	WT_STAT_CONN_LOG_SLOT_YIELD_DURATION		1233
 /*! log: slot transitions unable to find free slot */
-#define	WT_STAT_CONN_LOG_SLOT_NO_FREE_SLOTS		1233
+#define	WT_STAT_CONN_LOG_SLOT_NO_FREE_SLOTS		1234
 /*! log: slot unbuffered writes */
-#define	WT_STAT_CONN_LOG_SLOT_UNBUFFERED		1234
+#define	WT_STAT_CONN_LOG_SLOT_UNBUFFERED		1235
 /*! log: total in-memory size of compressed records */
-#define	WT_STAT_CONN_LOG_COMPRESS_MEM			1235
+#define	WT_STAT_CONN_LOG_COMPRESS_MEM			1236
 /*! log: total log buffer size */
-#define	WT_STAT_CONN_LOG_BUFFER_SIZE			1236
+#define	WT_STAT_CONN_LOG_BUFFER_SIZE			1237
 /*! log: total size of compressed records */
-#define	WT_STAT_CONN_LOG_COMPRESS_LEN			1237
+#define	WT_STAT_CONN_LOG_COMPRESS_LEN			1238
 /*! log: written slots coalesced */
-#define	WT_STAT_CONN_LOG_SLOT_COALESCED			1238
+#define	WT_STAT_CONN_LOG_SLOT_COALESCED			1239
 /*! log: yields waiting for previous log file close */
-#define	WT_STAT_CONN_LOG_CLOSE_YIELDS			1239
+#define	WT_STAT_CONN_LOG_CLOSE_YIELDS			1240
 /*! perf: file system read latency histogram (bucket 1) - 10-49ms */
-#define	WT_STAT_CONN_PERF_HIST_FSREAD_LATENCY_LT50	1240
+#define	WT_STAT_CONN_PERF_HIST_FSREAD_LATENCY_LT50	1241
 /*! perf: file system read latency histogram (bucket 2) - 50-99ms */
-#define	WT_STAT_CONN_PERF_HIST_FSREAD_LATENCY_LT100	1241
+#define	WT_STAT_CONN_PERF_HIST_FSREAD_LATENCY_LT100	1242
 /*! perf: file system read latency histogram (bucket 3) - 100-249ms */
-#define	WT_STAT_CONN_PERF_HIST_FSREAD_LATENCY_LT250	1242
+#define	WT_STAT_CONN_PERF_HIST_FSREAD_LATENCY_LT250	1243
 /*! perf: file system read latency histogram (bucket 4) - 250-499ms */
-#define	WT_STAT_CONN_PERF_HIST_FSREAD_LATENCY_LT500	1243
+#define	WT_STAT_CONN_PERF_HIST_FSREAD_LATENCY_LT500	1244
 /*! perf: file system read latency histogram (bucket 5) - 500-999ms */
-#define	WT_STAT_CONN_PERF_HIST_FSREAD_LATENCY_LT1000	1244
+#define	WT_STAT_CONN_PERF_HIST_FSREAD_LATENCY_LT1000	1245
 /*! perf: file system read latency histogram (bucket 6) - 1000ms+ */
-#define	WT_STAT_CONN_PERF_HIST_FSREAD_LATENCY_GT1000	1245
+#define	WT_STAT_CONN_PERF_HIST_FSREAD_LATENCY_GT1000	1246
 /*! perf: file system write latency histogram (bucket 1) - 10-49ms */
-#define	WT_STAT_CONN_PERF_HIST_FSWRITE_LATENCY_LT50	1246
+#define	WT_STAT_CONN_PERF_HIST_FSWRITE_LATENCY_LT50	1247
 /*! perf: file system write latency histogram (bucket 2) - 50-99ms */
-#define	WT_STAT_CONN_PERF_HIST_FSWRITE_LATENCY_LT100	1247
+#define	WT_STAT_CONN_PERF_HIST_FSWRITE_LATENCY_LT100	1248
 /*! perf: file system write latency histogram (bucket 3) - 100-249ms */
-#define	WT_STAT_CONN_PERF_HIST_FSWRITE_LATENCY_LT250	1248
+#define	WT_STAT_CONN_PERF_HIST_FSWRITE_LATENCY_LT250	1249
 /*! perf: file system write latency histogram (bucket 4) - 250-499ms */
-#define	WT_STAT_CONN_PERF_HIST_FSWRITE_LATENCY_LT500	1249
+#define	WT_STAT_CONN_PERF_HIST_FSWRITE_LATENCY_LT500	1250
 /*! perf: file system write latency histogram (bucket 5) - 500-999ms */
-#define	WT_STAT_CONN_PERF_HIST_FSWRITE_LATENCY_LT1000	1250
+#define	WT_STAT_CONN_PERF_HIST_FSWRITE_LATENCY_LT1000	1251
 /*! perf: file system write latency histogram (bucket 6) - 1000ms+ */
-#define	WT_STAT_CONN_PERF_HIST_FSWRITE_LATENCY_GT1000	1251
+#define	WT_STAT_CONN_PERF_HIST_FSWRITE_LATENCY_GT1000	1252
 /*! perf: operation read latency histogram (bucket 1) - 100-249us */
-#define	WT_STAT_CONN_PERF_HIST_OPREAD_LATENCY_LT250	1252
+#define	WT_STAT_CONN_PERF_HIST_OPREAD_LATENCY_LT250	1253
 /*! perf: operation read latency histogram (bucket 2) - 250-499us */
-#define	WT_STAT_CONN_PERF_HIST_OPREAD_LATENCY_LT500	1253
+#define	WT_STAT_CONN_PERF_HIST_OPREAD_LATENCY_LT500	1254
 /*! perf: operation read latency histogram (bucket 3) - 500-999us */
-#define	WT_STAT_CONN_PERF_HIST_OPREAD_LATENCY_LT1000	1254
+#define	WT_STAT_CONN_PERF_HIST_OPREAD_LATENCY_LT1000	1255
 /*! perf: operation read latency histogram (bucket 4) - 1000-9999us */
-#define	WT_STAT_CONN_PERF_HIST_OPREAD_LATENCY_LT10000	1255
+#define	WT_STAT_CONN_PERF_HIST_OPREAD_LATENCY_LT10000	1256
 /*! perf: operation read latency histogram (bucket 5) - 10000us+ */
-#define	WT_STAT_CONN_PERF_HIST_OPREAD_LATENCY_GT10000	1256
+#define	WT_STAT_CONN_PERF_HIST_OPREAD_LATENCY_GT10000	1257
 /*! perf: operation write latency histogram (bucket 1) - 100-249us */
-#define	WT_STAT_CONN_PERF_HIST_OPWRITE_LATENCY_LT250	1257
+#define	WT_STAT_CONN_PERF_HIST_OPWRITE_LATENCY_LT250	1258
 /*! perf: operation write latency histogram (bucket 2) - 250-499us */
-#define	WT_STAT_CONN_PERF_HIST_OPWRITE_LATENCY_LT500	1258
+#define	WT_STAT_CONN_PERF_HIST_OPWRITE_LATENCY_LT500	1259
 /*! perf: operation write latency histogram (bucket 3) - 500-999us */
-#define	WT_STAT_CONN_PERF_HIST_OPWRITE_LATENCY_LT1000	1259
+#define	WT_STAT_CONN_PERF_HIST_OPWRITE_LATENCY_LT1000	1260
 /*! perf: operation write latency histogram (bucket 4) - 1000-9999us */
-#define	WT_STAT_CONN_PERF_HIST_OPWRITE_LATENCY_LT10000	1260
+#define	WT_STAT_CONN_PERF_HIST_OPWRITE_LATENCY_LT10000	1261
 /*! perf: operation write latency histogram (bucket 5) - 10000us+ */
-#define	WT_STAT_CONN_PERF_HIST_OPWRITE_LATENCY_GT10000	1261
+#define	WT_STAT_CONN_PERF_HIST_OPWRITE_LATENCY_GT10000	1262
 /*! reconciliation: maximum seconds spent in a reconciliation call */
-#define	WT_STAT_CONN_REC_MAXIMUM_SECONDS		1262
-=======
-#define	WT_STAT_CONN_LOCK_TABLE_WAIT_INTERNAL		1190
-/*! lock: table read lock acquisitions */
-#define	WT_STAT_CONN_LOCK_TABLE_READ_COUNT		1191
-/*! lock: table write lock acquisitions */
-#define	WT_STAT_CONN_LOCK_TABLE_WRITE_COUNT		1192
-/*! lock: txn global lock application thread time waiting (usecs) */
-#define	WT_STAT_CONN_LOCK_TXN_GLOBAL_WAIT_APPLICATION	1193
-/*! lock: txn global lock internal thread time waiting (usecs) */
-#define	WT_STAT_CONN_LOCK_TXN_GLOBAL_WAIT_INTERNAL	1194
-/*! lock: txn global read lock acquisitions */
-#define	WT_STAT_CONN_LOCK_TXN_GLOBAL_READ_COUNT		1195
-/*! lock: txn global write lock acquisitions */
-#define	WT_STAT_CONN_LOCK_TXN_GLOBAL_WRITE_COUNT	1196
-/*! log: busy returns attempting to switch slots */
-#define	WT_STAT_CONN_LOG_SLOT_SWITCH_BUSY		1197
-/*! log: force archive time sleeping (usecs) */
-#define	WT_STAT_CONN_LOG_FORCE_ARCHIVE_SLEEP		1198
-/*! log: log bytes of payload data */
-#define	WT_STAT_CONN_LOG_BYTES_PAYLOAD			1199
-/*! log: log bytes written */
-#define	WT_STAT_CONN_LOG_BYTES_WRITTEN			1200
-/*! log: log files manually zero-filled */
-#define	WT_STAT_CONN_LOG_ZERO_FILLS			1201
-/*! log: log flush operations */
-#define	WT_STAT_CONN_LOG_FLUSH				1202
-/*! log: log force write operations */
-#define	WT_STAT_CONN_LOG_FORCE_WRITE			1203
-/*! log: log force write operations skipped */
-#define	WT_STAT_CONN_LOG_FORCE_WRITE_SKIP		1204
-/*! log: log records compressed */
-#define	WT_STAT_CONN_LOG_COMPRESS_WRITES		1205
-/*! log: log records not compressed */
-#define	WT_STAT_CONN_LOG_COMPRESS_WRITE_FAILS		1206
-/*! log: log records too small to compress */
-#define	WT_STAT_CONN_LOG_COMPRESS_SMALL			1207
-/*! log: log release advances write LSN */
-#define	WT_STAT_CONN_LOG_RELEASE_WRITE_LSN		1208
-/*! log: log scan operations */
-#define	WT_STAT_CONN_LOG_SCANS				1209
-/*! log: log scan records requiring two reads */
-#define	WT_STAT_CONN_LOG_SCAN_REREADS			1210
-/*! log: log server thread advances write LSN */
-#define	WT_STAT_CONN_LOG_WRITE_LSN			1211
-/*! log: log server thread write LSN walk skipped */
-#define	WT_STAT_CONN_LOG_WRITE_LSN_SKIP			1212
-/*! log: log sync operations */
-#define	WT_STAT_CONN_LOG_SYNC				1213
-/*! log: log sync time duration (usecs) */
-#define	WT_STAT_CONN_LOG_SYNC_DURATION			1214
-/*! log: log sync_dir operations */
-#define	WT_STAT_CONN_LOG_SYNC_DIR			1215
-/*! log: log sync_dir time duration (usecs) */
-#define	WT_STAT_CONN_LOG_SYNC_DIR_DURATION		1216
-/*! log: log write operations */
-#define	WT_STAT_CONN_LOG_WRITES				1217
-/*! log: logging bytes consolidated */
-#define	WT_STAT_CONN_LOG_SLOT_CONSOLIDATED		1218
-/*! log: maximum log file size */
-#define	WT_STAT_CONN_LOG_MAX_FILESIZE			1219
-/*! log: number of pre-allocated log files to create */
-#define	WT_STAT_CONN_LOG_PREALLOC_MAX			1220
-/*! log: pre-allocated log files not ready and missed */
-#define	WT_STAT_CONN_LOG_PREALLOC_MISSED		1221
-/*! log: pre-allocated log files prepared */
-#define	WT_STAT_CONN_LOG_PREALLOC_FILES			1222
-/*! log: pre-allocated log files used */
-#define	WT_STAT_CONN_LOG_PREALLOC_USED			1223
-/*! log: records processed by log scan */
-#define	WT_STAT_CONN_LOG_SCAN_RECORDS			1224
-/*! log: slot close lost race */
-#define	WT_STAT_CONN_LOG_SLOT_CLOSE_RACE		1225
-/*! log: slot close unbuffered waits */
-#define	WT_STAT_CONN_LOG_SLOT_CLOSE_UNBUF		1226
-/*! log: slot closures */
-#define	WT_STAT_CONN_LOG_SLOT_CLOSES			1227
-/*! log: slot join atomic update races */
-#define	WT_STAT_CONN_LOG_SLOT_RACES			1228
-/*! log: slot join calls atomic updates raced */
-#define	WT_STAT_CONN_LOG_SLOT_YIELD_RACE		1229
-/*! log: slot join calls did not yield */
-#define	WT_STAT_CONN_LOG_SLOT_IMMEDIATE			1230
-/*! log: slot join calls found active slot closed */
-#define	WT_STAT_CONN_LOG_SLOT_YIELD_CLOSE		1231
-/*! log: slot join calls slept */
-#define	WT_STAT_CONN_LOG_SLOT_YIELD_SLEEP		1232
-/*! log: slot join calls yielded */
-#define	WT_STAT_CONN_LOG_SLOT_YIELD			1233
-/*! log: slot join found active slot closed */
-#define	WT_STAT_CONN_LOG_SLOT_ACTIVE_CLOSED		1234
-/*! log: slot joins yield time (usecs) */
-#define	WT_STAT_CONN_LOG_SLOT_YIELD_DURATION		1235
-/*! log: slot transitions unable to find free slot */
-#define	WT_STAT_CONN_LOG_SLOT_NO_FREE_SLOTS		1236
-/*! log: slot unbuffered writes */
-#define	WT_STAT_CONN_LOG_SLOT_UNBUFFERED		1237
-/*! log: total in-memory size of compressed records */
-#define	WT_STAT_CONN_LOG_COMPRESS_MEM			1238
-/*! log: total log buffer size */
-#define	WT_STAT_CONN_LOG_BUFFER_SIZE			1239
-/*! log: total size of compressed records */
-#define	WT_STAT_CONN_LOG_COMPRESS_LEN			1240
-/*! log: written slots coalesced */
-#define	WT_STAT_CONN_LOG_SLOT_COALESCED			1241
-/*! log: yields waiting for previous log file close */
-#define	WT_STAT_CONN_LOG_CLOSE_YIELDS			1242
-/*! perf: file system read latency histogram (bucket 1) - 10-49ms */
-#define	WT_STAT_CONN_PERF_HIST_FSREAD_LATENCY_LT50	1243
-/*! perf: file system read latency histogram (bucket 2) - 50-99ms */
-#define	WT_STAT_CONN_PERF_HIST_FSREAD_LATENCY_LT100	1244
-/*! perf: file system read latency histogram (bucket 3) - 100-249ms */
-#define	WT_STAT_CONN_PERF_HIST_FSREAD_LATENCY_LT250	1245
-/*! perf: file system read latency histogram (bucket 4) - 250-499ms */
-#define	WT_STAT_CONN_PERF_HIST_FSREAD_LATENCY_LT500	1246
-/*! perf: file system read latency histogram (bucket 5) - 500-999ms */
-#define	WT_STAT_CONN_PERF_HIST_FSREAD_LATENCY_LT1000	1247
-/*! perf: file system read latency histogram (bucket 6) - 1000ms+ */
-#define	WT_STAT_CONN_PERF_HIST_FSREAD_LATENCY_GT1000	1248
-/*! perf: file system write latency histogram (bucket 1) - 10-49ms */
-#define	WT_STAT_CONN_PERF_HIST_FSWRITE_LATENCY_LT50	1249
-/*! perf: file system write latency histogram (bucket 2) - 50-99ms */
-#define	WT_STAT_CONN_PERF_HIST_FSWRITE_LATENCY_LT100	1250
-/*! perf: file system write latency histogram (bucket 3) - 100-249ms */
-#define	WT_STAT_CONN_PERF_HIST_FSWRITE_LATENCY_LT250	1251
-/*! perf: file system write latency histogram (bucket 4) - 250-499ms */
-#define	WT_STAT_CONN_PERF_HIST_FSWRITE_LATENCY_LT500	1252
-/*! perf: file system write latency histogram (bucket 5) - 500-999ms */
-#define	WT_STAT_CONN_PERF_HIST_FSWRITE_LATENCY_LT1000	1253
-/*! perf: file system write latency histogram (bucket 6) - 1000ms+ */
-#define	WT_STAT_CONN_PERF_HIST_FSWRITE_LATENCY_GT1000	1254
-/*! perf: operation read latency histogram (bucket 1) - 100-249us */
-#define	WT_STAT_CONN_PERF_HIST_OPREAD_LATENCY_LT250	1255
-/*! perf: operation read latency histogram (bucket 2) - 250-499us */
-#define	WT_STAT_CONN_PERF_HIST_OPREAD_LATENCY_LT500	1256
-/*! perf: operation read latency histogram (bucket 3) - 500-999us */
-#define	WT_STAT_CONN_PERF_HIST_OPREAD_LATENCY_LT1000	1257
-/*! perf: operation read latency histogram (bucket 4) - 1000-9999us */
-#define	WT_STAT_CONN_PERF_HIST_OPREAD_LATENCY_LT10000	1258
-/*! perf: operation read latency histogram (bucket 5) - 10000us+ */
-#define	WT_STAT_CONN_PERF_HIST_OPREAD_LATENCY_GT10000	1259
-/*! perf: operation write latency histogram (bucket 1) - 100-249us */
-#define	WT_STAT_CONN_PERF_HIST_OPWRITE_LATENCY_LT250	1260
-/*! perf: operation write latency histogram (bucket 2) - 250-499us */
-#define	WT_STAT_CONN_PERF_HIST_OPWRITE_LATENCY_LT500	1261
-/*! perf: operation write latency histogram (bucket 3) - 500-999us */
-#define	WT_STAT_CONN_PERF_HIST_OPWRITE_LATENCY_LT1000	1262
-/*! perf: operation write latency histogram (bucket 4) - 1000-9999us */
-#define	WT_STAT_CONN_PERF_HIST_OPWRITE_LATENCY_LT10000	1263
-/*! perf: operation write latency histogram (bucket 5) - 10000us+ */
-#define	WT_STAT_CONN_PERF_HIST_OPWRITE_LATENCY_GT10000	1264
-/*! reconciliation: maximum seconds spent in a reconciliation call */
-#define	WT_STAT_CONN_REC_MAXIMUM_SECONDS		1265
->>>>>>> 5641affc
+#define	WT_STAT_CONN_REC_MAXIMUM_SECONDS		1263
 /*!
  * reconciliation: page reconciliation calls that resulted in values with
  * prepared transaction metadata
  */
-<<<<<<< HEAD
-#define	WT_STAT_CONN_REC_PAGES_WITH_PREPARE		1263
-=======
-#define	WT_STAT_CONN_REC_PAGES_WITH_PREPARE		1266
->>>>>>> 5641affc
+#define	WT_STAT_CONN_REC_PAGES_WITH_PREPARE		1264
 /*!
  * reconciliation: page reconciliation calls that resulted in values with
  * timestamps
  */
-<<<<<<< HEAD
-#define	WT_STAT_CONN_REC_PAGES_WITH_TS			1264
-=======
-#define	WT_STAT_CONN_REC_PAGES_WITH_TS			1267
->>>>>>> 5641affc
+#define	WT_STAT_CONN_REC_PAGES_WITH_TS			1265
 /*!
  * reconciliation: page reconciliation calls that resulted in values with
  * transaction ids
  */
-<<<<<<< HEAD
-#define	WT_STAT_CONN_REC_PAGES_WITH_TXN			1265
+#define	WT_STAT_CONN_REC_PAGES_WITH_TXN			1266
 /*! reconciliation: pages written including at least one prepare state */
-#define	WT_STAT_CONN_REC_TIME_WINDOW_PAGES_PREPARED	1266
+#define	WT_STAT_CONN_REC_TIME_WINDOW_PAGES_PREPARED	1267
 /*! reconciliation: pages written including at least one start timestamp */
-#define	WT_STAT_CONN_REC_TIME_WINDOW_PAGES_START_TS	1267
+#define	WT_STAT_CONN_REC_TIME_WINDOW_PAGES_START_TS	1268
 /*! reconciliation: records written including a prepare state */
-#define	WT_STAT_CONN_REC_TIME_WINDOW_PREPARED		1268
+#define	WT_STAT_CONN_REC_TIME_WINDOW_PREPARED		1269
 /*! reconciliation: split bytes currently awaiting free */
-#define	WT_STAT_CONN_REC_SPLIT_STASHED_BYTES		1269
+#define	WT_STAT_CONN_REC_SPLIT_STASHED_BYTES		1270
 /*! reconciliation: split objects currently awaiting free */
-#define	WT_STAT_CONN_REC_SPLIT_STASHED_OBJECTS		1270
+#define	WT_STAT_CONN_REC_SPLIT_STASHED_OBJECTS		1271
 /*! session: open session count */
-#define	WT_STAT_CONN_SESSION_OPEN			1271
+#define	WT_STAT_CONN_SESSION_OPEN			1272
 /*! session: session query timestamp calls */
-#define	WT_STAT_CONN_SESSION_QUERY_TS			1272
+#define	WT_STAT_CONN_SESSION_QUERY_TS			1273
 /*! session: table alter failed calls */
-#define	WT_STAT_CONN_SESSION_TABLE_ALTER_FAIL		1273
+#define	WT_STAT_CONN_SESSION_TABLE_ALTER_FAIL		1274
 /*! session: table alter successful calls */
-#define	WT_STAT_CONN_SESSION_TABLE_ALTER_SUCCESS	1274
+#define	WT_STAT_CONN_SESSION_TABLE_ALTER_SUCCESS	1275
 /*! session: table alter unchanged and skipped */
-#define	WT_STAT_CONN_SESSION_TABLE_ALTER_SKIP		1275
+#define	WT_STAT_CONN_SESSION_TABLE_ALTER_SKIP		1276
 /*! session: table compact failed calls */
-#define	WT_STAT_CONN_SESSION_TABLE_COMPACT_FAIL		1276
+#define	WT_STAT_CONN_SESSION_TABLE_COMPACT_FAIL		1277
 /*! session: table compact successful calls */
-#define	WT_STAT_CONN_SESSION_TABLE_COMPACT_SUCCESS	1277
+#define	WT_STAT_CONN_SESSION_TABLE_COMPACT_SUCCESS	1278
 /*! session: table create failed calls */
-#define	WT_STAT_CONN_SESSION_TABLE_CREATE_FAIL		1278
+#define	WT_STAT_CONN_SESSION_TABLE_CREATE_FAIL		1279
 /*! session: table create successful calls */
-#define	WT_STAT_CONN_SESSION_TABLE_CREATE_SUCCESS	1279
+#define	WT_STAT_CONN_SESSION_TABLE_CREATE_SUCCESS	1280
 /*! session: table drop failed calls */
-#define	WT_STAT_CONN_SESSION_TABLE_DROP_FAIL		1280
+#define	WT_STAT_CONN_SESSION_TABLE_DROP_FAIL		1281
 /*! session: table drop successful calls */
-#define	WT_STAT_CONN_SESSION_TABLE_DROP_SUCCESS		1281
+#define	WT_STAT_CONN_SESSION_TABLE_DROP_SUCCESS		1282
 /*! session: table rename failed calls */
-#define	WT_STAT_CONN_SESSION_TABLE_RENAME_FAIL		1282
+#define	WT_STAT_CONN_SESSION_TABLE_RENAME_FAIL		1283
 /*! session: table rename successful calls */
-#define	WT_STAT_CONN_SESSION_TABLE_RENAME_SUCCESS	1283
+#define	WT_STAT_CONN_SESSION_TABLE_RENAME_SUCCESS	1284
 /*! session: table salvage failed calls */
-#define	WT_STAT_CONN_SESSION_TABLE_SALVAGE_FAIL		1284
+#define	WT_STAT_CONN_SESSION_TABLE_SALVAGE_FAIL		1285
 /*! session: table salvage successful calls */
-#define	WT_STAT_CONN_SESSION_TABLE_SALVAGE_SUCCESS	1285
+#define	WT_STAT_CONN_SESSION_TABLE_SALVAGE_SUCCESS	1286
 /*! session: table truncate failed calls */
-#define	WT_STAT_CONN_SESSION_TABLE_TRUNCATE_FAIL	1286
+#define	WT_STAT_CONN_SESSION_TABLE_TRUNCATE_FAIL	1287
 /*! session: table truncate successful calls */
-#define	WT_STAT_CONN_SESSION_TABLE_TRUNCATE_SUCCESS	1287
+#define	WT_STAT_CONN_SESSION_TABLE_TRUNCATE_SUCCESS	1288
 /*! session: table verify failed calls */
-#define	WT_STAT_CONN_SESSION_TABLE_VERIFY_FAIL		1288
+#define	WT_STAT_CONN_SESSION_TABLE_VERIFY_FAIL		1289
 /*! session: table verify successful calls */
-#define	WT_STAT_CONN_SESSION_TABLE_VERIFY_SUCCESS	1289
+#define	WT_STAT_CONN_SESSION_TABLE_VERIFY_SUCCESS	1290
 /*! thread-state: active filesystem fsync calls */
-#define	WT_STAT_CONN_THREAD_FSYNC_ACTIVE		1290
+#define	WT_STAT_CONN_THREAD_FSYNC_ACTIVE		1291
 /*! thread-state: active filesystem read calls */
-#define	WT_STAT_CONN_THREAD_READ_ACTIVE			1291
+#define	WT_STAT_CONN_THREAD_READ_ACTIVE			1292
 /*! thread-state: active filesystem write calls */
-#define	WT_STAT_CONN_THREAD_WRITE_ACTIVE		1292
+#define	WT_STAT_CONN_THREAD_WRITE_ACTIVE		1293
 /*! thread-yield: application thread time evicting (usecs) */
-#define	WT_STAT_CONN_APPLICATION_EVICT_TIME		1293
+#define	WT_STAT_CONN_APPLICATION_EVICT_TIME		1294
 /*! thread-yield: application thread time waiting for cache (usecs) */
-#define	WT_STAT_CONN_APPLICATION_CACHE_TIME		1294
-=======
-#define	WT_STAT_CONN_REC_PAGES_WITH_TXN			1268
-/*! reconciliation: pages written including at least one prepare state */
-#define	WT_STAT_CONN_REC_TIME_WINDOW_PAGES_PREPARED	1269
-/*! reconciliation: pages written including at least one start timestamp */
-#define	WT_STAT_CONN_REC_TIME_WINDOW_PAGES_START_TS	1270
-/*! reconciliation: records written including a prepare state */
-#define	WT_STAT_CONN_REC_TIME_WINDOW_PREPARED		1271
-/*! reconciliation: split bytes currently awaiting free */
-#define	WT_STAT_CONN_REC_SPLIT_STASHED_BYTES		1272
-/*! reconciliation: split objects currently awaiting free */
-#define	WT_STAT_CONN_REC_SPLIT_STASHED_OBJECTS		1273
-/*! session: open session count */
-#define	WT_STAT_CONN_SESSION_OPEN			1274
-/*! session: session query timestamp calls */
-#define	WT_STAT_CONN_SESSION_QUERY_TS			1275
-/*! session: table alter failed calls */
-#define	WT_STAT_CONN_SESSION_TABLE_ALTER_FAIL		1276
-/*! session: table alter successful calls */
-#define	WT_STAT_CONN_SESSION_TABLE_ALTER_SUCCESS	1277
-/*! session: table alter unchanged and skipped */
-#define	WT_STAT_CONN_SESSION_TABLE_ALTER_SKIP		1278
-/*! session: table compact failed calls */
-#define	WT_STAT_CONN_SESSION_TABLE_COMPACT_FAIL		1279
-/*! session: table compact successful calls */
-#define	WT_STAT_CONN_SESSION_TABLE_COMPACT_SUCCESS	1280
-/*! session: table create failed calls */
-#define	WT_STAT_CONN_SESSION_TABLE_CREATE_FAIL		1281
-/*! session: table create successful calls */
-#define	WT_STAT_CONN_SESSION_TABLE_CREATE_SUCCESS	1282
-/*! session: table drop failed calls */
-#define	WT_STAT_CONN_SESSION_TABLE_DROP_FAIL		1283
-/*! session: table drop successful calls */
-#define	WT_STAT_CONN_SESSION_TABLE_DROP_SUCCESS		1284
-/*! session: table rename failed calls */
-#define	WT_STAT_CONN_SESSION_TABLE_RENAME_FAIL		1285
-/*! session: table rename successful calls */
-#define	WT_STAT_CONN_SESSION_TABLE_RENAME_SUCCESS	1286
-/*! session: table salvage failed calls */
-#define	WT_STAT_CONN_SESSION_TABLE_SALVAGE_FAIL		1287
-/*! session: table salvage successful calls */
-#define	WT_STAT_CONN_SESSION_TABLE_SALVAGE_SUCCESS	1288
-/*! session: table truncate failed calls */
-#define	WT_STAT_CONN_SESSION_TABLE_TRUNCATE_FAIL	1289
-/*! session: table truncate successful calls */
-#define	WT_STAT_CONN_SESSION_TABLE_TRUNCATE_SUCCESS	1290
-/*! session: table verify failed calls */
-#define	WT_STAT_CONN_SESSION_TABLE_VERIFY_FAIL		1291
-/*! session: table verify successful calls */
-#define	WT_STAT_CONN_SESSION_TABLE_VERIFY_SUCCESS	1292
-/*! thread-state: active filesystem fsync calls */
-#define	WT_STAT_CONN_THREAD_FSYNC_ACTIVE		1293
-/*! thread-state: active filesystem read calls */
-#define	WT_STAT_CONN_THREAD_READ_ACTIVE			1294
-/*! thread-state: active filesystem write calls */
-#define	WT_STAT_CONN_THREAD_WRITE_ACTIVE		1295
-/*! thread-yield: application thread time evicting (usecs) */
-#define	WT_STAT_CONN_APPLICATION_EVICT_TIME		1296
-/*! thread-yield: application thread time waiting for cache (usecs) */
-#define	WT_STAT_CONN_APPLICATION_CACHE_TIME		1297
->>>>>>> 5641affc
+#define	WT_STAT_CONN_APPLICATION_CACHE_TIME		1295
 /*!
  * thread-yield: connection close blocked waiting for transaction state
  * stabilization
  */
-<<<<<<< HEAD
-#define	WT_STAT_CONN_TXN_RELEASE_BLOCKED		1295
+#define	WT_STAT_CONN_TXN_RELEASE_BLOCKED		1296
 /*! thread-yield: connection close yielded for lsm manager shutdown */
-#define	WT_STAT_CONN_CONN_CLOSE_BLOCKED_LSM		1296
+#define	WT_STAT_CONN_CONN_CLOSE_BLOCKED_LSM		1297
 /*! thread-yield: data handle lock yielded */
-#define	WT_STAT_CONN_DHANDLE_LOCK_BLOCKED		1297
-=======
-#define	WT_STAT_CONN_TXN_RELEASE_BLOCKED		1298
-/*! thread-yield: connection close yielded for lsm manager shutdown */
-#define	WT_STAT_CONN_CONN_CLOSE_BLOCKED_LSM		1299
-/*! thread-yield: data handle lock yielded */
-#define	WT_STAT_CONN_DHANDLE_LOCK_BLOCKED		1300
->>>>>>> 5641affc
+#define	WT_STAT_CONN_DHANDLE_LOCK_BLOCKED		1298
 /*!
  * thread-yield: get reference for page index and slot time sleeping
  * (usecs)
  */
-<<<<<<< HEAD
-#define	WT_STAT_CONN_PAGE_INDEX_SLOT_REF_BLOCKED	1298
+#define	WT_STAT_CONN_PAGE_INDEX_SLOT_REF_BLOCKED	1299
 /*! thread-yield: log server sync yielded for log write */
-#define	WT_STAT_CONN_LOG_SERVER_SYNC_BLOCKED		1299
+#define	WT_STAT_CONN_LOG_SERVER_SYNC_BLOCKED		1300
 /*! thread-yield: page access yielded due to prepare state change */
-#define	WT_STAT_CONN_PREPARED_TRANSITION_BLOCKED_PAGE	1300
+#define	WT_STAT_CONN_PREPARED_TRANSITION_BLOCKED_PAGE	1301
 /*! thread-yield: page acquire busy blocked */
-#define	WT_STAT_CONN_PAGE_BUSY_BLOCKED			1301
+#define	WT_STAT_CONN_PAGE_BUSY_BLOCKED			1302
 /*! thread-yield: page acquire eviction blocked */
-#define	WT_STAT_CONN_PAGE_FORCIBLE_EVICT_BLOCKED	1302
+#define	WT_STAT_CONN_PAGE_FORCIBLE_EVICT_BLOCKED	1303
 /*! thread-yield: page acquire locked blocked */
-#define	WT_STAT_CONN_PAGE_LOCKED_BLOCKED		1303
+#define	WT_STAT_CONN_PAGE_LOCKED_BLOCKED		1304
 /*! thread-yield: page acquire read blocked */
-#define	WT_STAT_CONN_PAGE_READ_BLOCKED			1304
+#define	WT_STAT_CONN_PAGE_READ_BLOCKED			1305
 /*! thread-yield: page acquire time sleeping (usecs) */
-#define	WT_STAT_CONN_PAGE_SLEEP				1305
-=======
-#define	WT_STAT_CONN_PAGE_INDEX_SLOT_REF_BLOCKED	1301
-/*! thread-yield: log server sync yielded for log write */
-#define	WT_STAT_CONN_LOG_SERVER_SYNC_BLOCKED		1302
-/*! thread-yield: page access yielded due to prepare state change */
-#define	WT_STAT_CONN_PREPARED_TRANSITION_BLOCKED_PAGE	1303
-/*! thread-yield: page acquire busy blocked */
-#define	WT_STAT_CONN_PAGE_BUSY_BLOCKED			1304
-/*! thread-yield: page acquire eviction blocked */
-#define	WT_STAT_CONN_PAGE_FORCIBLE_EVICT_BLOCKED	1305
-/*! thread-yield: page acquire locked blocked */
-#define	WT_STAT_CONN_PAGE_LOCKED_BLOCKED		1306
-/*! thread-yield: page acquire read blocked */
-#define	WT_STAT_CONN_PAGE_READ_BLOCKED			1307
-/*! thread-yield: page acquire time sleeping (usecs) */
-#define	WT_STAT_CONN_PAGE_SLEEP				1308
->>>>>>> 5641affc
+#define	WT_STAT_CONN_PAGE_SLEEP				1306
 /*!
  * thread-yield: page delete rollback time sleeping for state change
  * (usecs)
  */
-<<<<<<< HEAD
-#define	WT_STAT_CONN_PAGE_DEL_ROLLBACK_BLOCKED		1306
+#define	WT_STAT_CONN_PAGE_DEL_ROLLBACK_BLOCKED		1307
 /*! thread-yield: page reconciliation yielded due to child modification */
-#define	WT_STAT_CONN_CHILD_MODIFY_BLOCKED_PAGE		1307
+#define	WT_STAT_CONN_CHILD_MODIFY_BLOCKED_PAGE		1308
 /*! transaction: Number of prepared updates */
-#define	WT_STAT_CONN_TXN_PREPARED_UPDATES_COUNT		1308
+#define	WT_STAT_CONN_TXN_PREPARED_UPDATES_COUNT		1309
 /*! transaction: durable timestamp queue entries walked */
-#define	WT_STAT_CONN_TXN_DURABLE_QUEUE_WALKED		1309
+#define	WT_STAT_CONN_TXN_DURABLE_QUEUE_WALKED		1310
 /*! transaction: durable timestamp queue insert to empty */
-#define	WT_STAT_CONN_TXN_DURABLE_QUEUE_EMPTY		1310
+#define	WT_STAT_CONN_TXN_DURABLE_QUEUE_EMPTY		1311
 /*! transaction: durable timestamp queue inserts to head */
-#define	WT_STAT_CONN_TXN_DURABLE_QUEUE_HEAD		1311
+#define	WT_STAT_CONN_TXN_DURABLE_QUEUE_HEAD		1312
 /*! transaction: durable timestamp queue inserts total */
-#define	WT_STAT_CONN_TXN_DURABLE_QUEUE_INSERTS		1312
+#define	WT_STAT_CONN_TXN_DURABLE_QUEUE_INSERTS		1313
 /*! transaction: durable timestamp queue length */
-#define	WT_STAT_CONN_TXN_DURABLE_QUEUE_LEN		1313
+#define	WT_STAT_CONN_TXN_DURABLE_QUEUE_LEN		1314
 /*! transaction: prepared transactions */
-#define	WT_STAT_CONN_TXN_PREPARE			1314
+#define	WT_STAT_CONN_TXN_PREPARE			1315
 /*! transaction: prepared transactions committed */
-#define	WT_STAT_CONN_TXN_PREPARE_COMMIT			1315
+#define	WT_STAT_CONN_TXN_PREPARE_COMMIT			1316
 /*! transaction: prepared transactions currently active */
-#define	WT_STAT_CONN_TXN_PREPARE_ACTIVE			1316
+#define	WT_STAT_CONN_TXN_PREPARE_ACTIVE			1317
 /*! transaction: prepared transactions rolled back */
-#define	WT_STAT_CONN_TXN_PREPARE_ROLLBACK		1317
+#define	WT_STAT_CONN_TXN_PREPARE_ROLLBACK		1318
 /*! transaction: query timestamp calls */
-#define	WT_STAT_CONN_TXN_QUERY_TS			1318
+#define	WT_STAT_CONN_TXN_QUERY_TS			1319
 /*! transaction: read timestamp queue entries walked */
-#define	WT_STAT_CONN_TXN_READ_QUEUE_WALKED		1319
+#define	WT_STAT_CONN_TXN_READ_QUEUE_WALKED		1320
 /*! transaction: read timestamp queue insert to empty */
-#define	WT_STAT_CONN_TXN_READ_QUEUE_EMPTY		1320
+#define	WT_STAT_CONN_TXN_READ_QUEUE_EMPTY		1321
 /*! transaction: read timestamp queue inserts to head */
-#define	WT_STAT_CONN_TXN_READ_QUEUE_HEAD		1321
+#define	WT_STAT_CONN_TXN_READ_QUEUE_HEAD		1322
 /*! transaction: read timestamp queue inserts total */
-#define	WT_STAT_CONN_TXN_READ_QUEUE_INSERTS		1322
+#define	WT_STAT_CONN_TXN_READ_QUEUE_INSERTS		1323
 /*! transaction: read timestamp queue length */
-#define	WT_STAT_CONN_TXN_READ_QUEUE_LEN			1323
+#define	WT_STAT_CONN_TXN_READ_QUEUE_LEN			1324
 /*! transaction: rollback to stable calls */
-#define	WT_STAT_CONN_TXN_RTS				1324
+#define	WT_STAT_CONN_TXN_RTS				1325
 /*! transaction: rollback to stable pages visited */
-#define	WT_STAT_CONN_TXN_RTS_PAGES_VISITED		1325
+#define	WT_STAT_CONN_TXN_RTS_PAGES_VISITED		1326
 /*! transaction: rollback to stable tree walk skipping pages */
-#define	WT_STAT_CONN_TXN_RTS_TREE_WALK_SKIP_PAGES	1326
+#define	WT_STAT_CONN_TXN_RTS_TREE_WALK_SKIP_PAGES	1327
 /*! transaction: rollback to stable updates aborted */
-#define	WT_STAT_CONN_TXN_RTS_UPD_ABORTED		1327
+#define	WT_STAT_CONN_TXN_RTS_UPD_ABORTED		1328
 /*! transaction: set timestamp calls */
-#define	WT_STAT_CONN_TXN_SET_TS				1328
+#define	WT_STAT_CONN_TXN_SET_TS				1329
 /*! transaction: set timestamp durable calls */
-#define	WT_STAT_CONN_TXN_SET_TS_DURABLE			1329
+#define	WT_STAT_CONN_TXN_SET_TS_DURABLE			1330
 /*! transaction: set timestamp durable updates */
-#define	WT_STAT_CONN_TXN_SET_TS_DURABLE_UPD		1330
+#define	WT_STAT_CONN_TXN_SET_TS_DURABLE_UPD		1331
 /*! transaction: set timestamp oldest calls */
-#define	WT_STAT_CONN_TXN_SET_TS_OLDEST			1331
+#define	WT_STAT_CONN_TXN_SET_TS_OLDEST			1332
 /*! transaction: set timestamp oldest updates */
-#define	WT_STAT_CONN_TXN_SET_TS_OLDEST_UPD		1332
+#define	WT_STAT_CONN_TXN_SET_TS_OLDEST_UPD		1333
 /*! transaction: set timestamp stable calls */
-#define	WT_STAT_CONN_TXN_SET_TS_STABLE			1333
+#define	WT_STAT_CONN_TXN_SET_TS_STABLE			1334
 /*! transaction: set timestamp stable updates */
-#define	WT_STAT_CONN_TXN_SET_TS_STABLE_UPD		1334
+#define	WT_STAT_CONN_TXN_SET_TS_STABLE_UPD		1335
 /*! transaction: transaction begins */
-#define	WT_STAT_CONN_TXN_BEGIN				1335
+#define	WT_STAT_CONN_TXN_BEGIN				1336
 /*! transaction: transaction checkpoint currently running */
-#define	WT_STAT_CONN_TXN_CHECKPOINT_RUNNING		1336
+#define	WT_STAT_CONN_TXN_CHECKPOINT_RUNNING		1337
 /*! transaction: transaction checkpoint generation */
-#define	WT_STAT_CONN_TXN_CHECKPOINT_GENERATION		1337
-=======
-#define	WT_STAT_CONN_PAGE_DEL_ROLLBACK_BLOCKED		1309
-/*! thread-yield: page reconciliation yielded due to child modification */
-#define	WT_STAT_CONN_CHILD_MODIFY_BLOCKED_PAGE		1310
-/*! transaction: Number of prepared updates */
-#define	WT_STAT_CONN_TXN_PREPARED_UPDATES_COUNT		1311
-/*! transaction: durable timestamp queue entries walked */
-#define	WT_STAT_CONN_TXN_DURABLE_QUEUE_WALKED		1312
-/*! transaction: durable timestamp queue insert to empty */
-#define	WT_STAT_CONN_TXN_DURABLE_QUEUE_EMPTY		1313
-/*! transaction: durable timestamp queue inserts to head */
-#define	WT_STAT_CONN_TXN_DURABLE_QUEUE_HEAD		1314
-/*! transaction: durable timestamp queue inserts total */
-#define	WT_STAT_CONN_TXN_DURABLE_QUEUE_INSERTS		1315
-/*! transaction: durable timestamp queue length */
-#define	WT_STAT_CONN_TXN_DURABLE_QUEUE_LEN		1316
-/*! transaction: prepared transactions */
-#define	WT_STAT_CONN_TXN_PREPARE			1317
-/*! transaction: prepared transactions committed */
-#define	WT_STAT_CONN_TXN_PREPARE_COMMIT			1318
-/*! transaction: prepared transactions currently active */
-#define	WT_STAT_CONN_TXN_PREPARE_ACTIVE			1319
-/*! transaction: prepared transactions rolled back */
-#define	WT_STAT_CONN_TXN_PREPARE_ROLLBACK		1320
-/*! transaction: query timestamp calls */
-#define	WT_STAT_CONN_TXN_QUERY_TS			1321
-/*! transaction: read timestamp queue entries walked */
-#define	WT_STAT_CONN_TXN_READ_QUEUE_WALKED		1322
-/*! transaction: read timestamp queue insert to empty */
-#define	WT_STAT_CONN_TXN_READ_QUEUE_EMPTY		1323
-/*! transaction: read timestamp queue inserts to head */
-#define	WT_STAT_CONN_TXN_READ_QUEUE_HEAD		1324
-/*! transaction: read timestamp queue inserts total */
-#define	WT_STAT_CONN_TXN_READ_QUEUE_INSERTS		1325
-/*! transaction: read timestamp queue length */
-#define	WT_STAT_CONN_TXN_READ_QUEUE_LEN			1326
-/*! transaction: rollback to stable calls */
-#define	WT_STAT_CONN_TXN_RTS				1327
-/*! transaction: rollback to stable pages visited */
-#define	WT_STAT_CONN_TXN_RTS_PAGES_VISITED		1328
-/*! transaction: rollback to stable tree walk skipping pages */
-#define	WT_STAT_CONN_TXN_RTS_TREE_WALK_SKIP_PAGES	1329
-/*! transaction: rollback to stable updates aborted */
-#define	WT_STAT_CONN_TXN_RTS_UPD_ABORTED		1330
-/*! transaction: set timestamp calls */
-#define	WT_STAT_CONN_TXN_SET_TS				1331
-/*! transaction: set timestamp durable calls */
-#define	WT_STAT_CONN_TXN_SET_TS_DURABLE			1332
-/*! transaction: set timestamp durable updates */
-#define	WT_STAT_CONN_TXN_SET_TS_DURABLE_UPD		1333
-/*! transaction: set timestamp oldest calls */
-#define	WT_STAT_CONN_TXN_SET_TS_OLDEST			1334
-/*! transaction: set timestamp oldest updates */
-#define	WT_STAT_CONN_TXN_SET_TS_OLDEST_UPD		1335
-/*! transaction: set timestamp stable calls */
-#define	WT_STAT_CONN_TXN_SET_TS_STABLE			1336
-/*! transaction: set timestamp stable updates */
-#define	WT_STAT_CONN_TXN_SET_TS_STABLE_UPD		1337
-/*! transaction: transaction begins */
-#define	WT_STAT_CONN_TXN_BEGIN				1338
-/*! transaction: transaction checkpoint currently running */
-#define	WT_STAT_CONN_TXN_CHECKPOINT_RUNNING		1339
-/*! transaction: transaction checkpoint generation */
-#define	WT_STAT_CONN_TXN_CHECKPOINT_GENERATION		1340
->>>>>>> 5641affc
+#define	WT_STAT_CONN_TXN_CHECKPOINT_GENERATION		1338
 /*!
  * transaction: transaction checkpoint history store file duration
  * (usecs)
  */
-<<<<<<< HEAD
-#define	WT_STAT_CONN_TXN_HS_CKPT_DURATION		1338
+#define	WT_STAT_CONN_TXN_HS_CKPT_DURATION		1339
 /*! transaction: transaction checkpoint max time (msecs) */
-#define	WT_STAT_CONN_TXN_CHECKPOINT_TIME_MAX		1339
+#define	WT_STAT_CONN_TXN_CHECKPOINT_TIME_MAX		1340
 /*! transaction: transaction checkpoint min time (msecs) */
-#define	WT_STAT_CONN_TXN_CHECKPOINT_TIME_MIN		1340
-=======
-#define	WT_STAT_CONN_TXN_HS_CKPT_DURATION		1341
-/*! transaction: transaction checkpoint max time (msecs) */
-#define	WT_STAT_CONN_TXN_CHECKPOINT_TIME_MAX		1342
-/*! transaction: transaction checkpoint min time (msecs) */
-#define	WT_STAT_CONN_TXN_CHECKPOINT_TIME_MIN		1343
->>>>>>> 5641affc
+#define	WT_STAT_CONN_TXN_CHECKPOINT_TIME_MIN		1341
 /*!
  * transaction: transaction checkpoint most recent duration for gathering
  * all handles (usecs)
  */
-<<<<<<< HEAD
-#define	WT_STAT_CONN_TXN_CHECKPOINT_HANDLE_DURATION	1341
-=======
-#define	WT_STAT_CONN_TXN_CHECKPOINT_HANDLE_DURATION	1344
->>>>>>> 5641affc
+#define	WT_STAT_CONN_TXN_CHECKPOINT_HANDLE_DURATION	1342
 /*!
  * transaction: transaction checkpoint most recent duration for gathering
  * applied handles (usecs)
  */
-<<<<<<< HEAD
-#define	WT_STAT_CONN_TXN_CHECKPOINT_HANDLE_DURATION_APPLY	1342
-=======
-#define	WT_STAT_CONN_TXN_CHECKPOINT_HANDLE_DURATION_APPLY	1345
->>>>>>> 5641affc
+#define	WT_STAT_CONN_TXN_CHECKPOINT_HANDLE_DURATION_APPLY	1343
 /*!
  * transaction: transaction checkpoint most recent duration for gathering
  * skipped handles (usecs)
  */
-<<<<<<< HEAD
-#define	WT_STAT_CONN_TXN_CHECKPOINT_HANDLE_DURATION_SKIP	1343
+#define	WT_STAT_CONN_TXN_CHECKPOINT_HANDLE_DURATION_SKIP	1344
 /*! transaction: transaction checkpoint most recent handles applied */
-#define	WT_STAT_CONN_TXN_CHECKPOINT_HANDLE_APPLIED	1344
+#define	WT_STAT_CONN_TXN_CHECKPOINT_HANDLE_APPLIED	1345
 /*! transaction: transaction checkpoint most recent handles skipped */
-#define	WT_STAT_CONN_TXN_CHECKPOINT_HANDLE_SKIPPED	1345
+#define	WT_STAT_CONN_TXN_CHECKPOINT_HANDLE_SKIPPED	1346
 /*! transaction: transaction checkpoint most recent handles walked */
-#define	WT_STAT_CONN_TXN_CHECKPOINT_HANDLE_WALKED	1346
+#define	WT_STAT_CONN_TXN_CHECKPOINT_HANDLE_WALKED	1347
 /*! transaction: transaction checkpoint most recent time (msecs) */
-#define	WT_STAT_CONN_TXN_CHECKPOINT_TIME_RECENT		1347
+#define	WT_STAT_CONN_TXN_CHECKPOINT_TIME_RECENT		1348
 /*! transaction: transaction checkpoint prepare currently running */
-#define	WT_STAT_CONN_TXN_CHECKPOINT_PREP_RUNNING	1348
+#define	WT_STAT_CONN_TXN_CHECKPOINT_PREP_RUNNING	1349
 /*! transaction: transaction checkpoint prepare max time (msecs) */
-#define	WT_STAT_CONN_TXN_CHECKPOINT_PREP_MAX		1349
+#define	WT_STAT_CONN_TXN_CHECKPOINT_PREP_MAX		1350
 /*! transaction: transaction checkpoint prepare min time (msecs) */
-#define	WT_STAT_CONN_TXN_CHECKPOINT_PREP_MIN		1350
+#define	WT_STAT_CONN_TXN_CHECKPOINT_PREP_MIN		1351
 /*! transaction: transaction checkpoint prepare most recent time (msecs) */
-#define	WT_STAT_CONN_TXN_CHECKPOINT_PREP_RECENT		1351
+#define	WT_STAT_CONN_TXN_CHECKPOINT_PREP_RECENT		1352
 /*! transaction: transaction checkpoint prepare total time (msecs) */
-#define	WT_STAT_CONN_TXN_CHECKPOINT_PREP_TOTAL		1352
+#define	WT_STAT_CONN_TXN_CHECKPOINT_PREP_TOTAL		1353
 /*! transaction: transaction checkpoint scrub dirty target */
-#define	WT_STAT_CONN_TXN_CHECKPOINT_SCRUB_TARGET	1353
+#define	WT_STAT_CONN_TXN_CHECKPOINT_SCRUB_TARGET	1354
 /*! transaction: transaction checkpoint scrub time (msecs) */
-#define	WT_STAT_CONN_TXN_CHECKPOINT_SCRUB_TIME		1354
+#define	WT_STAT_CONN_TXN_CHECKPOINT_SCRUB_TIME		1355
 /*! transaction: transaction checkpoint total time (msecs) */
-#define	WT_STAT_CONN_TXN_CHECKPOINT_TIME_TOTAL		1355
+#define	WT_STAT_CONN_TXN_CHECKPOINT_TIME_TOTAL		1356
 /*! transaction: transaction checkpoints */
-#define	WT_STAT_CONN_TXN_CHECKPOINT			1356
-=======
-#define	WT_STAT_CONN_TXN_CHECKPOINT_HANDLE_DURATION_SKIP	1346
-/*! transaction: transaction checkpoint most recent handles applied */
-#define	WT_STAT_CONN_TXN_CHECKPOINT_HANDLE_APPLIED	1347
-/*! transaction: transaction checkpoint most recent handles skipped */
-#define	WT_STAT_CONN_TXN_CHECKPOINT_HANDLE_SKIPPED	1348
-/*! transaction: transaction checkpoint most recent handles walked */
-#define	WT_STAT_CONN_TXN_CHECKPOINT_HANDLE_WALKED	1349
-/*! transaction: transaction checkpoint most recent time (msecs) */
-#define	WT_STAT_CONN_TXN_CHECKPOINT_TIME_RECENT		1350
-/*! transaction: transaction checkpoint prepare currently running */
-#define	WT_STAT_CONN_TXN_CHECKPOINT_PREP_RUNNING	1351
-/*! transaction: transaction checkpoint prepare max time (msecs) */
-#define	WT_STAT_CONN_TXN_CHECKPOINT_PREP_MAX		1352
-/*! transaction: transaction checkpoint prepare min time (msecs) */
-#define	WT_STAT_CONN_TXN_CHECKPOINT_PREP_MIN		1353
-/*! transaction: transaction checkpoint prepare most recent time (msecs) */
-#define	WT_STAT_CONN_TXN_CHECKPOINT_PREP_RECENT		1354
-/*! transaction: transaction checkpoint prepare total time (msecs) */
-#define	WT_STAT_CONN_TXN_CHECKPOINT_PREP_TOTAL		1355
-/*! transaction: transaction checkpoint scrub dirty target */
-#define	WT_STAT_CONN_TXN_CHECKPOINT_SCRUB_TARGET	1356
-/*! transaction: transaction checkpoint scrub time (msecs) */
-#define	WT_STAT_CONN_TXN_CHECKPOINT_SCRUB_TIME		1357
-/*! transaction: transaction checkpoint total time (msecs) */
-#define	WT_STAT_CONN_TXN_CHECKPOINT_TIME_TOTAL		1358
-/*! transaction: transaction checkpoints */
-#define	WT_STAT_CONN_TXN_CHECKPOINT			1359
->>>>>>> 5641affc
+#define	WT_STAT_CONN_TXN_CHECKPOINT			1357
 /*!
  * transaction: transaction checkpoints skipped because database was
  * clean
  */
-<<<<<<< HEAD
-#define	WT_STAT_CONN_TXN_CHECKPOINT_SKIPPED		1357
+#define	WT_STAT_CONN_TXN_CHECKPOINT_SKIPPED		1358
 /*! transaction: transaction failures due to history store */
-#define	WT_STAT_CONN_TXN_FAIL_CACHE			1358
-=======
-#define	WT_STAT_CONN_TXN_CHECKPOINT_SKIPPED		1360
-/*! transaction: transaction failures due to history store */
-#define	WT_STAT_CONN_TXN_FAIL_CACHE			1361
->>>>>>> 5641affc
+#define	WT_STAT_CONN_TXN_FAIL_CACHE			1359
 /*!
  * transaction: transaction fsync calls for checkpoint after allocating
  * the transaction ID
  */
-<<<<<<< HEAD
-#define	WT_STAT_CONN_TXN_CHECKPOINT_FSYNC_POST		1359
-=======
-#define	WT_STAT_CONN_TXN_CHECKPOINT_FSYNC_POST		1362
->>>>>>> 5641affc
+#define	WT_STAT_CONN_TXN_CHECKPOINT_FSYNC_POST		1360
 /*!
  * transaction: transaction fsync duration for checkpoint after
  * allocating the transaction ID (usecs)
  */
-<<<<<<< HEAD
-#define	WT_STAT_CONN_TXN_CHECKPOINT_FSYNC_POST_DURATION	1360
+#define	WT_STAT_CONN_TXN_CHECKPOINT_FSYNC_POST_DURATION	1361
 /*! transaction: transaction range of IDs currently pinned */
-#define	WT_STAT_CONN_TXN_PINNED_RANGE			1361
+#define	WT_STAT_CONN_TXN_PINNED_RANGE			1362
 /*! transaction: transaction range of IDs currently pinned by a checkpoint */
-#define	WT_STAT_CONN_TXN_PINNED_CHECKPOINT_RANGE	1362
+#define	WT_STAT_CONN_TXN_PINNED_CHECKPOINT_RANGE	1363
 /*! transaction: transaction range of timestamps currently pinned */
-#define	WT_STAT_CONN_TXN_PINNED_TIMESTAMP		1363
+#define	WT_STAT_CONN_TXN_PINNED_TIMESTAMP		1364
 /*! transaction: transaction range of timestamps pinned by a checkpoint */
-#define	WT_STAT_CONN_TXN_PINNED_TIMESTAMP_CHECKPOINT	1364
-=======
-#define	WT_STAT_CONN_TXN_CHECKPOINT_FSYNC_POST_DURATION	1363
-/*! transaction: transaction range of IDs currently pinned */
-#define	WT_STAT_CONN_TXN_PINNED_RANGE			1364
-/*! transaction: transaction range of IDs currently pinned by a checkpoint */
-#define	WT_STAT_CONN_TXN_PINNED_CHECKPOINT_RANGE	1365
-/*! transaction: transaction range of timestamps currently pinned */
-#define	WT_STAT_CONN_TXN_PINNED_TIMESTAMP		1366
-/*! transaction: transaction range of timestamps pinned by a checkpoint */
-#define	WT_STAT_CONN_TXN_PINNED_TIMESTAMP_CHECKPOINT	1367
->>>>>>> 5641affc
+#define	WT_STAT_CONN_TXN_PINNED_TIMESTAMP_CHECKPOINT	1365
 /*!
  * transaction: transaction range of timestamps pinned by the oldest
  * active read timestamp
  */
-<<<<<<< HEAD
-#define	WT_STAT_CONN_TXN_PINNED_TIMESTAMP_READER	1365
-=======
-#define	WT_STAT_CONN_TXN_PINNED_TIMESTAMP_READER	1368
->>>>>>> 5641affc
+#define	WT_STAT_CONN_TXN_PINNED_TIMESTAMP_READER	1366
 /*!
  * transaction: transaction range of timestamps pinned by the oldest
  * timestamp
  */
-<<<<<<< HEAD
-#define	WT_STAT_CONN_TXN_PINNED_TIMESTAMP_OLDEST	1366
+#define	WT_STAT_CONN_TXN_PINNED_TIMESTAMP_OLDEST	1367
 /*! transaction: transaction read timestamp of the oldest active reader */
-#define	WT_STAT_CONN_TXN_TIMESTAMP_OLDEST_ACTIVE_READ	1367
+#define	WT_STAT_CONN_TXN_TIMESTAMP_OLDEST_ACTIVE_READ	1368
 /*! transaction: transaction sync calls */
-#define	WT_STAT_CONN_TXN_SYNC				1368
+#define	WT_STAT_CONN_TXN_SYNC				1369
 /*! transaction: transactions committed */
-#define	WT_STAT_CONN_TXN_COMMIT				1369
+#define	WT_STAT_CONN_TXN_COMMIT				1370
 /*! transaction: transactions rolled back */
-#define	WT_STAT_CONN_TXN_ROLLBACK			1370
+#define	WT_STAT_CONN_TXN_ROLLBACK			1371
 /*! LSM: sleep for LSM checkpoint throttle */
-#define	WT_STAT_CONN_LSM_CHECKPOINT_THROTTLE		1371
+#define	WT_STAT_CONN_LSM_CHECKPOINT_THROTTLE		1372
 /*! LSM: sleep for LSM merge throttle */
-#define	WT_STAT_CONN_LSM_MERGE_THROTTLE			1372
+#define	WT_STAT_CONN_LSM_MERGE_THROTTLE			1373
 /*! cache: bytes currently in the cache */
-#define	WT_STAT_CONN_CACHE_BYTES_INUSE			1373
+#define	WT_STAT_CONN_CACHE_BYTES_INUSE			1374
 /*! cache: bytes dirty in the cache cumulative */
-#define	WT_STAT_CONN_CACHE_BYTES_DIRTY_TOTAL		1374
+#define	WT_STAT_CONN_CACHE_BYTES_DIRTY_TOTAL		1375
 /*! cache: bytes read into cache */
-#define	WT_STAT_CONN_CACHE_BYTES_READ			1375
+#define	WT_STAT_CONN_CACHE_BYTES_READ			1376
 /*! cache: bytes written from cache */
-#define	WT_STAT_CONN_CACHE_BYTES_WRITE			1376
+#define	WT_STAT_CONN_CACHE_BYTES_WRITE			1377
 /*! cache: checkpoint blocked page eviction */
-#define	WT_STAT_CONN_CACHE_EVICTION_CHECKPOINT		1377
+#define	WT_STAT_CONN_CACHE_EVICTION_CHECKPOINT		1378
 /*! cache: eviction walk target pages histogram - 0-9 */
-#define	WT_STAT_CONN_CACHE_EVICTION_TARGET_PAGE_LT10	1378
+#define	WT_STAT_CONN_CACHE_EVICTION_TARGET_PAGE_LT10	1379
 /*! cache: eviction walk target pages histogram - 10-31 */
-#define	WT_STAT_CONN_CACHE_EVICTION_TARGET_PAGE_LT32	1379
+#define	WT_STAT_CONN_CACHE_EVICTION_TARGET_PAGE_LT32	1380
 /*! cache: eviction walk target pages histogram - 128 and higher */
-#define	WT_STAT_CONN_CACHE_EVICTION_TARGET_PAGE_GE128	1380
+#define	WT_STAT_CONN_CACHE_EVICTION_TARGET_PAGE_GE128	1381
 /*! cache: eviction walk target pages histogram - 32-63 */
-#define	WT_STAT_CONN_CACHE_EVICTION_TARGET_PAGE_LT64	1381
+#define	WT_STAT_CONN_CACHE_EVICTION_TARGET_PAGE_LT64	1382
 /*! cache: eviction walk target pages histogram - 64-128 */
-#define	WT_STAT_CONN_CACHE_EVICTION_TARGET_PAGE_LT128	1382
-=======
-#define	WT_STAT_CONN_TXN_PINNED_TIMESTAMP_OLDEST	1369
-/*! transaction: transaction read timestamp of the oldest active reader */
-#define	WT_STAT_CONN_TXN_TIMESTAMP_OLDEST_ACTIVE_READ	1370
-/*! transaction: transaction sync calls */
-#define	WT_STAT_CONN_TXN_SYNC				1371
-/*! transaction: transactions committed */
-#define	WT_STAT_CONN_TXN_COMMIT				1372
-/*! transaction: transactions rolled back */
-#define	WT_STAT_CONN_TXN_ROLLBACK			1373
-/*! LSM: sleep for LSM checkpoint throttle */
-#define	WT_STAT_CONN_LSM_CHECKPOINT_THROTTLE		1374
-/*! LSM: sleep for LSM merge throttle */
-#define	WT_STAT_CONN_LSM_MERGE_THROTTLE			1375
-/*! cache: bytes currently in the cache */
-#define	WT_STAT_CONN_CACHE_BYTES_INUSE			1376
-/*! cache: bytes dirty in the cache cumulative */
-#define	WT_STAT_CONN_CACHE_BYTES_DIRTY_TOTAL		1377
-/*! cache: bytes read into cache */
-#define	WT_STAT_CONN_CACHE_BYTES_READ			1378
-/*! cache: bytes written from cache */
-#define	WT_STAT_CONN_CACHE_BYTES_WRITE			1379
-/*! cache: checkpoint blocked page eviction */
-#define	WT_STAT_CONN_CACHE_EVICTION_CHECKPOINT		1380
-/*! cache: eviction walk target pages histogram - 0-9 */
-#define	WT_STAT_CONN_CACHE_EVICTION_TARGET_PAGE_LT10	1381
-/*! cache: eviction walk target pages histogram - 10-31 */
-#define	WT_STAT_CONN_CACHE_EVICTION_TARGET_PAGE_LT32	1382
-/*! cache: eviction walk target pages histogram - 128 and higher */
-#define	WT_STAT_CONN_CACHE_EVICTION_TARGET_PAGE_GE128	1383
-/*! cache: eviction walk target pages histogram - 32-63 */
-#define	WT_STAT_CONN_CACHE_EVICTION_TARGET_PAGE_LT64	1384
-/*! cache: eviction walk target pages histogram - 64-128 */
-#define	WT_STAT_CONN_CACHE_EVICTION_TARGET_PAGE_LT128	1385
->>>>>>> 5641affc
+#define	WT_STAT_CONN_CACHE_EVICTION_TARGET_PAGE_LT128	1383
 /*!
  * cache: eviction walk target pages reduced due to history store cache
  * pressure
  */
-<<<<<<< HEAD
-#define	WT_STAT_CONN_CACHE_EVICTION_TARGET_PAGE_REDUCED	1383
+#define	WT_STAT_CONN_CACHE_EVICTION_TARGET_PAGE_REDUCED	1384
 /*! cache: eviction walks abandoned */
-#define	WT_STAT_CONN_CACHE_EVICTION_WALKS_ABANDONED	1384
+#define	WT_STAT_CONN_CACHE_EVICTION_WALKS_ABANDONED	1385
 /*! cache: eviction walks gave up because they restarted their walk twice */
-#define	WT_STAT_CONN_CACHE_EVICTION_WALKS_STOPPED	1385
-=======
-#define	WT_STAT_CONN_CACHE_EVICTION_TARGET_PAGE_REDUCED	1386
-/*! cache: eviction walks abandoned */
-#define	WT_STAT_CONN_CACHE_EVICTION_WALKS_ABANDONED	1387
-/*! cache: eviction walks gave up because they restarted their walk twice */
-#define	WT_STAT_CONN_CACHE_EVICTION_WALKS_STOPPED	1388
->>>>>>> 5641affc
+#define	WT_STAT_CONN_CACHE_EVICTION_WALKS_STOPPED	1386
 /*!
  * cache: eviction walks gave up because they saw too many pages and
  * found no candidates
  */
-<<<<<<< HEAD
-#define	WT_STAT_CONN_CACHE_EVICTION_WALKS_GAVE_UP_NO_TARGETS	1386
-=======
-#define	WT_STAT_CONN_CACHE_EVICTION_WALKS_GAVE_UP_NO_TARGETS	1389
->>>>>>> 5641affc
+#define	WT_STAT_CONN_CACHE_EVICTION_WALKS_GAVE_UP_NO_TARGETS	1387
 /*!
  * cache: eviction walks gave up because they saw too many pages and
  * found too few candidates
  */
-<<<<<<< HEAD
-#define	WT_STAT_CONN_CACHE_EVICTION_WALKS_GAVE_UP_RATIO	1387
+#define	WT_STAT_CONN_CACHE_EVICTION_WALKS_GAVE_UP_RATIO	1388
 /*! cache: eviction walks reached end of tree */
-#define	WT_STAT_CONN_CACHE_EVICTION_WALKS_ENDED		1388
+#define	WT_STAT_CONN_CACHE_EVICTION_WALKS_ENDED		1389
 /*! cache: eviction walks restarted */
-#define	WT_STAT_CONN_CACHE_EVICTION_WALK_RESTART	1389
+#define	WT_STAT_CONN_CACHE_EVICTION_WALK_RESTART	1390
 /*! cache: eviction walks started from root of tree */
-#define	WT_STAT_CONN_CACHE_EVICTION_WALK_FROM_ROOT	1390
+#define	WT_STAT_CONN_CACHE_EVICTION_WALK_FROM_ROOT	1391
 /*! cache: eviction walks started from saved location in tree */
-#define	WT_STAT_CONN_CACHE_EVICTION_WALK_SAVED_POS	1391
+#define	WT_STAT_CONN_CACHE_EVICTION_WALK_SAVED_POS	1392
 /*! cache: hazard pointer blocked page eviction */
-#define	WT_STAT_CONN_CACHE_EVICTION_HAZARD		1392
+#define	WT_STAT_CONN_CACHE_EVICTION_HAZARD		1393
 /*! cache: history store table insert calls */
-#define	WT_STAT_CONN_CACHE_HS_INSERT			1393
+#define	WT_STAT_CONN_CACHE_HS_INSERT			1394
 /*! cache: history store table insert calls that returned restart */
-#define	WT_STAT_CONN_CACHE_HS_INSERT_RESTART		1394
-=======
-#define	WT_STAT_CONN_CACHE_EVICTION_WALKS_GAVE_UP_RATIO	1390
-/*! cache: eviction walks reached end of tree */
-#define	WT_STAT_CONN_CACHE_EVICTION_WALKS_ENDED		1391
-/*! cache: eviction walks restarted */
-#define	WT_STAT_CONN_CACHE_EVICTION_WALK_RESTART	1392
-/*! cache: eviction walks started from root of tree */
-#define	WT_STAT_CONN_CACHE_EVICTION_WALK_FROM_ROOT	1393
-/*! cache: eviction walks started from saved location in tree */
-#define	WT_STAT_CONN_CACHE_EVICTION_WALK_SAVED_POS	1394
-/*! cache: hazard pointer blocked page eviction */
-#define	WT_STAT_CONN_CACHE_EVICTION_HAZARD		1395
-/*! cache: history store table insert calls */
-#define	WT_STAT_CONN_CACHE_HS_INSERT			1396
-/*! cache: history store table insert calls that returned restart */
-#define	WT_STAT_CONN_CACHE_HS_INSERT_RESTART		1397
->>>>>>> 5641affc
+#define	WT_STAT_CONN_CACHE_HS_INSERT_RESTART		1395
 /*!
  * cache: history store table out-of-order resolved updates that lose
  * their durable timestamp
  */
-<<<<<<< HEAD
-#define	WT_STAT_CONN_CACHE_HS_ORDER_LOSE_DURABLE_TIMESTAMP	1395
-=======
-#define	WT_STAT_CONN_CACHE_HS_ORDER_LOSE_DURABLE_TIMESTAMP	1398
->>>>>>> 5641affc
+#define	WT_STAT_CONN_CACHE_HS_ORDER_LOSE_DURABLE_TIMESTAMP	1396
 /*!
  * cache: history store table out-of-order updates that were fixed up by
  * moving existing records
  */
-<<<<<<< HEAD
-#define	WT_STAT_CONN_CACHE_HS_ORDER_FIXUP_MOVE		1396
-=======
-#define	WT_STAT_CONN_CACHE_HS_ORDER_FIXUP_MOVE		1399
->>>>>>> 5641affc
+#define	WT_STAT_CONN_CACHE_HS_ORDER_FIXUP_MOVE		1397
 /*!
  * cache: history store table out-of-order updates that were fixed up
  * during insertion
  */
-<<<<<<< HEAD
-#define	WT_STAT_CONN_CACHE_HS_ORDER_FIXUP_INSERT	1397
+#define	WT_STAT_CONN_CACHE_HS_ORDER_FIXUP_INSERT	1398
 /*! cache: history store table reads */
-#define	WT_STAT_CONN_CACHE_HS_READ			1398
+#define	WT_STAT_CONN_CACHE_HS_READ			1399
 /*! cache: history store table reads missed */
-#define	WT_STAT_CONN_CACHE_HS_READ_MISS			1399
+#define	WT_STAT_CONN_CACHE_HS_READ_MISS			1400
 /*! cache: history store table reads requiring squashed modifies */
-#define	WT_STAT_CONN_CACHE_HS_READ_SQUASH		1400
-=======
-#define	WT_STAT_CONN_CACHE_HS_ORDER_FIXUP_INSERT	1400
-/*! cache: history store table reads */
-#define	WT_STAT_CONN_CACHE_HS_READ			1401
-/*! cache: history store table reads missed */
-#define	WT_STAT_CONN_CACHE_HS_READ_MISS			1402
-/*! cache: history store table reads requiring squashed modifies */
-#define	WT_STAT_CONN_CACHE_HS_READ_SQUASH		1403
->>>>>>> 5641affc
+#define	WT_STAT_CONN_CACHE_HS_READ_SQUASH		1401
 /*!
  * cache: history store table truncation by rollback to stable to remove
  * an unstable update
  */
-<<<<<<< HEAD
-#define	WT_STAT_CONN_CACHE_HS_KEY_TRUNCATE_RTS_UNSTABLE	1401
-=======
-#define	WT_STAT_CONN_CACHE_HS_KEY_TRUNCATE_RTS_UNSTABLE	1404
->>>>>>> 5641affc
+#define	WT_STAT_CONN_CACHE_HS_KEY_TRUNCATE_RTS_UNSTABLE	1402
 /*!
  * cache: history store table truncation by rollback to stable to remove
  * an update
  */
-<<<<<<< HEAD
-#define	WT_STAT_CONN_CACHE_HS_KEY_TRUNCATE_RTS		1402
+#define	WT_STAT_CONN_CACHE_HS_KEY_TRUNCATE_RTS		1403
 /*! cache: history store table truncation to remove an update */
-#define	WT_STAT_CONN_CACHE_HS_KEY_TRUNCATE		1403
-=======
-#define	WT_STAT_CONN_CACHE_HS_KEY_TRUNCATE_RTS		1405
-/*! cache: history store table truncation to remove an update */
-#define	WT_STAT_CONN_CACHE_HS_KEY_TRUNCATE		1406
->>>>>>> 5641affc
+#define	WT_STAT_CONN_CACHE_HS_KEY_TRUNCATE		1404
 /*!
  * cache: history store table truncation to remove range of updates due
  * to key being removed from the data page during reconciliation
  */
-<<<<<<< HEAD
-#define	WT_STAT_CONN_CACHE_HS_KEY_TRUNCATE_ONPAGE_REMOVAL	1404
-=======
-#define	WT_STAT_CONN_CACHE_HS_KEY_TRUNCATE_ONPAGE_REMOVAL	1407
->>>>>>> 5641affc
+#define	WT_STAT_CONN_CACHE_HS_KEY_TRUNCATE_ONPAGE_REMOVAL	1405
 /*!
  * cache: history store table truncation to remove range of updates due
  * to non timestamped update on data page
  */
-<<<<<<< HEAD
-#define	WT_STAT_CONN_CACHE_HS_KEY_TRUNCATE_NON_TS	1405
+#define	WT_STAT_CONN_CACHE_HS_KEY_TRUNCATE_NON_TS	1406
 /*! cache: history store table writes requiring squashed modifies */
-#define	WT_STAT_CONN_CACHE_HS_WRITE_SQUASH		1406
+#define	WT_STAT_CONN_CACHE_HS_WRITE_SQUASH		1407
 /*! cache: in-memory page passed criteria to be split */
-#define	WT_STAT_CONN_CACHE_INMEM_SPLITTABLE		1407
+#define	WT_STAT_CONN_CACHE_INMEM_SPLITTABLE		1408
 /*! cache: in-memory page splits */
-#define	WT_STAT_CONN_CACHE_INMEM_SPLIT			1408
+#define	WT_STAT_CONN_CACHE_INMEM_SPLIT			1409
 /*! cache: internal pages evicted */
-#define	WT_STAT_CONN_CACHE_EVICTION_INTERNAL		1409
+#define	WT_STAT_CONN_CACHE_EVICTION_INTERNAL		1410
 /*! cache: internal pages split during eviction */
-#define	WT_STAT_CONN_CACHE_EVICTION_SPLIT_INTERNAL	1410
+#define	WT_STAT_CONN_CACHE_EVICTION_SPLIT_INTERNAL	1411
 /*! cache: leaf pages split during eviction */
-#define	WT_STAT_CONN_CACHE_EVICTION_SPLIT_LEAF		1411
+#define	WT_STAT_CONN_CACHE_EVICTION_SPLIT_LEAF		1412
 /*! cache: modified pages evicted */
-#define	WT_STAT_CONN_CACHE_EVICTION_DIRTY		1412
+#define	WT_STAT_CONN_CACHE_EVICTION_DIRTY		1413
 /*! cache: overflow pages read into cache */
-#define	WT_STAT_CONN_CACHE_READ_OVERFLOW		1413
+#define	WT_STAT_CONN_CACHE_READ_OVERFLOW		1414
 /*! cache: page split during eviction deepened the tree */
-#define	WT_STAT_CONN_CACHE_EVICTION_DEEPEN		1414
+#define	WT_STAT_CONN_CACHE_EVICTION_DEEPEN		1415
 /*! cache: page written requiring history store records */
-#define	WT_STAT_CONN_CACHE_WRITE_HS			1415
+#define	WT_STAT_CONN_CACHE_WRITE_HS			1416
 /*! cache: pages read into cache */
-#define	WT_STAT_CONN_CACHE_READ				1416
+#define	WT_STAT_CONN_CACHE_READ				1417
 /*! cache: pages read into cache after truncate */
-#define	WT_STAT_CONN_CACHE_READ_DELETED			1417
+#define	WT_STAT_CONN_CACHE_READ_DELETED			1418
 /*! cache: pages read into cache after truncate in prepare state */
-#define	WT_STAT_CONN_CACHE_READ_DELETED_PREPARED	1418
+#define	WT_STAT_CONN_CACHE_READ_DELETED_PREPARED	1419
 /*! cache: pages requested from the cache */
-#define	WT_STAT_CONN_CACHE_PAGES_REQUESTED		1419
+#define	WT_STAT_CONN_CACHE_PAGES_REQUESTED		1420
 /*! cache: pages seen by eviction walk */
-#define	WT_STAT_CONN_CACHE_EVICTION_PAGES_SEEN		1420
+#define	WT_STAT_CONN_CACHE_EVICTION_PAGES_SEEN		1421
 /*! cache: pages written from cache */
-#define	WT_STAT_CONN_CACHE_WRITE			1421
+#define	WT_STAT_CONN_CACHE_WRITE			1422
 /*! cache: pages written requiring in-memory restoration */
-#define	WT_STAT_CONN_CACHE_WRITE_RESTORE		1422
+#define	WT_STAT_CONN_CACHE_WRITE_RESTORE		1423
 /*! cache: tracked dirty bytes in the cache */
-#define	WT_STAT_CONN_CACHE_BYTES_DIRTY			1423
+#define	WT_STAT_CONN_CACHE_BYTES_DIRTY			1424
 /*! cache: unmodified pages evicted */
-#define	WT_STAT_CONN_CACHE_EVICTION_CLEAN		1424
+#define	WT_STAT_CONN_CACHE_EVICTION_CLEAN		1425
 /*! checkpoint-cleanup: pages added for eviction */
-#define	WT_STAT_CONN_CC_PAGES_EVICT			1425
+#define	WT_STAT_CONN_CC_PAGES_EVICT			1426
 /*! checkpoint-cleanup: pages removed */
-#define	WT_STAT_CONN_CC_PAGES_REMOVED			1426
+#define	WT_STAT_CONN_CC_PAGES_REMOVED			1427
 /*! checkpoint-cleanup: pages skipped during tree walk */
-#define	WT_STAT_CONN_CC_PAGES_WALK_SKIPPED		1427
+#define	WT_STAT_CONN_CC_PAGES_WALK_SKIPPED		1428
 /*! checkpoint-cleanup: pages visited */
-#define	WT_STAT_CONN_CC_PAGES_VISITED			1428
+#define	WT_STAT_CONN_CC_PAGES_VISITED			1429
 /*! cursor: Total number of entries skipped by cursor next calls */
-#define	WT_STAT_CONN_CURSOR_NEXT_SKIP_TOTAL		1429
+#define	WT_STAT_CONN_CURSOR_NEXT_SKIP_TOTAL		1430
 /*! cursor: Total number of entries skipped by cursor prev calls */
-#define	WT_STAT_CONN_CURSOR_PREV_SKIP_TOTAL		1430
-=======
-#define	WT_STAT_CONN_CACHE_HS_KEY_TRUNCATE_NON_TS	1408
-/*! cache: history store table writes requiring squashed modifies */
-#define	WT_STAT_CONN_CACHE_HS_WRITE_SQUASH		1409
-/*! cache: in-memory page passed criteria to be split */
-#define	WT_STAT_CONN_CACHE_INMEM_SPLITTABLE		1410
-/*! cache: in-memory page splits */
-#define	WT_STAT_CONN_CACHE_INMEM_SPLIT			1411
-/*! cache: internal pages evicted */
-#define	WT_STAT_CONN_CACHE_EVICTION_INTERNAL		1412
-/*! cache: internal pages split during eviction */
-#define	WT_STAT_CONN_CACHE_EVICTION_SPLIT_INTERNAL	1413
-/*! cache: leaf pages split during eviction */
-#define	WT_STAT_CONN_CACHE_EVICTION_SPLIT_LEAF		1414
-/*! cache: modified pages evicted */
-#define	WT_STAT_CONN_CACHE_EVICTION_DIRTY		1415
-/*! cache: overflow pages read into cache */
-#define	WT_STAT_CONN_CACHE_READ_OVERFLOW		1416
-/*! cache: page split during eviction deepened the tree */
-#define	WT_STAT_CONN_CACHE_EVICTION_DEEPEN		1417
-/*! cache: page written requiring history store records */
-#define	WT_STAT_CONN_CACHE_WRITE_HS			1418
-/*! cache: pages read into cache */
-#define	WT_STAT_CONN_CACHE_READ				1419
-/*! cache: pages read into cache after truncate */
-#define	WT_STAT_CONN_CACHE_READ_DELETED			1420
-/*! cache: pages read into cache after truncate in prepare state */
-#define	WT_STAT_CONN_CACHE_READ_DELETED_PREPARED	1421
-/*! cache: pages requested from the cache */
-#define	WT_STAT_CONN_CACHE_PAGES_REQUESTED		1422
-/*! cache: pages seen by eviction walk */
-#define	WT_STAT_CONN_CACHE_EVICTION_PAGES_SEEN		1423
-/*! cache: pages written from cache */
-#define	WT_STAT_CONN_CACHE_WRITE			1424
-/*! cache: pages written requiring in-memory restoration */
-#define	WT_STAT_CONN_CACHE_WRITE_RESTORE		1425
-/*! cache: tracked dirty bytes in the cache */
-#define	WT_STAT_CONN_CACHE_BYTES_DIRTY			1426
-/*! cache: unmodified pages evicted */
-#define	WT_STAT_CONN_CACHE_EVICTION_CLEAN		1427
-/*! checkpoint-cleanup: pages added for eviction */
-#define	WT_STAT_CONN_CC_PAGES_EVICT			1428
-/*! checkpoint-cleanup: pages removed */
-#define	WT_STAT_CONN_CC_PAGES_REMOVED			1429
-/*! checkpoint-cleanup: pages skipped during tree walk */
-#define	WT_STAT_CONN_CC_PAGES_WALK_SKIPPED		1430
-/*! checkpoint-cleanup: pages visited */
-#define	WT_STAT_CONN_CC_PAGES_VISITED			1431
-/*! cursor: Total number of entries skipped by cursor next calls */
-#define	WT_STAT_CONN_CURSOR_NEXT_SKIP_TOTAL		1432
-/*! cursor: Total number of entries skipped by cursor prev calls */
-#define	WT_STAT_CONN_CURSOR_PREV_SKIP_TOTAL		1433
->>>>>>> 5641affc
+#define	WT_STAT_CONN_CURSOR_PREV_SKIP_TOTAL		1431
 /*!
  * cursor: Total number of entries skipped to position the history store
  * cursor
  */
-<<<<<<< HEAD
-#define	WT_STAT_CONN_CURSOR_SKIP_HS_CUR_POSITION	1431
-=======
-#define	WT_STAT_CONN_CURSOR_SKIP_HS_CUR_POSITION	1434
->>>>>>> 5641affc
+#define	WT_STAT_CONN_CURSOR_SKIP_HS_CUR_POSITION	1432
 /*!
  * cursor: cursor next calls that skip due to a globally visible history
  * store tombstone
  */
-<<<<<<< HEAD
-#define	WT_STAT_CONN_CURSOR_NEXT_HS_TOMBSTONE		1432
-=======
-#define	WT_STAT_CONN_CURSOR_NEXT_HS_TOMBSTONE		1435
->>>>>>> 5641affc
+#define	WT_STAT_CONN_CURSOR_NEXT_HS_TOMBSTONE		1433
 /*!
  * cursor: cursor next calls that skip greater than or equal to 100
  * entries
  */
-<<<<<<< HEAD
-#define	WT_STAT_CONN_CURSOR_NEXT_SKIP_GE_100		1433
+#define	WT_STAT_CONN_CURSOR_NEXT_SKIP_GE_100		1434
 /*! cursor: cursor next calls that skip less than 100 entries */
-#define	WT_STAT_CONN_CURSOR_NEXT_SKIP_LT_100		1434
-=======
-#define	WT_STAT_CONN_CURSOR_NEXT_SKIP_GE_100		1436
-/*! cursor: cursor next calls that skip less than 100 entries */
-#define	WT_STAT_CONN_CURSOR_NEXT_SKIP_LT_100		1437
->>>>>>> 5641affc
+#define	WT_STAT_CONN_CURSOR_NEXT_SKIP_LT_100		1435
 /*!
  * cursor: cursor prev calls that skip due to a globally visible history
  * store tombstone
  */
-<<<<<<< HEAD
-#define	WT_STAT_CONN_CURSOR_PREV_HS_TOMBSTONE		1435
-=======
-#define	WT_STAT_CONN_CURSOR_PREV_HS_TOMBSTONE		1438
->>>>>>> 5641affc
+#define	WT_STAT_CONN_CURSOR_PREV_HS_TOMBSTONE		1436
 /*!
  * cursor: cursor prev calls that skip greater than or equal to 100
  * entries
  */
-<<<<<<< HEAD
-#define	WT_STAT_CONN_CURSOR_PREV_SKIP_GE_100		1436
+#define	WT_STAT_CONN_CURSOR_PREV_SKIP_GE_100		1437
 /*! cursor: cursor prev calls that skip less than 100 entries */
-#define	WT_STAT_CONN_CURSOR_PREV_SKIP_LT_100		1437
+#define	WT_STAT_CONN_CURSOR_PREV_SKIP_LT_100		1438
 /*! cursor: open cursor count */
-#define	WT_STAT_CONN_CURSOR_OPEN_COUNT			1438
+#define	WT_STAT_CONN_CURSOR_OPEN_COUNT			1439
 /*! reconciliation: approximate byte size of timestamps in pages written */
-#define	WT_STAT_CONN_REC_TIME_WINDOW_BYTES_TS		1439
-=======
-#define	WT_STAT_CONN_CURSOR_PREV_SKIP_GE_100		1439
-/*! cursor: cursor prev calls that skip less than 100 entries */
-#define	WT_STAT_CONN_CURSOR_PREV_SKIP_LT_100		1440
-/*! cursor: open cursor count */
-#define	WT_STAT_CONN_CURSOR_OPEN_COUNT			1441
-/*! reconciliation: approximate byte size of timestamps in pages written */
-#define	WT_STAT_CONN_REC_TIME_WINDOW_BYTES_TS		1442
->>>>>>> 5641affc
+#define	WT_STAT_CONN_REC_TIME_WINDOW_BYTES_TS		1440
 /*!
  * reconciliation: approximate byte size of transaction IDs in pages
  * written
  */
-<<<<<<< HEAD
-#define	WT_STAT_CONN_REC_TIME_WINDOW_BYTES_TXN		1440
+#define	WT_STAT_CONN_REC_TIME_WINDOW_BYTES_TXN		1441
 /*! reconciliation: fast-path pages deleted */
-#define	WT_STAT_CONN_REC_PAGE_DELETE_FAST		1441
+#define	WT_STAT_CONN_REC_PAGE_DELETE_FAST		1442
 /*! reconciliation: page reconciliation calls */
-#define	WT_STAT_CONN_REC_PAGES				1442
+#define	WT_STAT_CONN_REC_PAGES				1443
 /*! reconciliation: page reconciliation calls for eviction */
-#define	WT_STAT_CONN_REC_PAGES_EVICTION			1443
+#define	WT_STAT_CONN_REC_PAGES_EVICTION			1444
 /*! reconciliation: pages deleted */
-#define	WT_STAT_CONN_REC_PAGE_DELETE			1444
-=======
-#define	WT_STAT_CONN_REC_TIME_WINDOW_BYTES_TXN		1443
-/*! reconciliation: fast-path pages deleted */
-#define	WT_STAT_CONN_REC_PAGE_DELETE_FAST		1444
-/*! reconciliation: page reconciliation calls */
-#define	WT_STAT_CONN_REC_PAGES				1445
-/*! reconciliation: page reconciliation calls for eviction */
-#define	WT_STAT_CONN_REC_PAGES_EVICTION			1446
-/*! reconciliation: pages deleted */
-#define	WT_STAT_CONN_REC_PAGE_DELETE			1447
->>>>>>> 5641affc
+#define	WT_STAT_CONN_REC_PAGE_DELETE			1445
 /*!
  * reconciliation: pages written including an aggregated newest start
  * durable timestamp
  */
-<<<<<<< HEAD
-#define	WT_STAT_CONN_REC_TIME_AGGR_NEWEST_START_DURABLE_TS	1445
-=======
-#define	WT_STAT_CONN_REC_TIME_AGGR_NEWEST_START_DURABLE_TS	1448
->>>>>>> 5641affc
+#define	WT_STAT_CONN_REC_TIME_AGGR_NEWEST_START_DURABLE_TS	1446
 /*!
  * reconciliation: pages written including an aggregated newest stop
  * durable timestamp
  */
-<<<<<<< HEAD
-#define	WT_STAT_CONN_REC_TIME_AGGR_NEWEST_STOP_DURABLE_TS	1446
-=======
-#define	WT_STAT_CONN_REC_TIME_AGGR_NEWEST_STOP_DURABLE_TS	1449
->>>>>>> 5641affc
+#define	WT_STAT_CONN_REC_TIME_AGGR_NEWEST_STOP_DURABLE_TS	1447
 /*!
  * reconciliation: pages written including an aggregated newest stop
  * timestamp
  */
-<<<<<<< HEAD
-#define	WT_STAT_CONN_REC_TIME_AGGR_NEWEST_STOP_TS	1447
-=======
-#define	WT_STAT_CONN_REC_TIME_AGGR_NEWEST_STOP_TS	1450
->>>>>>> 5641affc
+#define	WT_STAT_CONN_REC_TIME_AGGR_NEWEST_STOP_TS	1448
 /*!
  * reconciliation: pages written including an aggregated newest stop
  * transaction ID
  */
-<<<<<<< HEAD
-#define	WT_STAT_CONN_REC_TIME_AGGR_NEWEST_STOP_TXN	1448
-=======
-#define	WT_STAT_CONN_REC_TIME_AGGR_NEWEST_STOP_TXN	1451
->>>>>>> 5641affc
+#define	WT_STAT_CONN_REC_TIME_AGGR_NEWEST_STOP_TXN	1449
 /*!
  * reconciliation: pages written including an aggregated newest
  * transaction ID
  */
-<<<<<<< HEAD
-#define	WT_STAT_CONN_REC_TIME_AGGR_NEWEST_TXN		1449
-=======
-#define	WT_STAT_CONN_REC_TIME_AGGR_NEWEST_TXN		1452
->>>>>>> 5641affc
+#define	WT_STAT_CONN_REC_TIME_AGGR_NEWEST_TXN		1450
 /*!
  * reconciliation: pages written including an aggregated oldest start
  * timestamp
  */
-<<<<<<< HEAD
-#define	WT_STAT_CONN_REC_TIME_AGGR_OLDEST_START_TS	1450
+#define	WT_STAT_CONN_REC_TIME_AGGR_OLDEST_START_TS	1451
 /*! reconciliation: pages written including an aggregated prepare */
-#define	WT_STAT_CONN_REC_TIME_AGGR_PREPARED		1451
-=======
-#define	WT_STAT_CONN_REC_TIME_AGGR_OLDEST_START_TS	1453
-/*! reconciliation: pages written including an aggregated prepare */
-#define	WT_STAT_CONN_REC_TIME_AGGR_PREPARED		1454
->>>>>>> 5641affc
+#define	WT_STAT_CONN_REC_TIME_AGGR_PREPARED		1452
 /*!
  * reconciliation: pages written including at least one start durable
  * timestamp
  */
-<<<<<<< HEAD
-#define	WT_STAT_CONN_REC_TIME_WINDOW_PAGES_DURABLE_START_TS	1452
-=======
-#define	WT_STAT_CONN_REC_TIME_WINDOW_PAGES_DURABLE_START_TS	1455
->>>>>>> 5641affc
+#define	WT_STAT_CONN_REC_TIME_WINDOW_PAGES_DURABLE_START_TS	1453
 /*!
  * reconciliation: pages written including at least one start transaction
  * ID
  */
-<<<<<<< HEAD
-#define	WT_STAT_CONN_REC_TIME_WINDOW_PAGES_START_TXN	1453
-=======
-#define	WT_STAT_CONN_REC_TIME_WINDOW_PAGES_START_TXN	1456
->>>>>>> 5641affc
+#define	WT_STAT_CONN_REC_TIME_WINDOW_PAGES_START_TXN	1454
 /*!
  * reconciliation: pages written including at least one stop durable
  * timestamp
  */
-<<<<<<< HEAD
-#define	WT_STAT_CONN_REC_TIME_WINDOW_PAGES_DURABLE_STOP_TS	1454
+#define	WT_STAT_CONN_REC_TIME_WINDOW_PAGES_DURABLE_STOP_TS	1455
 /*! reconciliation: pages written including at least one stop timestamp */
-#define	WT_STAT_CONN_REC_TIME_WINDOW_PAGES_STOP_TS	1455
-=======
-#define	WT_STAT_CONN_REC_TIME_WINDOW_PAGES_DURABLE_STOP_TS	1457
-/*! reconciliation: pages written including at least one stop timestamp */
-#define	WT_STAT_CONN_REC_TIME_WINDOW_PAGES_STOP_TS	1458
->>>>>>> 5641affc
+#define	WT_STAT_CONN_REC_TIME_WINDOW_PAGES_STOP_TS	1456
 /*!
  * reconciliation: pages written including at least one stop transaction
  * ID
  */
-<<<<<<< HEAD
-#define	WT_STAT_CONN_REC_TIME_WINDOW_PAGES_STOP_TXN	1456
+#define	WT_STAT_CONN_REC_TIME_WINDOW_PAGES_STOP_TXN	1457
 /*! reconciliation: records written including a start durable timestamp */
-#define	WT_STAT_CONN_REC_TIME_WINDOW_DURABLE_START_TS	1457
+#define	WT_STAT_CONN_REC_TIME_WINDOW_DURABLE_START_TS	1458
 /*! reconciliation: records written including a start timestamp */
-#define	WT_STAT_CONN_REC_TIME_WINDOW_START_TS		1458
+#define	WT_STAT_CONN_REC_TIME_WINDOW_START_TS		1459
 /*! reconciliation: records written including a start transaction ID */
-#define	WT_STAT_CONN_REC_TIME_WINDOW_START_TXN		1459
+#define	WT_STAT_CONN_REC_TIME_WINDOW_START_TXN		1460
 /*! reconciliation: records written including a stop durable timestamp */
-#define	WT_STAT_CONN_REC_TIME_WINDOW_DURABLE_STOP_TS	1460
+#define	WT_STAT_CONN_REC_TIME_WINDOW_DURABLE_STOP_TS	1461
 /*! reconciliation: records written including a stop timestamp */
-#define	WT_STAT_CONN_REC_TIME_WINDOW_STOP_TS		1461
+#define	WT_STAT_CONN_REC_TIME_WINDOW_STOP_TS		1462
 /*! reconciliation: records written including a stop transaction ID */
-#define	WT_STAT_CONN_REC_TIME_WINDOW_STOP_TXN		1462
+#define	WT_STAT_CONN_REC_TIME_WINDOW_STOP_TXN		1463
 /*! transaction: race to read prepared update retry */
-#define	WT_STAT_CONN_TXN_READ_RACE_PREPARE_UPDATE	1463
-=======
-#define	WT_STAT_CONN_REC_TIME_WINDOW_PAGES_STOP_TXN	1459
-/*! reconciliation: records written including a start durable timestamp */
-#define	WT_STAT_CONN_REC_TIME_WINDOW_DURABLE_START_TS	1460
-/*! reconciliation: records written including a start timestamp */
-#define	WT_STAT_CONN_REC_TIME_WINDOW_START_TS		1461
-/*! reconciliation: records written including a start transaction ID */
-#define	WT_STAT_CONN_REC_TIME_WINDOW_START_TXN		1462
-/*! reconciliation: records written including a stop durable timestamp */
-#define	WT_STAT_CONN_REC_TIME_WINDOW_DURABLE_STOP_TS	1463
-/*! reconciliation: records written including a stop timestamp */
-#define	WT_STAT_CONN_REC_TIME_WINDOW_STOP_TS		1464
-/*! reconciliation: records written including a stop transaction ID */
-#define	WT_STAT_CONN_REC_TIME_WINDOW_STOP_TXN		1465
-/*! transaction: race to read prepared update retry */
-#define	WT_STAT_CONN_TXN_READ_RACE_PREPARE_UPDATE	1466
->>>>>>> 5641affc
+#define	WT_STAT_CONN_TXN_READ_RACE_PREPARE_UPDATE	1464
 /*!
  * transaction: rollback to stable hs records with stop timestamps older
  * than newer records
  */
-<<<<<<< HEAD
-#define	WT_STAT_CONN_TXN_RTS_HS_STOP_OLDER_THAN_NEWER_START	1464
+#define	WT_STAT_CONN_TXN_RTS_HS_STOP_OLDER_THAN_NEWER_START	1465
 /*! transaction: rollback to stable keys removed */
-#define	WT_STAT_CONN_TXN_RTS_KEYS_REMOVED		1465
+#define	WT_STAT_CONN_TXN_RTS_KEYS_REMOVED		1466
 /*! transaction: rollback to stable keys restored */
-#define	WT_STAT_CONN_TXN_RTS_KEYS_RESTORED		1466
+#define	WT_STAT_CONN_TXN_RTS_KEYS_RESTORED		1467
 /*! transaction: rollback to stable restored tombstones from history store */
-#define	WT_STAT_CONN_TXN_RTS_HS_RESTORE_TOMBSTONES	1467
+#define	WT_STAT_CONN_TXN_RTS_HS_RESTORE_TOMBSTONES	1468
 /*! transaction: rollback to stable restored updates from history store */
-#define	WT_STAT_CONN_TXN_RTS_HS_RESTORE_UPDATES		1468
+#define	WT_STAT_CONN_TXN_RTS_HS_RESTORE_UPDATES		1469
 /*! transaction: rollback to stable sweeping history store keys */
-#define	WT_STAT_CONN_TXN_RTS_SWEEP_HS_KEYS		1469
+#define	WT_STAT_CONN_TXN_RTS_SWEEP_HS_KEYS		1470
 /*! transaction: rollback to stable updates removed from history store */
-#define	WT_STAT_CONN_TXN_RTS_HS_REMOVED			1470
+#define	WT_STAT_CONN_TXN_RTS_HS_REMOVED			1471
 /*! transaction: transaction checkpoints due to obsolete pages */
-#define	WT_STAT_CONN_TXN_CHECKPOINT_OBSOLETE_APPLIED	1471
+#define	WT_STAT_CONN_TXN_CHECKPOINT_OBSOLETE_APPLIED	1472
 /*! transaction: update conflicts */
-#define	WT_STAT_CONN_TXN_UPDATE_CONFLICT		1472
-=======
-#define	WT_STAT_CONN_TXN_RTS_HS_STOP_OLDER_THAN_NEWER_START	1467
-/*! transaction: rollback to stable keys removed */
-#define	WT_STAT_CONN_TXN_RTS_KEYS_REMOVED		1468
-/*! transaction: rollback to stable keys restored */
-#define	WT_STAT_CONN_TXN_RTS_KEYS_RESTORED		1469
-/*! transaction: rollback to stable restored tombstones from history store */
-#define	WT_STAT_CONN_TXN_RTS_HS_RESTORE_TOMBSTONES	1470
-/*! transaction: rollback to stable restored updates from history store */
-#define	WT_STAT_CONN_TXN_RTS_HS_RESTORE_UPDATES		1471
-/*! transaction: rollback to stable sweeping history store keys */
-#define	WT_STAT_CONN_TXN_RTS_SWEEP_HS_KEYS		1472
-/*! transaction: rollback to stable updates removed from history store */
-#define	WT_STAT_CONN_TXN_RTS_HS_REMOVED			1473
-/*! transaction: transaction checkpoints due to obsolete pages */
-#define	WT_STAT_CONN_TXN_CHECKPOINT_OBSOLETE_APPLIED	1474
-/*! transaction: update conflicts */
-#define	WT_STAT_CONN_TXN_UPDATE_CONFLICT		1475
->>>>>>> 5641affc
+#define	WT_STAT_CONN_TXN_UPDATE_CONFLICT		1473
 
 /*!
  * @}
