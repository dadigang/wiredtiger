--- conflicted
+++ resolved
@@ -39,17 +39,6 @@
 #define	WT_LOG_SYNC_ENABLED				0x00000010
 #define	WT_READ_CACHE					0x00000001
 #define	WT_READ_COMPACT					0x00000002
-<<<<<<< HEAD
-#define	WT_READ_NO_EMPTY				0x00000004
-#define	WT_READ_NO_EVICT				0x00000008
-#define	WT_READ_NO_GEN					0x00000010
-#define	WT_READ_NO_WAIT					0x00000020
-#define	WT_READ_PREV					0x00000040
-#define	WT_READ_SKIP_INTL				0x00000080
-#define	WT_READ_SKIP_LEAF				0x00000100
-#define	WT_READ_TRUNCATE				0x00000200
-#define	WT_READ_WONT_NEED				0x00000400
-=======
 #define	WT_READ_NOTFOUND_OK				0x00000004
 #define	WT_READ_NO_EMPTY				0x00000008
 #define	WT_READ_NO_EVICT				0x00000010
@@ -61,7 +50,6 @@
 #define	WT_READ_SKIP_LEAF				0x00000400
 #define	WT_READ_TRUNCATE				0x00000800
 #define	WT_READ_WONT_NEED				0x00001000
->>>>>>> 7fea169e
 #define	WT_SESSION_CAN_WAIT				0x00000001
 #define	WT_SESSION_CLEAR_EVICT_WALK			0x00000002
 #define	WT_SESSION_INTERNAL				0x00000004
