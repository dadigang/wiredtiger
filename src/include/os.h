--- conflicted
+++ resolved
@@ -142,12 +142,9 @@
 
     /* io_uring support */
     struct io_uring ring;
-<<<<<<< HEAD
     unsigned io_uring_requests;
-=======
     uint64_t nsubmit;
     uint64_t ncomplete;
->>>>>>> 7fdbf5c9
 
     /* The memory buffer and variables if we use mmap for I/O */
     uint8_t *mmap_buf;
