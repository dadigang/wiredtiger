--- conflicted
+++ resolved
@@ -1053,14 +1053,9 @@
  *     Return the addr/size, type and start/stop time pairs for a reference.
  */
 static inline void
-<<<<<<< HEAD
 __wt_ref_info_all(WT_SESSION_IMPL *session, WT_REF *ref, const uint8_t **addrp, size_t *sizep,
-  u_int *typep, wt_timestamp_t *start_ts, wt_timestamp_t *stop_ts, uint64_t *start_txn,
+  bool *is_leafp, wt_timestamp_t *start_ts, wt_timestamp_t *stop_ts, uint64_t *start_txn,
   uint64_t *stop_txn)
-=======
-__wt_ref_info(
-  WT_SESSION_IMPL *session, WT_REF *ref, const uint8_t **addrp, size_t *sizep, bool *is_leafp)
->>>>>>> 0240a87f
 {
     WT_ADDR *addr;
     WT_CELL_UNPACK *unpack, _unpack;
@@ -1079,9 +1074,8 @@
     if (addr == NULL) {
         *addrp = NULL;
         *sizep = 0;
-<<<<<<< HEAD
-        if (typep != NULL)
-            *typep = 0;
+        if (is_leafp != NULL)
+            *is_leafp = false;
         if (start_ts != NULL)
             *start_ts = 0;
         if (stop_ts != NULL)
@@ -1093,21 +1087,8 @@
     } else if (__wt_off_page(page, addr)) {
         *addrp = addr->addr;
         *sizep = addr->size;
-        if (typep != NULL)
-            switch (addr->type) {
-            case WT_ADDR_INT:
-                *typep = WT_CELL_ADDR_INT;
-                break;
-            case WT_ADDR_LEAF:
-                *typep = WT_CELL_ADDR_LEAF;
-                break;
-            case WT_ADDR_LEAF_NO:
-                *typep = WT_CELL_ADDR_LEAF_NO;
-                break;
-            default:
-                *typep = 0;
-                break;
-            }
+        if (is_leafp != NULL)
+            *is_leafp = addr->type != WT_ADDR_INT;
         if (start_ts != NULL)
             *start_ts = addr->oldest_start_ts;
         if (start_txn != NULL)
@@ -1116,22 +1097,12 @@
             *stop_ts = addr->oldest_start_ts;
         if (stop_txn != NULL)
             *stop_txn = addr->oldest_start_txn;
-=======
-        if (is_leafp != NULL)
-            *is_leafp = false;
-    } else if (__wt_off_page(page, addr)) {
-        *addrp = addr->addr;
-        *sizep = addr->size;
-        if (is_leafp != NULL)
-            *is_leafp = addr->type != WT_ADDR_INT;
->>>>>>> 0240a87f
     } else {
         __wt_cell_unpack(session, page, (WT_CELL *)addr, unpack);
         *addrp = unpack->data;
         *sizep = unpack->size;
-<<<<<<< HEAD
-        if (typep != NULL)
-            *typep = unpack->type;
+        if (is_leafp != NULL)
+            *is_leafp = unpack->type != WT_ADDR_INT;
         if (start_ts != NULL)
             *start_ts = unpack->oldest_start_ts;
         if (start_txn != NULL)
@@ -1140,10 +1111,6 @@
             *stop_ts = unpack->oldest_start_ts;
         if (stop_txn != NULL)
             *stop_txn = unpack->oldest_start_txn;
-=======
-
-        if (is_leafp != NULL)
-            *is_leafp = unpack->type != WT_ADDR_INT;
     }
 }
 
@@ -1172,7 +1139,6 @@
         if (previous_state != WT_REF_LOCKED &&
           WT_REF_CAS_STATE(session, ref, previous_state, WT_REF_LOCKED))
             break;
->>>>>>> 0240a87f
     }
 
     __wt_ref_info(session, ref, &addr, &size, &is_leaf);
@@ -1194,9 +1160,9 @@
  */
 static inline void
 __wt_ref_info(
-  WT_SESSION_IMPL *session, WT_REF *ref, const uint8_t **addrp, size_t *sizep, u_int *typep)
-{
-    __wt_ref_info_all(session, ref, addrp, sizep, typep, NULL, NULL, NULL, NULL);
+  WT_SESSION_IMPL *session, WT_REF *ref, const uint8_t **addrp, size_t *sizep, bool *is_leafp)
+{
+    __wt_ref_info_all(session, ref, addrp, sizep, is_leafp, NULL, NULL, NULL, NULL);
 }
 
 /*
@@ -1208,14 +1174,14 @@
 {
     size_t addr_size;
     const uint8_t *addr;
-    u_int type;
+    bool is_leaf;
 
     /*
      * If the page has a disk address, we can crack it to figure out if this page is a leaf page or
      * not. If there's no address, the page isn't on disk and we don't know the page type.
      */
-    __wt_ref_info(session, ref, &addr, &addr_size, &type);
-    return (addr == NULL ? false : type == WT_CELL_ADDR_LEAF || type == WT_CELL_ADDR_LEAF_NO);
+    __wt_ref_info(session, ref, &addr, &addr_size, &is_leaf);
+    return is_leaf;
 }
 
 /*
