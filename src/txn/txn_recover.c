/*-
 * Copyright (c) 2014-2020 MongoDB, Inc.
 * Copyright (c) 2008-2014 WiredTiger, Inc.
 *	All rights reserved.
 *
 * See the file LICENSE for redistribution information.
 */

#include "wt_internal.h"

/* State maintained during recovery. */
typedef struct {
    const char *uri; /* File URI. */
    WT_CURSOR *c;    /* Cursor used for recovery. */
    WT_LSN ckpt_lsn; /* File's checkpoint LSN. */
} WT_RECOVERY_FILE;

typedef struct {
    WT_SESSION_IMPL *session;

    /* Files from the metadata, indexed by file ID. */
    WT_RECOVERY_FILE *files;
    size_t file_alloc; /* Allocated size of files array. */
    u_int max_fileid;  /* Maximum file ID seen. */
    u_int nfiles;      /* Number of files in the metadata. */

    WT_LSN ckpt_lsn;     /* Start LSN for main recovery loop. */
    WT_LSN max_ckpt_lsn; /* Maximum checkpoint LSN seen. */
    WT_LSN max_rec_lsn;  /* Maximum recovery LSN seen. */

    bool missing;       /* Were there missing files? */
    bool metadata_only; /*
                         * Set during the first recovery pass,
                         * when only the metadata is recovered.
                         */
} WT_RECOVERY;

/*
 * __recovery_cursor --
 *     Get a cursor for a recovery operation.
 */
static int
__recovery_cursor(
  WT_SESSION_IMPL *session, WT_RECOVERY *r, WT_LSN *lsnp, u_int id, bool duplicate, WT_CURSOR **cp)
{
    WT_CURSOR *c;
    const char *cfg[] = {WT_CONFIG_BASE(session, WT_SESSION_open_cursor), "overwrite", NULL};
    bool metadata_op;

    c = NULL;

    /*
     * File ids with the bit set to ignore this operation are skipped.
     */
    if (WT_LOGOP_IS_IGNORED(id))
        return (0);
    /*
     * Metadata operations have an id of 0. Match operations based on the id and the current pass of
     * recovery for metadata.
     *
     * Only apply operations in the correct metadata phase, and if the LSN is more recent than the
     * last checkpoint. If there is no entry for a file, assume it was dropped or missing after a
     * hot backup.
     */
    metadata_op = id == WT_METAFILE_ID;
    if (r->metadata_only != metadata_op)
        ;
    else if (id >= r->nfiles || r->files[id].uri == NULL) {
        /* If a file is missing, output a verbose message once. */
        if (!r->missing)
            __wt_verbose(
              session, WT_VERB_RECOVERY, "No file found with ID %u (max %u)", id, r->nfiles);
        r->missing = true;
    } else if (__wt_log_cmp(lsnp, &r->files[id].ckpt_lsn) >= 0) {
        /*
         * We're going to apply the operation. Get the cursor, opening one if none is cached.
         */
        if ((c = r->files[id].c) == NULL) {
            WT_RET(__wt_open_cursor(session, r->files[id].uri, NULL, cfg, &c));
            r->files[id].c = c;
        }
    }

    if (duplicate && c != NULL)
        WT_RET(__wt_open_cursor(session, r->files[id].uri, NULL, cfg, &c));

    *cp = c;
    return (0);
}

/*
 * Helper to a cursor if this operation is to be applied during recovery.
 */
#define GET_RECOVERY_CURSOR(session, r, lsnp, fileid, cp)                            \
    ret = __recovery_cursor(session, r, lsnp, fileid, false, cp);                    \
    __wt_verbose(session, WT_VERB_RECOVERY,                                          \
      "%s op %" PRIu32 " to file %" PRIu32 " at LSN %" PRIu32 "/%" PRIu32,           \
      ret != 0 ? "Error" : cursor == NULL ? "Skipping" : "Applying", optype, fileid, \
      (lsnp)->l.file, (lsnp)->l.offset);                                             \
    WT_ERR(ret);                                                                     \
    if (cursor == NULL)                                                              \
    break

/*
 * __txn_op_apply --
 *     Apply a transactional operation during recovery.
 */
static int
__txn_op_apply(WT_RECOVERY *r, WT_LSN *lsnp, const uint8_t **pp, const uint8_t *end)
{
    WT_CURSOR *cursor, *start, *stop;
    WT_DECL_RET;
    WT_ITEM key, start_key, stop_key, value;
    WT_SESSION_IMPL *session;
    wt_timestamp_t commit, durable, first_commit, prepare, read;
    uint64_t recno, start_recno, stop_recno, t_nsec, t_sec;
    uint32_t fileid, mode, optype, opsize;

    session = r->session;
    cursor = NULL;

    /* Peek at the size and the type. */
    WT_ERR(__wt_logop_read(session, pp, end, &optype, &opsize));
    end = *pp + opsize;

    /*
     * If it is an operation type that should be ignored, we're done. Note that file ids within
     * known operations also use the same macros to indicate that operation should be ignored.
     */
    if (WT_LOGOP_IS_IGNORED(optype)) {
        *pp += opsize;
        goto done;
    }

    switch (optype) {
    case WT_LOGOP_COL_MODIFY:
        WT_ERR(__wt_logop_col_modify_unpack(session, pp, end, &fileid, &recno, &value));
        GET_RECOVERY_CURSOR(session, r, lsnp, fileid, &cursor);
        cursor->set_key(cursor, recno);
        if ((ret = cursor->search(cursor)) != 0)
            WT_ERR_NOTFOUND_OK(ret, false);
        else {
            /*
             * Build/insert a complete value during recovery rather than using cursor modify to
             * create a partial update (for no particular reason than simplicity).
             */
            WT_ERR(__wt_modify_apply_item(
              CUR2S(cursor), cursor->value_format, &cursor->value, value.data));
            WT_ERR(cursor->insert(cursor));
        }
        break;

    case WT_LOGOP_COL_PUT:
        WT_ERR(__wt_logop_col_put_unpack(session, pp, end, &fileid, &recno, &value));
        GET_RECOVERY_CURSOR(session, r, lsnp, fileid, &cursor);
        cursor->set_key(cursor, recno);
        __wt_cursor_set_raw_value(cursor, &value);
        WT_ERR(cursor->insert(cursor));
        break;

    case WT_LOGOP_COL_REMOVE:
        WT_ERR(__wt_logop_col_remove_unpack(session, pp, end, &fileid, &recno));
        GET_RECOVERY_CURSOR(session, r, lsnp, fileid, &cursor);
        cursor->set_key(cursor, recno);
        WT_ERR(cursor->remove(cursor));
        break;

    case WT_LOGOP_COL_TRUNCATE:
        WT_ERR(
          __wt_logop_col_truncate_unpack(session, pp, end, &fileid, &start_recno, &stop_recno));
        GET_RECOVERY_CURSOR(session, r, lsnp, fileid, &cursor);

        /* Set up the cursors. */
        if (start_recno == WT_RECNO_OOB) {
            start = NULL;
            stop = cursor;
        } else if (stop_recno == WT_RECNO_OOB) {
            start = cursor;
            stop = NULL;
        } else {
            start = cursor;
            WT_ERR(__recovery_cursor(session, r, lsnp, fileid, true, &stop));
        }

        /* Set the keys. */
        if (start != NULL)
            start->set_key(start, start_recno);
        if (stop != NULL)
            stop->set_key(stop, stop_recno);

        WT_TRET(session->iface.truncate(&session->iface, NULL, start, stop, NULL));
        /* If we opened a duplicate cursor, close it now. */
        if (stop != NULL && stop != cursor)
            WT_TRET(stop->close(stop));
        WT_ERR(ret);
        break;

    case WT_LOGOP_ROW_MODIFY:
        WT_ERR(__wt_logop_row_modify_unpack(session, pp, end, &fileid, &key, &value));
        GET_RECOVERY_CURSOR(session, r, lsnp, fileid, &cursor);
        __wt_cursor_set_raw_key(cursor, &key);
        if ((ret = cursor->search(cursor)) != 0)
            WT_ERR_NOTFOUND_OK(ret, false);
        else {
            /*
             * Build/insert a complete value during recovery rather than using cursor modify to
             * create a partial update (for no particular reason than simplicity).
             */
            WT_ERR(__wt_modify_apply_item(
              CUR2S(cursor), cursor->value_format, &cursor->value, value.data));
            WT_ERR(cursor->insert(cursor));
        }
        break;

    case WT_LOGOP_ROW_PUT:
        WT_ERR(__wt_logop_row_put_unpack(session, pp, end, &fileid, &key, &value));
        GET_RECOVERY_CURSOR(session, r, lsnp, fileid, &cursor);
        __wt_cursor_set_raw_key(cursor, &key);
        __wt_cursor_set_raw_value(cursor, &value);
        WT_ERR(cursor->insert(cursor));
        break;

    case WT_LOGOP_ROW_REMOVE:
        WT_ERR(__wt_logop_row_remove_unpack(session, pp, end, &fileid, &key));
        GET_RECOVERY_CURSOR(session, r, lsnp, fileid, &cursor);
        __wt_cursor_set_raw_key(cursor, &key);
        WT_ERR(cursor->remove(cursor));
        break;

    case WT_LOGOP_ROW_TRUNCATE:
        WT_ERR(
          __wt_logop_row_truncate_unpack(session, pp, end, &fileid, &start_key, &stop_key, &mode));
        GET_RECOVERY_CURSOR(session, r, lsnp, fileid, &cursor);
        /* Set up the cursors. */
        start = stop = NULL;
        switch (mode) {
        case WT_TXN_TRUNC_ALL:
            /* Both cursors stay NULL. */
            break;
        case WT_TXN_TRUNC_BOTH:
            start = cursor;
            WT_ERR(__recovery_cursor(session, r, lsnp, fileid, true, &stop));
            break;
        case WT_TXN_TRUNC_START:
            start = cursor;
            break;
        case WT_TXN_TRUNC_STOP:
            stop = cursor;
            break;
        default:
            WT_ERR(__wt_illegal_value(session, mode));
        }

        /* Set the keys. */
        if (start != NULL)
            __wt_cursor_set_raw_key(start, &start_key);
        if (stop != NULL)
            __wt_cursor_set_raw_key(stop, &stop_key);

        WT_TRET(session->iface.truncate(&session->iface, NULL, start, stop, NULL));
        /* If we opened a duplicate cursor, close it now. */
        if (stop != NULL && stop != cursor)
            WT_TRET(stop->close(stop));
        WT_ERR(ret);
        break;
    case WT_LOGOP_TXN_TIMESTAMP:
        /*
         * Timestamp records are informational only. We have to unpack it to properly move forward
         * in the log record to the next operation, but otherwise ignore.
         */
        WT_ERR(__wt_logop_txn_timestamp_unpack(
          session, pp, end, &t_sec, &t_nsec, &commit, &durable, &first_commit, &prepare, &read));
        break;
    default:
        WT_ERR(__wt_illegal_value(session, optype));
    }

done:
    /* Reset the cursor so it doesn't block eviction. */
    if (cursor != NULL)
        WT_ERR(cursor->reset(cursor));
    return (0);

err:
    __wt_err(session, ret,
      "operation apply failed during recovery: operation type %" PRIu32 " at LSN %" PRIu32
      "/%" PRIu32,
      optype, lsnp->l.file, lsnp->l.offset);
    return (ret);
}

/*
 * __txn_commit_apply --
 *     Apply a commit record during recovery.
 */
static int
__txn_commit_apply(WT_RECOVERY *r, WT_LSN *lsnp, const uint8_t **pp, const uint8_t *end)
{
    /* The logging subsystem zero-pads records. */
    while (*pp < end && **pp)
        WT_RET(__txn_op_apply(r, lsnp, pp, end));

    return (0);
}

/*
 * __txn_log_recover --
 *     Roll the log forward to recover committed changes.
 */
static int
__txn_log_recover(WT_SESSION_IMPL *session, WT_ITEM *logrec, WT_LSN *lsnp, WT_LSN *next_lsnp,
  void *cookie, int firstrecord)
{
    WT_DECL_RET;
    WT_RECOVERY *r;
    uint64_t txnid_unused;
    uint32_t rectype;
    const uint8_t *end, *p;

    r = cookie;
    p = WT_LOG_SKIP_HEADER(logrec->data);
    end = (const uint8_t *)logrec->data + logrec->size;
    WT_UNUSED(firstrecord);

    /* First, peek at the log record type. */
    WT_RET(__wt_logrec_read(session, &p, end, &rectype));

    /*
     * Record the highest LSN we process during the metadata phase. If not the metadata phase, then
     * stop at that LSN.
     */
    if (r->metadata_only)
        WT_ASSIGN_LSN(&r->max_rec_lsn, next_lsnp);
    else if (__wt_log_cmp(lsnp, &r->max_rec_lsn) >= 0)
        return (0);

    switch (rectype) {
    case WT_LOGREC_CHECKPOINT:
        if (r->metadata_only)
            WT_RET(__wt_txn_checkpoint_logread(session, &p, end, &r->ckpt_lsn));
        break;

    case WT_LOGREC_COMMIT:
        if ((ret = __wt_vunpack_uint(&p, WT_PTRDIFF(end, p), &txnid_unused)) != 0)
            WT_RET_MSG(session, ret, "txn_log_recover: unpack failure");
        WT_RET(__txn_commit_apply(r, lsnp, &p, end));
        break;
    }

    return (0);
}

/*
 * __recovery_retrieve_timestamp --
 *     Retrieve a timestamp from the metadata.
 */
static int
__recovery_retrieve_timestamp(
  WT_RECOVERY *r, const char *system_uri, const char *timestamp_name, wt_timestamp_t *timestampp)
{
    WT_CONFIG_ITEM cval;
    WT_DECL_RET;
    WT_SESSION_IMPL *session;
    char *sys_config;

    sys_config = NULL;

    session = r->session;

    /* Search the metadata for the system information. */
    WT_ERR_NOTFOUND_OK(__wt_metadata_search(session, system_uri, &sys_config), false);
    if (sys_config != NULL) {
        WT_CLEAR(cval);
        WT_ERR_NOTFOUND_OK(__wt_config_getones(session, sys_config, timestamp_name, &cval), false);
        if (cval.len != 0) {
            __wt_verbose(session, WT_VERB_RECOVERY, "Recovery %s %.*s", timestamp_name,
              (int)cval.len, cval.str);
            WT_ERR(__wt_txn_parse_timestamp_raw(session, timestamp_name, timestampp, &cval));
        }
    }

err:
    __wt_free(session, sys_config);
    return (ret);
}

/*
 * __recovery_set_checkpoint_timestamp --
 *     Set the checkpoint timestamp as retrieved from the metadata file.
 */
static int
__recovery_set_checkpoint_timestamp(WT_RECOVERY *r)
{
    WT_CONNECTION_IMPL *conn;
    WT_SESSION_IMPL *session;
    wt_timestamp_t ckpt_timestamp;
    char ts_string[WT_TS_INT_STRING_SIZE];

    session = r->session;
    conn = S2C(session);
    /*
     * Read the system checkpoint information from the metadata file and save the stable timestamp
     * of the last checkpoint for later query. This gets saved in the connection.
     */
    ckpt_timestamp = 0;

    WT_RET(
      __recovery_retrieve_timestamp(r, WT_SYSTEM_CKPT_URI, WT_SYSTEM_CKPT_TS, &ckpt_timestamp));

    /*
     * Set the recovery checkpoint timestamp and the metadata checkpoint timestamp so that the
     * checkpoint after recovery writes the correct value into the metadata.
     */
    conn->txn_global.meta_ckpt_timestamp = conn->txn_global.recovery_timestamp = ckpt_timestamp;

    __wt_verbose(session, WT_VERB_RECOVERY | WT_VERB_RECOVERY_PROGRESS,
      "Set global recovery timestamp: %s",
      __wt_timestamp_to_string(conn->txn_global.recovery_timestamp, ts_string));

    return (0);
}

/*
 * __recovery_set_oldest_timestamp --
 *     Set the oldest timestamp as retrieved from the metadata file.
 */
static int
__recovery_set_oldest_timestamp(WT_RECOVERY *r)
{
    WT_CONNECTION_IMPL *conn;
    WT_SESSION_IMPL *session;
    wt_timestamp_t oldest_timestamp;
    char ts_string[WT_TS_INT_STRING_SIZE];

    session = r->session;
    conn = S2C(session);
    /*
     * Read the system checkpoint information from the metadata file and save the oldest timestamp
     * of the last checkpoint for later query. This gets saved in the connection.
     */
    oldest_timestamp = 0;

    WT_RET(__recovery_retrieve_timestamp(
      r, WT_SYSTEM_OLDEST_URI, WT_SYSTEM_OLDEST_TS, &oldest_timestamp));
    conn->txn_global.oldest_timestamp = oldest_timestamp;
    conn->txn_global.has_oldest_timestamp = oldest_timestamp != WT_TS_NONE;

    __wt_verbose(session, WT_VERB_RECOVERY | WT_VERB_RECOVERY_PROGRESS,
      "Set global oldest timestamp: %s",
      __wt_timestamp_to_string(conn->txn_global.oldest_timestamp, ts_string));

    return (0);
}

/*
 * __recovery_set_checkpoint_snapshot --
 *     Set the checkpoint snapshot details as retrieved from the metadata file.
 */
static int
__recovery_set_checkpoint_snapshot(WT_SESSION_IMPL *session)
{
    WT_CONFIG list;
    WT_CONFIG_ITEM cval;
    WT_CONFIG_ITEM k;
    WT_CONNECTION_IMPL *conn;
    WT_DECL_RET;
    uint8_t counter;
    char *sys_config;

    sys_config = NULL;
    conn = S2C(session);
    counter = 0;

    /*
     * Read the system checkpoint information from the metadata file and save the snapshot related
     * details of the last checkpoint for later query. This gets saved in the connection.
     */
    WT_ERR_NOTFOUND_OK(
      __wt_metadata_search(session, WT_SYSTEM_CKPT_SNAPSHOT_URI, &sys_config), false);
    if (sys_config != NULL) {
        WT_CLEAR(cval);
        if (__wt_config_getones(session, sys_config, WT_SYSTEM_CKPT_SNAPSHOT_MIN, &cval) == 0 &&
          cval.len != 0)
            conn->recovery_ckpt_snap_min = (uint64_t)cval.val;

        if (__wt_config_getones(session, sys_config, WT_SYSTEM_CKPT_SNAPSHOT_MAX, &cval) == 0 &&
          cval.len != 0)
            conn->recovery_ckpt_snap_max = (uint64_t)cval.val;

        if (__wt_config_getones(session, sys_config, WT_SYSTEM_CKPT_SNAPSHOT_COUNT, &cval) == 0 &&
          cval.len != 0)
            conn->recovery_ckpt_snapshot_count = (uint32_t)cval.val;

        if (__wt_config_getones(session, sys_config, WT_SYSTEM_CKPT_SNAPSHOT, &cval) == 0 &&
          cval.len != 0) {
            __wt_config_subinit(session, &list, &cval);
            WT_ERR(__wt_calloc_def(
              session, conn->recovery_ckpt_snapshot_count, &conn->recovery_ckpt_snapshot));
            while (__wt_config_subget_next(&list, &k) == 0)
                conn->recovery_ckpt_snapshot[counter++] = (uint64_t)k.val;
        }

        /*
         * Make sure that checkpoint snapshot does not have any unexpected value. The recovered
         * snapshot array should contain the values between recovered snapshot min and recovered
         * snapshot max.
         */
        WT_ASSERT(session,
<<<<<<< HEAD
          ((conn->recovery_ckpt_snapshot_count == 0) ||
            (conn->recovery_ckpt_snapshot_count == counter &&
              conn->recovery_ckpt_snapshot[0] == conn->recovery_ckpt_snap_min &&
              conn->recovery_ckpt_snapshot[counter - 1] < conn->recovery_ckpt_snap_max)));
=======
          conn->recovery_ckpt_snapshot == NULL ||
            (conn->recovery_ckpt_snapshot_count == counter &&
              conn->recovery_ckpt_snapshot[0] == conn->recovery_ckpt_snap_min &&
              conn->recovery_ckpt_snapshot[counter - 1] < conn->recovery_ckpt_snap_max));
>>>>>>> 87e004aa
    }

err:
    __wt_free(session, sys_config);
    return (ret);
}

/*
 * __recovery_set_ckpt_base_write_gen --
 *     Set the base write gen as retrieved from the metadata file.
 */
static int
__recovery_set_ckpt_base_write_gen(WT_RECOVERY *r)
{
    WT_CONFIG_ITEM cval;
    WT_DECL_RET;
    WT_SESSION_IMPL *session;
    char *sys_config;

    sys_config = NULL;
    session = r->session;

    /* Search the metadata for checkpoint base write gen information. */
    WT_ERR_NOTFOUND_OK(
      __wt_metadata_search(session, WT_SYSTEM_BASE_WRITE_GEN_URI, &sys_config), false);
    if (sys_config != NULL) {
        WT_CLEAR(cval);
        WT_ERR(__wt_config_getones(session, sys_config, WT_SYSTEM_BASE_WRITE_GEN, &cval));
        if (cval.len != 0)
            S2C(session)->last_ckpt_base_write_gen = (uint64_t)cval.val;
    }

err:
    __wt_free(session, sys_config);
    return (ret);
}

/*
 * __recovery_setup_file --
 *     Set up the recovery slot for a file, track the largest file ID, and update the base write gen
 *     based on the file's configuration.
 */
static int
__recovery_setup_file(WT_RECOVERY *r, const char *uri, const char *config)
{
    WT_CONFIG_ITEM cval;
    WT_LSN lsn;
    uint32_t fileid, lsnfile, lsnoffset;

    WT_RET(__wt_config_getones(r->session, config, "id", &cval));
    fileid = (uint32_t)cval.val;

    /* Track the largest file ID we have seen. */
    if (fileid > r->max_fileid)
        r->max_fileid = fileid;

    if (r->nfiles <= fileid) {
        WT_RET(__wt_realloc_def(r->session, &r->file_alloc, fileid + 1, &r->files));
        r->nfiles = fileid + 1;
    }

    if (r->files[fileid].uri != NULL)
        WT_RET_PANIC(r->session, WT_PANIC,
          "metadata corruption: files %s and %s have the same file ID %u", uri,
          r->files[fileid].uri, fileid);
    WT_RET(__wt_strdup(r->session, uri, &r->files[fileid].uri));
    WT_RET(__wt_config_getones(r->session, config, "checkpoint_lsn", &cval));
    /* If there is no checkpoint logged for the file, apply everything. */
    if (cval.type != WT_CONFIG_ITEM_STRUCT)
        WT_INIT_LSN(&lsn);
    /* NOLINTNEXTLINE(cert-err34-c) */
    else if (sscanf(cval.str, "(%" SCNu32 ",%" SCNu32 ")", &lsnfile, &lsnoffset) == 2)
        WT_SET_LSN(&lsn, lsnfile, lsnoffset);
    else
        WT_RET_MSG(
          r->session, EINVAL, "Failed to parse checkpoint LSN '%.*s'", (int)cval.len, cval.str);
    WT_ASSIGN_LSN(&r->files[fileid].ckpt_lsn, &lsn);

    __wt_verbose(r->session, WT_VERB_RECOVERY,
      "Recovering %s with id %" PRIu32 " @ (%" PRIu32 ", %" PRIu32 ")", uri, fileid, lsn.l.file,
      lsn.l.offset);

    if ((!WT_IS_MAX_LSN(&lsn) && !WT_IS_INIT_LSN(&lsn)) &&
      (WT_IS_MAX_LSN(&r->max_ckpt_lsn) || __wt_log_cmp(&lsn, &r->max_ckpt_lsn) > 0))
        WT_ASSIGN_LSN(&r->max_ckpt_lsn, &lsn);

    /* Update the base write gen based on this file's configuration. */
    return (__wt_metadata_update_base_write_gen(r->session, config));
}

/*
 * __recovery_free --
 *     Free the recovery state.
 */
static int
__recovery_free(WT_RECOVERY *r)
{
    WT_CURSOR *c;
    WT_DECL_RET;
    WT_SESSION_IMPL *session;
    u_int i;

    session = r->session;
    for (i = 0; i < r->nfiles; i++) {
        __wt_free(session, r->files[i].uri);
        if ((c = r->files[i].c) != NULL)
            WT_TRET(c->close(c));
    }

    __wt_free(session, r->files);
    return (ret);
}

/*
 * __recovery_file_scan --
 *     Scan the files referenced from the metadata and gather information about them for recovery.
 */
static int
__recovery_file_scan(WT_RECOVERY *r)
{
    WT_CURSOR *c;
    WT_DECL_RET;
    int cmp;
    const char *uri, *config;

    /* Scan through all files in the metadata. */
    c = r->files[0].c;
    c->set_key(c, "file:");
    if ((ret = c->search_near(c, &cmp)) != 0) {
        /* Is the metadata empty? */
        WT_RET_NOTFOUND_OK(ret);
        return (0);
    }
    if (cmp < 0)
        WT_RET_NOTFOUND_OK(c->next(c));
    for (; ret == 0; ret = c->next(c)) {
        WT_RET(c->get_key(c, &uri));
        if (!WT_PREFIX_MATCH(uri, "file:"))
            break;
        WT_RET(c->get_value(c, &config));
        WT_RET(__recovery_setup_file(r, uri, config));
    }
    WT_RET_NOTFOUND_OK(ret);

    /*
     * Set the connection level file id tracker, as such upon creation of a new file we'll begin
     * from the latest file id.
     */
    S2C(r->session)->next_file_id = r->max_fileid;

    return (0);
}

/*
 * __hs_exists --
 *     Check whether the history store exists. This function looks for both the history store URI in
 *     the metadata file and for the history store data file itself. If we're running salvage, we'll
 *     attempt to salvage the history store here.
 */
static int
__hs_exists(WT_SESSION_IMPL *session, WT_CURSOR *metac, const char *cfg[], bool *hs_exists)
{
    WT_CONNECTION_IMPL *conn;
    WT_DECL_RET;
    WT_SESSION *wt_session;

    conn = S2C(session);

    /*
     * We should check whether the history store file exists in the metadata or not. If it does not,
     * then we should skip rollback to stable for each table. This might happen if we're upgrading
     * from an older version. If it does exist in the metadata we should check that it exists on
     * disk to confirm that it wasn't deleted between runs.
     *
     * This needs to happen after we apply the logs as they may contain the metadata changes which
     * include the history store creation. As such the on disk metadata file won't contain the
     * history store but will after log application.
     */
    metac->set_key(metac, WT_HS_URI);
    WT_ERR_NOTFOUND_OK(metac->search(metac), true);
    if (ret == WT_NOTFOUND) {
        *hs_exists = false;
        ret = 0;
    } else {
        /* Given the history store exists in the metadata validate whether it exists on disk. */
        WT_ERR(__wt_fs_exist(session, WT_HS_FILE, hs_exists));
        if (*hs_exists) {
            /*
             * Attempt to configure the history store, this will detect corruption if it fails.
             */
            ret = __wt_hs_config(session, cfg);
            if (ret != 0) {
                if (F_ISSET(conn, WT_CONN_SALVAGE)) {
                    wt_session = &session->iface;
                    WT_ERR(wt_session->salvage(wt_session, WT_HS_URI, NULL));
                } else
                    WT_ERR(ret);
            }
        } else {
            /*
             * We're attempting to salvage the database with a missing history store, remove it from
             * the metadata and pretend it never existed. As such we won't run rollback to stable
             * later.
             */
            if (F_ISSET(conn, WT_CONN_SALVAGE)) {
                *hs_exists = false;
                metac->remove(metac);
            } else
                /* The history store file has likely been deleted, we cannot recover from this. */
                WT_ERR_MSG(session, WT_TRY_SALVAGE, "%s file is corrupted or missing", WT_HS_FILE);
        }
    }
err:
    /* Unpin the page from cache. */
    WT_TRET(metac->reset(metac));
    return (ret);
}

/*
 * __wt_txn_recover --
 *     Run recovery.
 */
int
__wt_txn_recover(WT_SESSION_IMPL *session, const char *cfg[])
{
    WT_CONNECTION_IMPL *conn;
    WT_CURSOR *metac;
    WT_DECL_RET;
    WT_RECOVERY r;
    WT_RECOVERY_FILE *metafile;
    char *config;
    char ts_string[2][WT_TS_INT_STRING_SIZE];
    bool do_checkpoint, eviction_started, hs_exists, needs_rec, was_backup;
    bool rts_executed;

    conn = S2C(session);
    WT_CLEAR(r);
    WT_INIT_LSN(&r.ckpt_lsn);
    config = NULL;
    do_checkpoint = hs_exists = true;
    rts_executed = false;
    eviction_started = false;
    was_backup = F_ISSET(conn, WT_CONN_WAS_BACKUP);

    /* We need a real session for recovery. */
    WT_RET(__wt_open_internal_session(conn, "txn-recover", false, WT_SESSION_NO_LOGGING, &session));
    r.session = session;
    WT_MAX_LSN(&r.max_ckpt_lsn);
    WT_MAX_LSN(&r.max_rec_lsn);
    conn->txn_global.recovery_timestamp = conn->txn_global.meta_ckpt_timestamp = WT_TS_NONE;

    F_SET(conn, WT_CONN_RECOVERING);
    WT_ERR(__recovery_set_ckpt_base_write_gen(&r));
    WT_ERR(__wt_metadata_search(session, WT_METAFILE_URI, &config));
    WT_ERR(__recovery_setup_file(&r, WT_METAFILE_URI, config));
    WT_ERR(__wt_metadata_cursor_open(session, NULL, &metac));
    metafile = &r.files[WT_METAFILE_ID];
    metafile->c = metac;

    /*
     * If no log was found (including if logging is disabled), or if the last checkpoint was done
     * with logging disabled, recovery should not run. Scan the metadata to figure out the largest
     * file ID.
     */
    if (!FLD_ISSET(conn->log_flags, WT_CONN_LOG_EXISTED) || WT_IS_MAX_LSN(&metafile->ckpt_lsn)) {
        /*
         * Detect if we're going from logging disabled to enabled. We need to know this to verify
         * LSNs and start at the correct log file later. If someone ran with logging, then disabled
         * it and removed all the log files and then turned logging back on, we have to start
         * logging in the log file number that is larger than any checkpoint LSN we have from the
         * earlier time.
         */
        WT_ERR(__recovery_file_scan(&r));

        /*
         * The array can be re-allocated in recovery_file_scan. Reset our pointer after scanning all
         * the files.
         */
        metafile = &r.files[WT_METAFILE_ID];

        if (FLD_ISSET(conn->log_flags, WT_CONN_LOG_ENABLED) && WT_IS_MAX_LSN(&metafile->ckpt_lsn) &&
          !WT_IS_MAX_LSN(&r.max_ckpt_lsn))
            WT_ERR(__wt_log_reset(session, r.max_ckpt_lsn.l.file));
        else
            do_checkpoint = false;
        WT_ERR(__hs_exists(session, metac, cfg, &hs_exists));
        goto done;
    }

    __wt_verbose(
      session, WT_VERB_RECOVERY | WT_VERB_RECOVERY_PROGRESS, "txn-recover : %s", " Start");

    /*
     * First, do a pass through the log to recover the metadata, and establish the last checkpoint
     * LSN. Skip this when opening a hot backup: we already have the correct metadata in that case.
     *
     * If we're running with salvage and we hit an error, we ignore it and continue. In salvage we
     * want to recover whatever part of the data we can from the last checkpoint up until whatever
     * problem we detect in the log file. In salvage, we ignore errors from scanning the log so
     * recovery can continue. Other errors remain errors.
     */
    if (!was_backup) {
        __wt_verbose(
          session, WT_VERB_RECOVERY | WT_VERB_RECOVERY_PROGRESS, "txn-recover : %s", "!was_backup");
        r.metadata_only = true;
        /*
         * If this is a read-only connection, check if the checkpoint LSN in the metadata file is up
         * to date, indicating a clean shutdown.
         */
        if (F_ISSET(conn, WT_CONN_READONLY)) {
            WT_ERR(__wt_log_needs_recovery(session, &metafile->ckpt_lsn, &needs_rec));
            if (needs_rec)
                WT_ERR_MSG(session, WT_RUN_RECOVERY, "Read-only database needs recovery");
        }
        if (WT_IS_INIT_LSN(&metafile->ckpt_lsn))
            ret = __wt_log_scan(session, NULL, NULL, WT_LOGSCAN_FIRST, __txn_log_recover, &r);
        else {
            /*
             * Start at the last checkpoint LSN referenced in the metadata. If we see the end of a
             * checkpoint while scanning, we will change the full scan to start from there.
             */
            WT_ASSIGN_LSN(&r.ckpt_lsn, &metafile->ckpt_lsn);
            ret = __wt_log_scan(session, &metafile->ckpt_lsn, NULL, WT_LOGSCAN_RECOVER_METADATA,
              __txn_log_recover, &r);
        }
        if (F_ISSET(conn, WT_CONN_SALVAGE))
            ret = 0;
        /*
         * If log scan couldn't find a file we expected to be around, this indicates a corruption of
         * some sort.
         */
        if (ret == ENOENT) {
            F_SET(conn, WT_CONN_DATA_CORRUPTION);
            ret = WT_ERROR;
        }

        WT_ERR(ret);
    }

    /* Scan the metadata to find the live files and their IDs. */
    WT_ERR(__recovery_file_scan(&r));

    /*
     * Check whether the history store exists.
     *
     * This will open a dhandle on the history store and initialize its write gen so we must ensure
     * that the connection-wide base write generation is stable at this point. Performing a recovery
     * file scan will involve updating the connection-wide base write generation so we MUST do this
     * before checking for the existence of a history store file.
     */
    WT_ERR(__hs_exists(session, metac, cfg, &hs_exists));

    /*
     * Clear this out. We no longer need it and it could have been re-allocated when scanning the
     * files.
     */
    WT_NOT_READ(metafile, NULL);

    /*
     * We no longer need the metadata cursor: close it to avoid pinning any resources that could
     * block eviction during recovery.
     */
    r.files[0].c = NULL;
    WT_ERR(metac->close(metac));

    /*
     * Now, recover all the files apart from the metadata. Pass WT_LOGSCAN_RECOVER so that old logs
     * get truncated.
     */
    r.metadata_only = false;
    __wt_verbose(session, WT_VERB_RECOVERY | WT_VERB_RECOVERY_PROGRESS,
      "Main recovery loop: starting at %" PRIu32 "/%" PRIu32 " to %" PRIu32 "/%" PRIu32,
      r.ckpt_lsn.l.file, r.ckpt_lsn.l.offset, r.max_rec_lsn.l.file, r.max_rec_lsn.l.offset);
    WT_ERR(__wt_log_needs_recovery(session, &r.ckpt_lsn, &needs_rec));
    /*
     * Check if the database was shut down cleanly. If not return an error if the user does not want
     * automatic recovery.
     */
    if (needs_rec &&
      (FLD_ISSET(conn->log_flags, WT_CONN_LOG_RECOVER_ERR) || F_ISSET(conn, WT_CONN_READONLY))) {
        if (F_ISSET(conn, WT_CONN_READONLY))
            WT_ERR_MSG(session, WT_RUN_RECOVERY, "Read-only database needs recovery");
        WT_ERR_MSG(session, WT_RUN_RECOVERY, "Database needs recovery");
    }

    if (F_ISSET(conn, WT_CONN_READONLY)) {
        do_checkpoint = false;
        goto done;
    }

    if (!hs_exists) {
        __wt_verbose(session, WT_VERB_RECOVERY | WT_VERB_RECOVERY_PROGRESS, "%s",
          "Creating the history store before applying log records. Likely recovering after an"
          "unclean shutdown on an earlier version");
        /*
         * Create the history store as we might need it while applying log records in recovery.
         */
        WT_ERR(__wt_hs_open(session, cfg));
    }

    /*
     * Recovery can touch more data than fits in cache, so it relies on regular eviction to manage
     * paging. Start eviction threads if not already started for recovery without history store
     * cursors.
     */
    WT_ERR(__wt_evict_create(session));
    eviction_started = true;

    /*
     * Always run recovery even if it was a clean shutdown only if this is not a read-only
     * connection. We can consider skipping it in the future.
     */
    if (needs_rec)
        FLD_SET(conn->log_flags, WT_CONN_LOG_RECOVER_DIRTY);
    if (WT_IS_INIT_LSN(&r.ckpt_lsn))
        ret = __wt_log_scan(
          session, NULL, NULL, WT_LOGSCAN_FIRST | WT_LOGSCAN_RECOVER, __txn_log_recover, &r);
    else
        ret = __wt_log_scan(session, &r.ckpt_lsn, NULL, WT_LOGSCAN_RECOVER, __txn_log_recover, &r);
    if (F_ISSET(conn, WT_CONN_SALVAGE))
        ret = 0;
    WT_ERR(ret);

done:
    WT_ERR(__recovery_set_checkpoint_timestamp(&r));
    WT_ERR(__recovery_set_oldest_timestamp(&r));
    WT_ERR(__recovery_set_checkpoint_snapshot(session));

    /*
     * Perform rollback to stable only when the following conditions met.
     * 1. The connection is not read-only. A read-only connection expects that there shouldn't be
     *    any changes that need to be done on the database other than reading.
     * 2. The history store file was found in the metadata.
     */
    if (hs_exists && !F_ISSET(conn, WT_CONN_READONLY)) {
        /* Start the eviction threads for rollback to stable if not already started. */
        if (!eviction_started) {
            WT_ERR(__wt_evict_create(session));
            eviction_started = true;
        }

        WT_ASSERT(session,
          conn->txn_global.has_stable_timestamp == false &&
            conn->txn_global.stable_timestamp == WT_TS_NONE);

        /*
         * Set the stable timestamp from recovery timestamp and process the trees for rollback to
         * stable.
         */
        conn->txn_global.stable_timestamp = conn->txn_global.recovery_timestamp;
        conn->txn_global.has_stable_timestamp = false;

        if (conn->txn_global.recovery_timestamp != WT_TS_NONE)
            conn->txn_global.has_stable_timestamp = true;

        __wt_verbose(session, WT_VERB_RECOVERY | WT_VERB_RTS,
          "performing recovery rollback_to_stable with stable timestamp: %s and oldest timestamp: "
          "%s",
          __wt_timestamp_to_string(conn->txn_global.stable_timestamp, ts_string[0]),
          __wt_timestamp_to_string(conn->txn_global.oldest_timestamp, ts_string[1]));
        rts_executed = true;
        WT_ERR(__wt_rollback_to_stable(session, NULL, true));
    }

    if (do_checkpoint || rts_executed)
        /*
         * Forcibly log a checkpoint so the next open is fast and keep the metadata up to date with
         * the checkpoint LSN and archiving.
         */
        WT_ERR(session->iface.checkpoint(&session->iface, "force=1"));

    /* Initialize the connection's base write generation after rollback to stable. */
    WT_ERR(__wt_metadata_init_base_write_gen(session));

    /*
     * Update the open dhandles write generations and base write generation with the connection's
     * base write generation because the recovery checkpoint writes the pages to disk with new write
     * generation number which contains transaction ids that are needed to reset later.
     */
    __wt_dhandle_update_write_gens(session);

    /*
     * If we're downgrading and have newer log files, force an archive, no matter what the archive
     * setting is.
     */
    if (FLD_ISSET(conn->log_flags, WT_CONN_LOG_FORCE_DOWNGRADE))
        WT_ERR(__wt_log_truncate_files(session, NULL, true));
    FLD_SET(conn->log_flags, WT_CONN_LOG_RECOVER_DONE);

err:
    WT_TRET(__recovery_free(&r));
    __wt_free(session, config);
    FLD_CLR(conn->log_flags, WT_CONN_LOG_RECOVER_DIRTY);

    if (ret != 0) {
        FLD_SET(conn->log_flags, WT_CONN_LOG_RECOVER_FAILED);
        __wt_err(session, ret, "Recovery failed");
    }

    /*
     * Destroy the eviction threads that were started in support of recovery. They will be restarted
     * once the history store table is created.
     */
    if (eviction_started)
        WT_TRET(__wt_evict_destroy(session));

    WT_TRET(__wt_session_close_internal(session));
    F_CLR(conn, WT_CONN_RECOVERING);

    return (ret);
}<|MERGE_RESOLUTION|>--- conflicted
+++ resolved
@@ -506,17 +506,10 @@
          * snapshot max.
          */
         WT_ASSERT(session,
-<<<<<<< HEAD
-          ((conn->recovery_ckpt_snapshot_count == 0) ||
-            (conn->recovery_ckpt_snapshot_count == counter &&
-              conn->recovery_ckpt_snapshot[0] == conn->recovery_ckpt_snap_min &&
-              conn->recovery_ckpt_snapshot[counter - 1] < conn->recovery_ckpt_snap_max)));
-=======
           conn->recovery_ckpt_snapshot == NULL ||
             (conn->recovery_ckpt_snapshot_count == counter &&
               conn->recovery_ckpt_snapshot[0] == conn->recovery_ckpt_snap_min &&
               conn->recovery_ckpt_snapshot[counter - 1] < conn->recovery_ckpt_snap_max));
->>>>>>> 87e004aa
     }
 
 err:
