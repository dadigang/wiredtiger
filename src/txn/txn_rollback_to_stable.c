--- conflicted
+++ resolved
@@ -8,15 +8,13 @@
 
 #include "wt_internal.h"
 
-<<<<<<< HEAD
 #define WT_CHECK_RECOVERY_FLAG_TXNID_CKPT_SNAPMIN(session, txnid) \
     (F_ISSET(S2C(session), WT_CONN_RECOVERING) && txnid >= S2C(session)->recovery_ckpt_snap_min)
 
-=======
 /* Enable rollback to stable verbose messaging during recovery. */
 #define WT_VERB_RECOVERY_RTS(session) \
     (F_ISSET(S2C(session), WT_CONN_RECOVERING) ? WT_VERB_RECOVERY | WT_VERB_RTS : WT_VERB_RTS)
->>>>>>> 64565550
+
 /*
  * __rollback_abort_newer_update --
  *     Abort updates in an update change with timestamps newer than the rollback timestamp. Also,
@@ -323,37 +321,25 @@
          * update chain. Also it confirms that history store doesn't contains any newer version than
          * the current version for the key.
          */
-<<<<<<< HEAD
         if (!replace &&
           (!__rollback_check_if_txnid_non_committed(session, cbt->upd_value->tw.stop_txn)) &&
           (hs_stop_durable_ts <= rollback_timestamp)) {
-            __wt_verbose(session, WT_VERB_RTS,
+            __wt_verbose(session, WT_VERB_RECOVERY_RTS(session),
               "history store update valid with stop timestamp: %s, stable timestamp: %s and txnid "
               ": %" PRIu64,
-=======
-        if (!replace && hs_stop_durable_ts <= rollback_timestamp) {
-            __wt_verbose(session, WT_VERB_RECOVERY_RTS(session),
-              "history store update valid with stop timestamp: %s and stable timestamp: %s",
->>>>>>> 64565550
               __wt_timestamp_to_string(hs_stop_durable_ts, ts_string[0]),
               __wt_timestamp_to_string(rollback_timestamp, ts_string[1]),
               cbt->upd_value->tw.stop_txn);
             break;
         }
 
-<<<<<<< HEAD
         /*
          * Stop processing when we find a stable update according to the given timestamp and
          * transaction id.
          */
         if (!__rollback_check_if_txnid_non_committed(session, cbt->upd_value->tw.start_txn) &&
           (hs_durable_ts <= rollback_timestamp)) {
-            __wt_verbose(session, WT_VERB_RTS,
-=======
-        /* Stop processing when we find a stable update according to the given timestamp. */
-        if (hs_durable_ts <= rollback_timestamp) {
             __wt_verbose(session, WT_VERB_RECOVERY_RTS(session),
->>>>>>> 64565550
               "history store update valid with start timestamp: %s, durable timestamp: %s, stop "
               "timestamp: %s, stable timestamp: %s and txnid : %" PRIu64,
               __wt_timestamp_to_string(hs_start_ts, ts_string[0]),
@@ -878,16 +864,10 @@
           WT_CHECK_RECOVERY_FLAG_TXNID_CKPT_SNAPMIN(session, newest_txn);
     }
 
-<<<<<<< HEAD
-    __wt_verbose(session, WT_VERB_RTS,
+    __wt_verbose(session, WT_VERB_RECOVERY_RTS(session),
       "%p: page with %s durable timestamp: %s, newest txn: %" PRIu64 " and prepared updates: %s",
       (void *)ref, tag, __wt_timestamp_to_string(durable_ts, ts_string), newest_txn,
       prepared ? "true" : "false");
-=======
-    __wt_verbose(session, WT_VERB_RECOVERY_RTS(session),
-      "%p: page with %s durable timestamp: %s and prepared updates: %s", (void *)ref, tag,
-      __wt_timestamp_to_string(durable_ts, ts_string), prepared ? "true" : "false");
->>>>>>> 64565550
 
     return (result);
 }
@@ -1387,13 +1367,8 @@
          * 4. The checkpoint newest txn is greater than snapshot min txn id
          */
         if (S2BT(session)->modified || max_durable_ts > rollback_timestamp || prepared_updates ||
-<<<<<<< HEAD
           !durable_ts_found || has_txn_updates_gt_than_ckpt_snap) {
-            __wt_verbose(session, WT_VERB_RTS,
-=======
-          !durable_ts_found) {
             __wt_verbose(session, WT_VERB_RECOVERY_RTS(session),
->>>>>>> 64565550
               "tree rolled back with durable timestamp: %s, or when tree is modified: %s or "
               "prepared updates: %s or when durable time is not found: %s or txnid is greater than "
               "recovery checkpoint snap min: %s",
