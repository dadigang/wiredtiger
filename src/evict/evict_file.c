--- conflicted
+++ resolved
@@ -90,13 +90,10 @@
 				page->modify->write_gen = 0;
 				__wt_cache_dirty_decr(session, page);
 			}
-<<<<<<< HEAD
-=======
 
 			WT_ASSERT(session,
 			    F_ISSET(session->dhandle, WT_DHANDLE_DEAD) ||
 			    __wt_page_can_evict(session, page, 0, NULL));
->>>>>>> 55110bae
 			__wt_evict_page_clean_update(session, ref, 1);
 			break;
 		WT_ILLEGAL_VALUE_ERR(session);
