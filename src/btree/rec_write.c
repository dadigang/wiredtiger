--- conflicted
+++ resolved
@@ -172,20 +172,6 @@
 static int  __rec_split_write(WT_SESSION_IMPL *, WT_BOUNDARY *, WT_ITEM *, int);
 static int  __rec_write_init(WT_SESSION_IMPL *, WT_PAGE *);
 static int  __rec_write_wrapup(WT_SESSION_IMPL *, WT_PAGE *);
-
-/*
-<<<<<<< HEAD
-=======
- * __rec_track_cell --
- *	If a cell references an overflow chunk, add it to the page's list.
- */
-static inline int
-__rec_track_cell(
-    WT_SESSION_IMPL *session, WT_PAGE *page, WT_CELL_UNPACK *unpack)
-{
-	return (unpack->ovfl ? __wt_rec_track_block(session,
-	    WT_PT_BLOCK_EVICT, page, unpack->data, unpack->size) : 0);
-}
 
 /*
  * Helper macro to determine whether the given WT_REF has a page with
@@ -226,7 +212,6 @@
 	    (rp = (ref)->page)->modify != NULL)
 
 /*
->>>>>>> 083ada33
  * __wt_rec_write --
  *	Reconcile an in-memory page into its on-disk format, and write it.
  */
