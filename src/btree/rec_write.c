/*-
 * Copyright (c) 2008-2012 WiredTiger, Inc.
 *	All rights reserved.
 *
 * See the file LICENSE for redistribution information.
 */

#include "wt_internal.h"

struct __rec_boundary;		typedef struct __rec_boundary WT_BOUNDARY;
struct __rec_dictionary;	typedef struct __rec_dictionary WT_DICTIONARY;
struct __rec_kv;		typedef struct __rec_kv WT_KV;

/*
 * Reconciliation is the process of taking an in-memory page, walking each entry
 * in the page, building a backing disk image in a temporary buffer representing
 * that information, and writing that buffer to disk.  What could be simpler?
 *
 * WT_RECONCILE --
 *	Information tracking a single page reconciliation.
 */
typedef struct {
	WT_PAGE *page;			/* Page being reconciled */

	WT_ITEM	 dsk;			/* Temporary disk-image buffer */

	/* Track whether all changes to the page are written. */
	uint32_t orig_write_gen;
	int upd_skipped;
	int upd_skip_fail;

	/*
	 * Track if reconciliation has seen any overflow items.  Leaf pages with
	 * no overflow items are special because we can delete them without
	 * reading them.  If a leaf page is reconciled and no overflow items are
	 * included, we set the parent page's address cell to a special type,
	 * leaf-no-overflow.  The code works on a per-page reconciliation basis,
	 * that is, once we see an overflow item, all subsequent leaf pages will
	 * not get the special cell type.  It would be possible to do better by
	 * tracking overflow items on split boundaries, but this is simply a
	 * a performance optimization for range deletes, I don't see an argument
	 * for optimizing for pages that split and contain chunks both with and
	 * without overflow items.
	 */
	int	ovfl_items;

	/*
	 * Reconciliation gets tricky if we have to split a page, that is, if
	 * the disk image we create exceeds the maximum size of disk images for
	 * this page type.  First, the split sizes: reconciliation splits to a
	 * smaller-than-maximum page size when a split is required so we don't
	 * repeatedly split a packed page.
	 */
	uint32_t page_size;		/* Maximum page size */
	uint32_t split_size;		/* Split page size */

	/*
	 * The problem with splits is we've done a lot of work by the time we
	 * realize we're going to have to split, we don't want to start over.
	 *
	 * To keep from having to start over when we hit the maximum page size,
	 * we track the page information when we approach a split boundary.
	 * If we eventually have to split, we walk this structure and pretend
	 * we were splitting all along.  After that, we continue to append to
	 * this structure, and eventually walk it to create a new internal page
	 * that references all of our split pages.
	 */
	struct __rec_boundary {
		/*
		 * The start field records location in the initial split buffer,
		 * that is, the first byte of the split chunk recorded before we
		 * decide to split a page; the offset between the first byte of
		 * chunk[0] and the first byte of chunk[1] is chunk[0]'s length.
		 *
		 * Once we split a page, we stop filling in the start field, as
		 * we're writing the split chunks as we find them.
		 */
		uint8_t *start;		/* Split's first byte */

		/*
		 * The recno and entries fields are the starting record number
		 * of the split chunk (for column-store splits), and the number
		 * of entries in the split chunk.  These fields are used both
		 * to write the split chunk, and to create a new internal page
		 * to reference the split pages.
		 */
		uint64_t recno;		/* Split's starting record */
		uint32_t entries;	/* Split's entries */

		WT_ADDR addr;		/* Split's written location */

		/*
		 * The key for a row-store page; no column-store key is needed
		 * because the page's recno, stored in the recno field, is the
		 * column-store key.
		 */
		WT_ITEM key;		/* Promoted row-store key */
	} *bnd;				/* Saved boundaries */
	uint32_t bnd_next;		/* Next boundary slot */
	uint32_t bnd_entries;		/* Total boundary slots */
	size_t   bnd_allocated;		/* Bytes allocated */

	/*
	 * We track the total number of page entries copied into split chunks
	 * so we can easily figure out how many entries in the current split
	 * chunk.
	 */
	uint32_t total_entries;		/* Total entries in splits */

	/*
	 * And there's state information as to where in this process we are:
	 * (1) tracking split boundaries because we can still fit more split
	 * chunks into the maximum page size, (2) tracking the maximum page
	 * size boundary because we can't fit any more split chunks into the
	 * maximum page size, (3) not performing boundary checks because it's
	 * either not useful with the current page size configuration, or
	 * because we've already been forced to split.
	 */
	enum {	SPLIT_BOUNDARY=0,	/* Next: a split page boundary */
		SPLIT_MAX=1,		/* Next: the maximum page boundary */
		SPLIT_TRACKING_OFF=2 }	/* No boundary checks */
	bnd_state;

	/*
	 * We track current information about the current record number, the
	 * number of entries copied into the temporary buffer, where we are
	 * in the temporary buffer, and how much memory remains.  Those items
	 * are packaged here rather than passing pointers to stack locations
	 * around the code.
	 */
	uint64_t recno;			/* Current record number */
	uint32_t entries;		/* Current number of entries */
	uint8_t *first_free;		/* Current first free byte */
	uint32_t space_avail;		/* Remaining space in this chunk */

	/*
	 * We don't need to keep the 0th key around on internal pages, the
	 * search code ignores them as nothing can sort less by definition.
	 * There's some trickiness here, see the code for comments on how
	 * these fields work.
	 */
	int	 cell_zero;		/* Row-store internal page 0th key */
	WT_REF	*merge_ref;		/* Row-store merge correction key */

	/*
	 * WT_DICTIONARY --
	 *	We optionally build a dictionary of row-store values for leaf
	 * pages.  Where two value cells are identical, only write the value
	 * once, the second and subsequent copies point to the original cell.
	 * The dictionary is fixed size, but organized in a skip-list to make
	 * searches faster.
	 */
	struct __rec_dictionary {
		uint64_t hash;				/* Hash value */
		uint8_t *cell;				/* Matching cell */

		u_int depth;				/* Skiplist */
		WT_DICTIONARY *next[0];
	} **dictionary;					/* Dictionary */
	u_int dictionary_next, dictionary_slots;	/* Next, max entries */
							/* Skiplist head. */
	WT_DICTIONARY *dictionary_head[WT_SKIP_MAXDEPTH];

	/*
	 * WT_KV--
	 *	An on-page key/value item we're building.
	 */
	struct __rec_kv {
		WT_ITEM	 buf;		/* Data */
		WT_CELL	 cell;		/* Cell and cell's length */
		uint32_t cell_len;
		uint32_t len;		/* Total length of cell + data */
	} k, v;				/* Key/Value being built */

	WT_ITEM *cur, _cur;		/* Key/Value being built */
	WT_ITEM *last, _last;		/* Last key/value built */

	int key_pfx_compress;		/* If can prefix-compress next key */
	int key_pfx_compress_conf;	/* If prefix compression configured */
	int key_sfx_compress;		/* If can suffix-compress next key */
	int key_sfx_compress_conf;	/* If suffix compression configured */
} WT_RECONCILE;

static void __rec_cell_build_addr(
		WT_RECONCILE *, const void *, uint32_t, u_int, uint64_t);
static int  __rec_cell_build_key(WT_SESSION_IMPL *,
		WT_RECONCILE *, const void *, uint32_t, int, int *);
static int  __rec_cell_build_ovfl(WT_SESSION_IMPL *,
		WT_RECONCILE *, WT_KV *, uint8_t, uint64_t);
static int  __rec_cell_build_val(WT_SESSION_IMPL *,
		WT_RECONCILE *, const void *, uint32_t, uint64_t);
static int  __rec_col_fix(WT_SESSION_IMPL *, WT_RECONCILE *, WT_PAGE *);
static int  __rec_col_fix_slvg(WT_SESSION_IMPL *,
		WT_RECONCILE *, WT_PAGE *, WT_SALVAGE_COOKIE *);
static int  __rec_col_int(WT_SESSION_IMPL *, WT_RECONCILE *, WT_PAGE *);
static int  __rec_col_merge(WT_SESSION_IMPL *, WT_RECONCILE *, WT_PAGE *);
static int  __rec_col_var(WT_SESSION_IMPL *,
		WT_RECONCILE *, WT_PAGE *, WT_SALVAGE_COOKIE *);
static int  __rec_col_var_helper(WT_SESSION_IMPL *, WT_RECONCILE *,
		WT_SALVAGE_COOKIE *, WT_ITEM *, int, int, uint64_t);
<<<<<<< HEAD
static int  __rec_page_deleted(WT_SESSION_IMPL *, WT_PAGE *, WT_REF *, int *);
static int  __rec_page_modified(WT_SESSION_IMPL *, WT_PAGE *, WT_REF *, int *);
static int  __rec_row_int(WT_SESSION_IMPL *, WT_PAGE *);
static int  __rec_row_leaf(WT_SESSION_IMPL *, WT_PAGE *, WT_SALVAGE_COOKIE *);
static int  __rec_row_leaf_insert(WT_SESSION_IMPL *, WT_INSERT *);
static int  __rec_row_merge(WT_SESSION_IMPL *, WT_PAGE *);
static int  __rec_split(WT_SESSION_IMPL *session);
static int  __rec_split_col(WT_SESSION_IMPL *, WT_PAGE *, WT_PAGE **);
=======
static WT_DICTIONARY *__rec_dictionary_lookup(
		WT_SESSION_IMPL *, WT_RECONCILE *, WT_KV *);
static void __rec_dictionary_reset(WT_RECONCILE *);
static int  __rec_page_deleted(
		WT_SESSION_IMPL *, WT_RECONCILE *, WT_PAGE *, WT_REF *, int *);
static int  __rec_page_modified(
		WT_SESSION_IMPL *, WT_RECONCILE *, WT_PAGE *, WT_REF *, int *);
static int  __rec_row_int(WT_SESSION_IMPL *, WT_RECONCILE *, WT_PAGE *);
static int  __rec_row_leaf(WT_SESSION_IMPL *,
		WT_RECONCILE *, WT_PAGE *, WT_SALVAGE_COOKIE *);
static int  __rec_row_leaf_insert(
		WT_SESSION_IMPL *, WT_RECONCILE *, WT_INSERT *);
static int  __rec_row_merge(WT_SESSION_IMPL *, WT_RECONCILE *, WT_PAGE *);
static int  __rec_split(WT_SESSION_IMPL *session, WT_RECONCILE *);
static int  __rec_split_col(
		WT_SESSION_IMPL *, WT_RECONCILE *, WT_PAGE *, WT_PAGE **);
>>>>>>> 56dc7c29
static int  __rec_split_discard(WT_SESSION_IMPL *, WT_PAGE *);
static int  __rec_split_finish(WT_SESSION_IMPL *, WT_RECONCILE *);
static int  __rec_split_fixup(WT_SESSION_IMPL *, WT_RECONCILE *);
static int  __rec_split_init(WT_SESSION_IMPL *,
		WT_RECONCILE *, WT_PAGE *, uint64_t, uint32_t);
static int  __rec_split_row(
		WT_SESSION_IMPL *, WT_RECONCILE *, WT_PAGE *, WT_PAGE **);
static int  __rec_split_row_promote(
		WT_SESSION_IMPL *, WT_RECONCILE *, uint8_t);
static int  __rec_split_write(WT_SESSION_IMPL *,
		WT_RECONCILE *, WT_BOUNDARY *, WT_ITEM *, int);
static int  __rec_write_init(WT_SESSION_IMPL *, WT_PAGE *, uint32_t, void *);
static int  __rec_write_wrapup(WT_SESSION_IMPL *, WT_RECONCILE *, WT_PAGE *);
static int  __rec_write_wrapup_err(
		WT_SESSION_IMPL *, WT_RECONCILE *, WT_PAGE *);

static void __rec_dictionary_free(WT_SESSION_IMPL *, WT_RECONCILE *);
static int  __rec_dictionary_init(WT_SESSION_IMPL *, WT_RECONCILE *);
static WT_DICTIONARY *
	    __rec_dictionary_lookup(WT_SESSION_IMPL *, WT_RECONCILE *, WT_KV *);
static void __rec_dictionary_reset(WT_RECONCILE *);

/*
 * __rec_page_modified --
 *	Return if the given WT_REF references any modifications.
 *
 * The reconciliation code is used in the following situations:
 *
 * (1) by the eviction server during sync;
 * (2) by the eviction server during forced eviction of a page; and
 * (3) by any thread during LRU eviction.
 *
 * The complexity is checking the page state of child pages when looking for
 * pages to merge.
 *
 * We clearly want to consider all normal, in-memory pages (WT_REF_MEM).
 *
 * While we are processing a sync request in case (1), pages in the file may be
 * awaiting forced eviction (WT_REF_EVICT_FORCE).  Those pages must be included
 * in the sync, otherwise it will be incomplete.
 *
 * During LRU eviction in case (3), the eviction code has already locked the
 * subtree, so locked pages should be included in the merge (WT_REF_LOCKED).
 *
 * To make this tractable, the eviction server guarantees that no thread is
 * doing LRU eviction in the tree when cases (1) and (2) occur.  That is, the
 * only state change that can occur during a sync or forced eviction is for a
 * reference to a page on disk to cause a page to be read (WT_REF_READING).
 * In the case of a read, we could safely ignore those pages because they are
 * unmodified by definition -- they are being read from disk, however, in the
 * current system, that state also includes fast-delete pages that are being
 * instantiated.  Those pages cannot be ignored, as they have been modified.
 * For this reason, we have to wait for the WT_REF_READING state to be resolved
 * to another state before we proceed.
 */
static int
__rec_page_modified(WT_SESSION_IMPL *session,
    WT_RECONCILE *r, WT_PAGE *page, WT_REF *ref, int *modifyp)
{
	WT_DECL_RET;

	*modifyp = 0;
	for (;; __wt_yield())
		switch (ref->state) {
		case WT_REF_DISK:
			/* On disk, not modified by definition. */
			return (0);
		case WT_REF_DELETED:
			/*
			 * The WT_REF entry is in a deleted state.
			 *
			 * It's possible the state is changing underneath us and
			 * we can race between checking for a deleted state and
			 * looking at the stored transaction ID to see if the
			 * delete is visible to us.  Lock down the structure.
			 */
			if (!WT_ATOMIC_CAS(
			    ref->state, WT_REF_DELETED, WT_REF_READING))
				break;
			ret =
			    __rec_page_deleted(session, r, page, ref, modifyp);
			WT_PUBLISH(ref->state, WT_REF_DELETED);
			return (ret);
		case WT_REF_EVICT_FORCE:
		case WT_REF_EVICT_WALK:
		case WT_REF_LOCKED:
		case WT_REF_MEM:
			/*
			 * In-memory states: set modify based on the existence
			 * of the page's modify structure.
			 */
			if (ref->page->modify != NULL)
				*modifyp = 1;
			return (0);
		case WT_REF_READING:
			/*
			 * Being read or in fast-delete, wait for the page's
			 * state to settle.
			 */
			 break;
		WT_ILLEGAL_VALUE(session);
		}
	/* NOTREACHED */
}

/*
 * __rec_page_deleted --
 *	Handle pages with leaf pages in the WT_REF_DELETED state.
 */
static int
__rec_page_deleted(WT_SESSION_IMPL *session,
    WT_RECONCILE *r, WT_PAGE *page, WT_REF *ref, int *modifyp)
{
	*modifyp = 0;

	/*
	 * Internal pages with child leaf pages in the WT_REF_DELETED state are
	 * a special case during reconciliation.  First, if the deletion isn't
	 * visible, we proceed as with any change that's not visible: set the
	 * skipped flag and ignore the change for the purposes of writing the
	 * internal page.
	 */
	if (!__wt_txn_visible(session, ref->txnid)) {
		r->upd_skipped = 1;
		return (0);
	}

	/* The deletion is visible, set the modified return. */
	*modifyp = 1;

	/*
	 * If the deletion is visible, check for any transactions in the system
	 * that might want to see the page's state before the deletion.
	 *
	 * If any such transactions exist, we cannot discard the underlying leaf
	 * page to the block manager because the transaction may eventually read
	 * it.  However, this write might be part of a checkpoint, and should we
	 * recover to that checkpoint, we'll need to delete the leaf page, else
	 * we'd leak it.  The solution is to write a proxy cell on the internal
	 * page ensuring the leaf page is eventually discarded.
	 *
	 * If no such transactions exist, we can discard the leaf page to the
	 * block manager, and no cell needs to be written at all.  We set the
	 * WT_REF.addr field to NULL for a few reasons: (1) we can avoid doing
	 * the free on the next reconciliation (that's only performance, as the
	 * underlying tracking routines won't free the same block twice), (2)
	 * our caller knows a WT_REF.addr of NULL means we skip the cell when
	 * writing the page, and (3) the cache read routine knows a WT_REF.addr
	 * of NULL means the underlying page is gone and it has to instantiate
	 * a new page.  Note #2 and #3 are safe: the WT_REF.addr field is never
	 * reset once cleared, so it's safe to test it outside of the WT_REF
	 * structure lock.
	 *
	 * One final note: if the WT_REF transaction ID is set to WT_TXN_NONE,
	 * it means this WT_REF is the re-creation of a deleted node (we wrote
	 * out the deleted node after the deletion became visible, but before
	 * we could delete the leaf page, and subsequently crashed, then read
	 * the page and re-created the WT_REF_DELETED state).   In other words,
	 * the delete is visible to all (it became visible), and by definition
	 * there are no older transactions needing to see previous versions of
	 * the page.
	 */
	if (ref->addr != NULL &&
	    (ref->txnid == WT_TXN_NONE ||
	    __wt_txn_visible_all(session, ref->txnid))) {
		/*
		 * Free the page when reconciliation completes and ensure we
		 * only free the page once.
		 */
		WT_RET(__wt_rec_track_onpage_ref(session, page, page, ref));
		ref->addr = NULL;
	}

	return (0);
}

/*
 * __rec_txn_read --
 *	Helper for transactional reads: fail fast if skipping updates.
 */
static inline int
__rec_txn_read(
    WT_SESSION_IMPL *session, WT_RECONCILE *r, WT_UPDATE *upd, WT_UPDATE **updp)
{
	*updp = __wt_txn_read_skip(session, upd, &r->upd_skipped);
	return ((r->upd_skip_fail && r->upd_skipped) ? EBUSY : 0);
}

/*
 * __wt_rec_write --
 *	Reconcile an in-memory page into its on-disk format, and write it.
 */
int
__wt_rec_write(WT_SESSION_IMPL *session,
    WT_PAGE *page, WT_SALVAGE_COOKIE *salvage, uint32_t flags)
{
	WT_RECONCILE *r;
	WT_DECL_RET;

	WT_VERBOSE_RET(session, reconcile,
	    "page %p %s", page, __wt_page_type_string(page->type));

	WT_BSTAT_INCR(session, rec_written);

	/* We're shouldn't get called with a clean page, that's an error. */
	WT_ASSERT(session, __wt_page_is_modified(page));

	/*
	 * We can't do anything with a split-merge page, it must be merged into
	 * its parent.
	 */
	if (F_ISSET(page->modify, WT_PM_REC_SPLIT_MERGE))
		return (0);

	/* Initialize the reconciliation structure for each new run. */
	WT_RET(__rec_write_init(session, page, flags, &session->reconcile));
	r = session->reconcile;

	/* Initialize the tracking subsystem for each new run. */
	WT_RET(__wt_rec_track_init(session, page));

	/* Reconcile the page. */
	switch (page->type) {
	case WT_PAGE_COL_FIX:
		if (salvage != NULL)
			ret = __rec_col_fix_slvg(session, r, page, salvage);
		else
			ret = __rec_col_fix(session, r, page);
		break;
	case WT_PAGE_COL_INT:
		ret = __rec_col_int(session, r, page);
		break;
	case WT_PAGE_COL_VAR:
		ret = __rec_col_var(session, r, page, salvage);
		break;
	case WT_PAGE_ROW_INT:
		ret = __rec_row_int(session, r, page);
		break;
	case WT_PAGE_ROW_LEAF:
		ret = __rec_row_leaf(session, r, page, salvage);
		break;
	WT_ILLEGAL_VALUE(session);
	}
	if (ret != 0) {
		/*
		 * The underlying wrapup-on-error functions can fail, and they
		 * are written to return an error value, but now we discard it,
		 * we already have one.
		 */
		(void)__rec_write_wrapup_err(session, r, page);
		return (ret);
	}

	/* Wrap up the page's reconciliation. */
	WT_RET(__rec_write_wrapup(session, r, page));

	/*
	 * If this page has a parent, mark the parent dirty.  Split-merge pages
	 * are a special case: they are always dirty and never reconciled, they
	 * are always merged into their parent.  For that reason, we mark the
	 * first non-split-merge parent we find dirty, not the split-merge page
	 * itself, ensuring the chain of dirty pages up the tree isn't broken.
	 */
	if (!WT_PAGE_IS_ROOT(page)) {
		for (;;) {
			page = page->parent;
			if (page->modify == NULL ||
			    !F_ISSET(page->modify, WT_PM_REC_SPLIT_MERGE))
				break;
		}
		WT_RET(__wt_page_modify_init(session, page));
		__wt_page_modify_set(page);

		return (0);
	}

	/*
	 * Root pages are trickier.  First, if the page is empty or we performed
	 * a 1-for-1 page swap, we're done, we've written the root (and done the
	 * checkpoint).
	 */
	switch (F_ISSET(page->modify, WT_PM_REC_MASK)) {
	case WT_PM_REC_EMPTY:				/* Page is empty */
	case WT_PM_REC_REPLACE: 			/* 1-for-1 page swap */
		return (0);
	case WT_PM_REC_SPLIT:				/* Page split */
		break;
	WT_ILLEGAL_VALUE(session);
	}

	/*
	 * Newly created internal pages are normally merged into their parent
	 * when the parent is evicted.  Newly split root pages can't be merged,
	 * they have no parent and the new root page must be written.  We also
	 * have to write the root page immediately; the alternative would be to
	 * split the page in memory and continue, but that won't work because
	 * (1) we'd have to require incoming threads use hazard references to
	 * read the root page, and (2) the sync or close triggering the split
	 * won't see the new root page during the current traversal.
	 *
	 * Make the new split page look like a normal page that's been modified,
	 * and write it out.  Keep doing that and eventually we'll perform a
	 * simple replacement (as opposed to another level of split), and then
	 * we're done.  Given our support of big pages, the only time we see
	 * multiple splits is when we've bulk-loaded something huge, and we're
	 * evicting the index page referencing all of those leaf pages.
	 *
	 * This creates a new kind of data structure in the system: an in-memory
	 * root page, pointing to a chain of pages, each of which are flagged as
	 * "split" pages, up to a final replacement page.  We don't use those
	 * pages again, they are discarded in the next root page reconciliation.
	 * We could discard them immediately (as the checkpoint is complete, any
	 * pages we discard go on the next checkpoint's free list, it's safe to
	 * do), but the code is simpler this way, and this operation should not
	 * be common.
	 */
	WT_VERBOSE_RET(session, reconcile,
	    "root page split %p -> %p", page, page->modify->u.split);
	page = page->modify->u.split;
	__wt_page_modify_set(page);
	F_CLR(page->modify, WT_PM_REC_SPLIT_MERGE);

	WT_RET(__wt_rec_write(session, page, NULL, flags));

	return (0);
}

/*
 * __rec_write_init --
 *	Initialize the reconciliation structure.
 */
static int
__rec_write_init(
    WT_SESSION_IMPL *session, WT_PAGE *page, uint32_t flags, void *retp)
{
	WT_BTREE *btree;
	WT_RECONCILE *r;

	btree = session->btree;

	/* Allocate a reconciliation structure if we don't already have one. */
	if ((r = *(WT_RECONCILE **)retp) == NULL) {
		WT_RET(__wt_calloc_def(session, 1, &r));
		*(WT_RECONCILE **)retp = r;

		/* Connect prefix compression pointers/buffers. */
		r->cur = &r->_cur;
		r->last = &r->_last;

		/* Disk buffers may need to be aligned. */
		F_SET(&r->dsk, WT_ITEM_ALIGNED);

	}

	/*
	 * Suffix compression is a hack to shorten internal page keys
	 * by discarding trailing bytes that aren't necessary for tree
	 * navigation.  We don't do suffix compression if there is a
	 * custom collator because we don't know what bytes a custom
	 * collator might use.  Some custom collators (for example, a
	 * collator implementing reverse ordering of strings), won't
	 * have any problem with suffix compression: if there's ever a
	 * reason to implement suffix compression for custom collators,
	 * we can add a setting to the collator, configured when the
	 * collator is added, that turns on suffix compression.
	 */
	r->key_sfx_compress_conf = 0;
	if (btree->collator == NULL && btree->internal_key_truncate)
		r->key_sfx_compress_conf = 1;

	/* Prefix compression discards key's repeated prefix bytes. */
	r->key_pfx_compress_conf = 0;
	if (btree->prefix_compression)
		r->key_pfx_compress_conf = 1;

	/*
	 * Dictionary compression only writes repeated values once.  We grow
	 * the dictionary as necessary, always using the largest size we've
	 * seen.
	 */
	if (btree->dictionary != 0 && btree->dictionary > r->dictionary_slots) {
		/*
		 * Sanity check the size: 100 slots is the smallest dictionary
		 * we use.
		 */
		r->dictionary_slots =
		    btree->dictionary < 100 ? 100 : btree->dictionary;

		WT_RET(__rec_dictionary_init(session, r));
	}

	/* Per-page reconciliation: reset the dictionary. */
	if (btree->dictionary)
		__rec_dictionary_reset(r);

	/* Per-page reconciliation: track skipped updates. */
	r->upd_skipped = 0;
	r->upd_skip_fail = LF_ISSET(WT_REC_SINGLE) ? 0 : 1;

	/* Per-page reconciliation: track overflow items. */
	r->ovfl_items = 0;

	/* Read the disk generation before we read anything from the page. */
	r->page = page;
	WT_ORDERED_READ(r->orig_write_gen, page->modify->write_gen);

	return (0);
}

/*
 * __rec_destroy --
 *	Clean up the reconciliation structure.
 */
void
__wt_rec_destroy(WT_SESSION_IMPL *session, void *retp)
{
	WT_BOUNDARY *bnd;
	WT_RECONCILE *r;
	uint32_t i;

	if ((r = *(WT_RECONCILE **)retp) == NULL)
		return;

	__wt_buf_free(session, &r->dsk);

	if (r->bnd != NULL) {
		for (bnd = r->bnd, i = 0; i < r->bnd_entries; ++bnd, ++i) {
			__wt_free(session, bnd->addr.addr);
			__wt_buf_free(session, &bnd->key);
		}
		__wt_free(session, r->bnd);
	}

	__wt_buf_free(session, &r->k.buf);
	__wt_buf_free(session, &r->v.buf);
	__wt_buf_free(session, &r->_cur);
	__wt_buf_free(session, &r->_last);

	__rec_dictionary_free(session, r);

	__wt_free(session, r);
	*(WT_RECONCILE **)retp = NULL;
}

/*
 * __rec_incr --
 *	Update the memory tracking structure for a set of new entries.
 */
static inline void
__rec_incr(WT_SESSION_IMPL *session, WT_RECONCILE *r, uint32_t v, uint32_t size)
{
	/*
	 * The buffer code is fragile and prone to off-by-one errors -- check
	 * for overflow in diagnostic mode.
	 */
	WT_ASSERT(session, r->space_avail >= size);
	WT_ASSERT(session,
	    WT_BLOCK_FITS(r->first_free, size, r->dsk.mem, r->page_size));

	r->entries += v;
	r->space_avail -= size;
	r->first_free += size;
}

/*
 * __rec_copy_incr --
 *	Copy a key/value cell and buffer pair into the new image.
 */
static inline void
__rec_copy_incr(WT_SESSION_IMPL *session, WT_RECONCILE *r, WT_KV *kv)
{
	uint32_t len;
	uint8_t *p, *t;

	/*
	 * If there's only one chunk of data to copy (because the cell and data
	 * are being copied from the original disk page), the cell length won't
	 * be set, the WT_ITEM data/length will reference the data to be copied.
	 *
	 * WT_CELLs are typically small, 1 or 2 bytes -- don't call memcpy, do
	 * the copy in-line.
	 */
	for (p = (uint8_t *)r->first_free,
	    t = (uint8_t *)&kv->cell, len = kv->cell_len; len > 0; --len)
		*p++ = *t++;

	/* The data can be quite large -- call memcpy. */
	if (kv->buf.size != 0)
		memcpy(p, kv->buf.data, kv->buf.size);

	WT_ASSERT(session, kv->len == kv->cell_len + kv->buf.size);
	__rec_incr(session, r, 1, kv->len);
}

/*
 * __rec_dict_copy_incr --
 *	Check for a dictionary match, and then copy a key/value cell and buffer
 * pair into the new image.
 */
static void
__rec_dict_copy_incr(WT_SESSION_IMPL *session, WT_RECONCILE *r, WT_KV *kv)
{
	WT_DICTIONARY *dp;
	uint64_t offset;

	/*
	 * We optionally create a dictionary of values and only write a unique
	 * value once per page, using a special "copy" cell for all subsequent
	 * copies of the value.  We have to do the cell build and resolution at
	 * this low level because we need physical cell offsets for the page.
	 *
	 * Sanity check: short-data cells can be smaller than dictionary-copy
	 * cells.  If the data is already small, don't bother doing the work.
	 * This isn't just work avoidance: on-page cells can't grow as a result
	 * of writing a dictionary-copy cell, the reconciliation functions do a
	 * split-boundary test based on the size required by the value's cell;
	 * if we grow the cell after that test we'll potentially write off the
	 * end of the buffer's memory.
	 */
	if (kv->buf.size > WT_INTPACK32_MAXSIZE &&
	    (dp = __rec_dictionary_lookup(session, r, kv)) != NULL) {
		/*
		 * If the dictionary cell reference is not set, we're
		 * creating a new entry in the dictionary, update it.
		 *
		 * If the dictionary cell reference is set, we have a
		 * matching value.  Create a copy cell instead.
		 */
		if (dp->cell == NULL)
			dp->cell = r->first_free;
		else {
			offset = WT_PTRDIFF32(r->first_free, dp->cell);
			kv->len = kv->cell_len =
			   __wt_cell_pack_copy(&kv->cell, offset);
			kv->buf.data = NULL;
			kv->buf.size = 0;
		}
	}
	__rec_copy_incr(session, r, kv);
}

/*
 * __rec_key_state_update --
 *	Update prefix and suffix compression based on the last key.
 */
static inline void
__rec_key_state_update(WT_RECONCILE *r, int ovfl_key)
{
	WT_ITEM *a;

	/*
	 * If writing an overflow key onto the page, don't update the "last key"
	 * value, and leave the state of prefix compression alone.  (If we are
	 * currently doing prefix compression, we have a key state which will
	 * continue to work, we're just skipping the key just created because
	 * it's an overflow key and doesn't participate in prefix compression.
	 * If we are not currently doing prefix compression, we can't start, an
	 * overflow key doesn't give us any state.)
	 *
	 * Additionally, if we wrote an overflow key onto the page, turn off the
	 * suffix compression of row-store internal node keys.  (When we split,
	 * "last key" is the largest key on the previous page, and "cur key" is
	 * the first key on the next page, which is being promoted.  In some
	 * cases we can discard bytes from the "cur key" that are not needed to
	 * distinguish between the "last key" and "cur key", compressing the
	 * size of keys on internal nodes.  If we just built an overflow key,
	 * we're not going to update the "last key", making suffix compression
	 * impossible for the next key.   Alternatively, we could remember where
	 * the last key was on the page, detect it's an overflow key, read it
	 * from disk and do suffix compression, but that's too much work for an
	 * unlikely event.)
	 *
	 * If we're not writing an overflow key on the page, update the last-key
	 * value and turn on both prefix and suffix compression.
	 */
	if (ovfl_key)
		r->key_sfx_compress = 0;
	else {
		a = r->cur;
		r->cur = r->last;
		r->last = a;

		r->key_pfx_compress = r->key_pfx_compress_conf;
		r->key_sfx_compress = r->key_sfx_compress_conf;
	}
}

/*
 * __rec_split_bnd_grow --
 *	Grow the boundary array as necessary.
 */
static inline int
__rec_split_bnd_grow(WT_SESSION_IMPL *session, WT_RECONCILE *r)
{
	/*
	 * Make sure there's enough room in which to save another boundary.
	 *
	 * The calculation is actually +1, because we save the start point one
	 * past the current entry -- make it +20 so we don't grow slot-by-slot.
	 */
	if (r->bnd_next + 1 >= r->bnd_entries) {
		WT_RET(__wt_realloc(session, &r->bnd_allocated,
		    (r->bnd_entries + 20) * sizeof(*r->bnd), &r->bnd));
		r->bnd_entries += 20;
	}
	return (0);
}

/*
 * __rec_split_init --
 *	Initialization for the reconciliation split functions.
 */
static int
__rec_split_init(WT_SESSION_IMPL *session,
    WT_RECONCILE *r, WT_PAGE *page, uint64_t recno, uint32_t max)
{
	WT_BTREE *btree;
	WT_PAGE_HEADER *dsk;

	btree = session->btree;

	/* Ensure the scratch buffer is large enough. */
	WT_RET(__wt_bm_write_size(session, &max));
	WT_RET(__wt_buf_initsize(session, &r->dsk, (size_t)max));

	/*
	 * Clear the header and set the page type (the type doesn't change, and
	 * setting it later requires additional code in a few different places).
	 */
	dsk = r->dsk.mem;
	memset(dsk, 0, WT_PAGE_HEADER_SIZE);
	dsk->type = page->type;

	/*
	 * If we have to split, we want to choose a smaller page size for the
	 * split pages, because otherwise we could end up splitting one large
	 * packed page over and over.   We don't want to pick the minimum size
	 * either, because that penalizes an application that did a bulk load
	 * and subsequently inserted a few items into packed pages.  Currently,
	 * I'm using 75%, but I have no empirical evidence that's a good value.
	 * We should leave this as a tuning variable, but probably undocumented.
	 *
	 * The maximum page size may be a multiple of the split page size (for
	 * example, there's a maximum page size of 128KB, but because the table
	 * is active and we don't want to split a lot, the split size is 20KB).
	 * The maximum page size may NOT be an exact multiple of the split page
	 * size.
	 *
	 * It's lots of work to build these pages and don't want to start over
	 * when we reach the maximum page size (it's painful to restart after
	 * creating overflow items and compacted data, for example, as those
	 * items have already been written to disk).  So, the loop calls the
	 * helper functions when approaching a split boundary, and we save the
	 * information at that point.  That allows us to go back and split the
	 * page at the boundary points if we eventually overflow the maximum
	 * page size.
	 *
	 * Finally, fixed-size column-store pages can split under (very) rare
	 * circumstances, but they're usually allocated at a fixed page size,
	 * never anything smaller.
	 */
	r->page_size = max;
	r->split_size = page->type == WT_PAGE_COL_FIX ?
	    max :
	    WT_SPLIT_PAGE_SIZE(max, btree->allocsize, btree->split_pct);

	/*
	 * If the maximum page size is the same as the split page size, there
	 * is no need to maintain split boundaries within a larger page.
	 */
	r->bnd_state =
	    max == r->split_size ? SPLIT_TRACKING_OFF : SPLIT_BOUNDARY;

	/*
	 * Initialize the array of boundary items and set the initial record
	 * number and buffer address.
	 */
	r->bnd_next = 0;
	WT_RET(__rec_split_bnd_grow(session, r));
	r->bnd[0].recno = recno;
	r->bnd[0].start = WT_PAGE_HEADER_BYTE(btree, dsk);

	/* Initialize the total entries. */
	r->total_entries = 0;

	/*
	 * Set the caller's information and configure so the loop calls us
	 * when approaching the split boundary.
	 */
	r->recno = recno;
	r->entries = 0;
	r->first_free = WT_PAGE_HEADER_BYTE(btree, dsk);
	r->space_avail = r->split_size - WT_PAGE_HEADER_BYTE_SIZE(btree);

	/* New page, compression off. */
	r->key_pfx_compress = r->key_sfx_compress = 0;

	return (0);
}

/*
 * __rec_split --
 *	Handle the page reconciliation bookkeeping.  (Did you know "bookkeeper"
 * has 3 doubled letters in a row?  Sweet-tooth does, too.)
 */
static int
__rec_split(WT_SESSION_IMPL *session, WT_RECONCILE *r)
{
	WT_BTREE *btree;
	WT_BOUNDARY *bnd;
	WT_PAGE_HEADER *dsk;
	uint32_t current_len;

	/*
	 * Handle page-buffer size tracking; we have to do this work in every
	 * reconciliation loop, and I don't want to repeat the code that many
	 * times.
	 */
	btree = session->btree;
	dsk = r->dsk.mem;

	/* Hitting a page boundary resets the dictionary, in all cases. */
	if (btree->dictionary)
		__rec_dictionary_reset(r);

	/*
	 * There are 3 cases we have to handle.
	 *
	 * #1
	 * Not done, and about to cross a split boundary, in which case we save
	 * away the current boundary information and return.
	 *
	 * #2
	 * Not done, and about to cross the max boundary, in which case we have
	 * to physically split the page -- use the saved split information to
	 * write all the split pages.
	 *
	 * #3
	 * Not done, and about to cross the split boundary, but we've already
	 * done the split thing when we approached the max boundary, in which
	 * case we write the page and keep going.
	 *
	 * Cases #1 and #2 are the hard ones: we're called when we're about to
	 * cross each split boundary, and we save information away so we can
	 * split if we have to.  We're also called when we're about to cross
	 * the maximum page boundary: in that case, we do the actual split,
	 * clean things up, then keep going.
	 */
	switch (r->bnd_state) {
	case SPLIT_BOUNDARY:				/* Case #1 */
		/*
		 * Save the information about where we are when the split would
		 * have happened.
		 */
		WT_RET(__rec_split_bnd_grow(session, r));
		bnd = &r->bnd[r->bnd_next++];

		/* Set the number of entries for the just finished chunk. */
		bnd->entries = r->entries - r->total_entries;
		r->total_entries = r->entries;

		/*
		 * Set the starting record number, buffer address and promotion
		 * key for the next chunk, clear the entries (not required, but
		 * cleaner).
		 */
		++bnd;
		bnd->recno = r->recno;
		bnd->start = r->first_free;
		if (dsk->type == WT_PAGE_ROW_INT ||
		    dsk->type == WT_PAGE_ROW_LEAF)
			WT_RET(__rec_split_row_promote(session, r, dsk->type));
		bnd->entries = 0;

		/*
		 * Set the space available to another split-size chunk, if we
		 * have one.  If we don't have room for another split chunk,
		 * add whatever space remains in the maximum page size, and
		 * hope it's enough.
		 */
		current_len = WT_PTRDIFF32(r->first_free, dsk);
		if (current_len + r->split_size <= r->page_size)
			r->space_avail =
			    r->split_size - WT_PAGE_HEADER_BYTE_SIZE(btree);
		else {
			r->bnd_state = SPLIT_MAX;
			r->space_avail = (r->page_size -
			    WT_PAGE_HEADER_BYTE_SIZE(btree)) - current_len;
		}
		break;
	case SPLIT_MAX:					/* Case #2 */
		/*
		 * It didn't all fit into a single page.
		 *
		 * Cycle through the saved split-point information, writing the
		 * split chunks we have tracked.
		 */
		WT_RET(__rec_split_fixup(session, r));

		/* We're done saving split chunks. */
		r->bnd_state = SPLIT_TRACKING_OFF;
		break;
	case SPLIT_TRACKING_OFF:			/* Case #3 */
		WT_RET(__rec_split_bnd_grow(session, r));
		bnd = &r->bnd[r->bnd_next++];

		/*
		 * It didn't all fit, but either we've already noticed it and
		 * are now processing the rest of the page at the split-size
		 * boundaries, or the split size was the same as the page size,
		 * so we never bothered with saving split-point information.
		 *
		 * Finalize the header information and write the page.
		 */
		dsk->recno = bnd->recno;
		dsk->u.entries = r->entries;
		r->dsk.size = WT_PTRDIFF32(r->first_free, dsk);
		WT_RET(__rec_split_write(session, r, bnd, &r->dsk, 0));

		/*
		 * Set the starting record number and promotion key for the next
		 * chunk, clear the entries (not required, but cleaner).
		 */
		++bnd;
		bnd->recno = r->recno;
		if (dsk->type == WT_PAGE_ROW_INT ||
		    dsk->type == WT_PAGE_ROW_LEAF)
			WT_RET(__rec_split_row_promote(session, r, dsk->type));
		bnd->entries = 0;

		/*
		 * Set the caller's entry count and buffer information for the
		 * next chunk.  We only get here if we're not splitting or have
		 * already split, so it's split-size chunks from here on out.
		 */
		r->entries = 0;
		r->first_free = WT_PAGE_HEADER_BYTE(btree, dsk);
		r->space_avail =
		    r->split_size - WT_PAGE_HEADER_BYTE_SIZE(btree);
		break;
	}
	return (0);
}

/*
 * __rec_split_finish --
 *	Finish processing a split page.
 */
static int
__rec_split_finish(WT_SESSION_IMPL *session, WT_RECONCILE *r)
{
	WT_BOUNDARY *bnd;
	WT_PAGE_HEADER *dsk;
	int checkpoint;

	/*
	 * We're done reconciling a page.
	 *
	 * First, we only arrive here with no entries to write if the page was
	 * entirely empty (if the page wasn't empty, the only reason to split,
	 * resetting entries to 0, is because there's another entry to write,
	 * which then sets entries to 1).  If the page was empty, we eventually
	 * delete it.
	 */
	if (r->entries == 0) {
		WT_ASSERT_RET(session, r->bnd_next == 0);
		return (0);
	}

	/*
	 * Second, check our split status:
	 *
	 * If we have already split, put the remaining data in the next boundary
	 * slot.
	 *
	 * If we have not yet split, the reconciled page fit into a maximum page
	 * size, all of our boundary checking was wasted.   Change the first
	 * boundary slot to represent the full page (the first boundary slot is
	 * largely correct, just update the number of entries).
	 */
	if (r->bnd_state == SPLIT_TRACKING_OFF) {
		WT_RET(__rec_split_bnd_grow(session, r));
		bnd = &r->bnd[r->bnd_next++];
	} else {
		r->bnd_next = 1;
		bnd = &r->bnd[0];
		bnd->entries = r->entries;
	}

	/*
	 * Third, check to see if we're creating a checkpoint: any time we write
	 * the root page of the tree, we tell the underlying block manager so it
	 * can write and return any additional information checkpoints require.
	 */
	checkpoint = r->bnd_next == 1 && WT_PAGE_IS_ROOT(r->page);

	/* Finalize the header information and write the page. */
	dsk = r->dsk.mem;
	dsk->recno = bnd->recno;
	dsk->u.entries = r->entries;
	r->dsk.size = WT_PTRDIFF32(r->first_free, dsk);
	return (__rec_split_write(session, r, bnd, &r->dsk, checkpoint));
}

/*
 * __rec_split_fixup --
 *	Fix up after crossing the maximum page boundary.
 */
static int
__rec_split_fixup(WT_SESSION_IMPL *session, WT_RECONCILE *r)
{
	WT_BOUNDARY *bnd;
	WT_BTREE *btree;
	WT_DECL_ITEM(tmp);
	WT_DECL_RET;
	WT_PAGE_HEADER *dsk;
	uint32_t i, len;
	uint8_t *dsk_start;

	/*
	 * When we overflow physical limits of the page, we walk the list of
	 * split chunks we've created and write those pages out, then update
	 * the caller's information.
	 */
	btree = session->btree;

	/*
	 * The data isn't laid out on a page boundary or nul padded; copy it to
	 * a clean, aligned, padded buffer before writing it.
	 *
	 * Allocate a scratch buffer to hold the new disk image.  Copy the
	 * WT_PAGE_HEADER header onto the scratch buffer, most of the header
	 * information remains unchanged between the pages.
	 */
	WT_RET(__wt_scr_alloc(session, r->split_size, &tmp));
	dsk = tmp->mem;
	memcpy(dsk, r->dsk.mem, WT_PAGE_HEADER_SIZE);

	/*
	 * For each split chunk we've created, update the disk image and copy
	 * it into place.
	 */
	dsk_start = WT_PAGE_HEADER_BYTE(btree, dsk);
	for (i = 0, bnd = r->bnd; i < r->bnd_next; ++i, ++bnd) {
		/* Copy the page contents to the temporary buffer. */
		len = WT_PTRDIFF32((bnd + 1)->start, bnd->start);
		memcpy(dsk_start, bnd->start, len);

		/* Finalize the header information and write the page. */
		dsk->recno = bnd->recno;
		dsk->u.entries = bnd->entries;
		tmp->size = WT_PAGE_HEADER_BYTE_SIZE(btree) + len;
		WT_ERR(__rec_split_write(session, r, bnd, tmp, 0));
	}

	/*
	 * There is probably a remnant in the working buffer that didn't get
	 * written; copy it down to the beginning of the working buffer, and
	 * update the starting record number.
	 *
	 * Confirm the remnant is no larger than the available split buffer.
	 *
	 * Fix up our caller's information.
	 */
	len = WT_PTRDIFF32(r->first_free, bnd->start);
	WT_ASSERT_ERR(
	    session, len < r->split_size - WT_PAGE_HEADER_BYTE_SIZE(btree));

	dsk = r->dsk.mem;
	dsk_start = WT_PAGE_HEADER_BYTE(btree, dsk);
	(void)memmove(dsk_start, bnd->start, len);

	r->entries -= r->total_entries;
	r->first_free = dsk_start + len;
	r->space_avail =
	    (r->split_size - WT_PAGE_HEADER_BYTE_SIZE(btree)) - len;

err:	__wt_scr_free(&tmp);
	return (ret);
}

/*
 * __rec_split_write --
 *	Write a disk block out for the split helper functions.
 */
static int
__rec_split_write(WT_SESSION_IMPL *session,
    WT_RECONCILE *r, WT_BOUNDARY *bnd, WT_ITEM *buf, int checkpoint)
{
	WT_CELL *cell;
	WT_PAGE_HEADER *dsk;
	uint32_t size;
	uint8_t addr[WT_BTREE_MAX_ADDR_COOKIE];

	dsk = buf->mem;

	/*
	 * We always write an additional byte on row-store leaf pages after the
	 * key value pairs.  The reason is that zero-length value items are not
	 * written on the page and they're detected by finding two adjacent key
	 * cells.  If the last value item on a page is zero length, we need a
	 * key cell after it on the page to detect it.  The row-store leaf page
	 * reconciliation code made sure we had a spare byte in the buffer, now
	 * write a trailing zero-length key cell.  This isn't a valid key cell,
	 * but since it's not referenced by the entries on the page, no code but
	 * the code reading after the key cell, to find the key value, will ever
	 * see it.
	 */
#define	WT_TRAILING_KEY_CELL	(sizeof(uint8_t))
	if (dsk->type == WT_PAGE_ROW_LEAF) {
		WT_ASSERT_RET(session, buf->size < buf->memsize);

		cell = (WT_CELL *)&(((uint8_t *)buf->data)[buf->size]);
		__wt_cell_pack_key_empty(cell);
		++buf->size;
	}

	/*
	 * Write the chunk and save the location information.  There is one big
	 * question: if this is a checkpoint, we're going to have to wrap up
	 * our tracking information (freeing blocks we no longer need) before we
	 * can create the checkpoint, because checkpoints may write additional
	 * information.   We have to handle empty tree checkpoints elsewhere
	 * (because we don't write anything for empty tree checkpoints, they
	 * don't come through this path).  Given that fact, clear the boundary
	 * information as a reminder, and do the checkpoint at a later time,
	 * during wrapup.
	 */
	if (checkpoint) {
		bnd->addr.addr = NULL;
		bnd->addr.size = 0;
	} else {
		WT_RET(__wt_bm_write(session, buf, addr, &size));
		WT_RET(
		    __wt_strndup(session, (char *)addr, size, &bnd->addr.addr));
		bnd->addr.size = size;
		bnd->addr.leaf_no_overflow =
		    (dsk->type == WT_PAGE_COL_FIX ||
		    dsk->type == WT_PAGE_COL_VAR ||
		    dsk->type == WT_PAGE_ROW_LEAF) &&
		    r->ovfl_items == 0 ? 1 : 0;
	}

	return (0);
}

/*
 * __rec_split_row_promote --
 *	Key promotion for a row-store.
 */
static int
__rec_split_row_promote(WT_SESSION_IMPL *session, WT_RECONCILE *r, uint8_t type)
{
	WT_BTREE *btree;
	WT_CELL *cell;
	WT_CELL_UNPACK *unpack, _unpack;
	uint32_t cnt, len, size;
	const uint8_t *pa, *pb;

	btree = session->btree;
	unpack = &_unpack;

	/*
	 * For a column-store, the promoted key is the recno and we already have
	 * a copy.  For a row-store, it's the first key on the page, a variable-
	 * length byte string, get a copy.
	 *
	 * This function is called from __rec_split at each split boundary, but
	 * that means we're not called before the first boundary.  It's painful,
	 * but we need to detect that case and copy the key from the page we're
	 * building.  We could simplify this by grabbing a copy of the first key
	 * we put on a page, perhaps in the function building keys for a page,
	 * but that's going to be uglier than this.
	 */
	if (r->bnd_next == 1) {
		/*
		 * The cell had better have a zero-length prefix: it's the first
		 * key on the page.  We also assert it's not a copy cell, even
		 * if we could copy the value, which we could, the first cell on
		 * a page had better not refer an earlier cell on the page.
		 */
		cell = WT_PAGE_HEADER_BYTE(btree, r->dsk.mem);
		__wt_cell_unpack(cell, unpack);
		WT_ASSERT_RET(session,
		    unpack->raw != WT_CELL_VALUE_COPY && unpack->prefix == 0);
		WT_RET(__wt_cell_unpack_copy(session, unpack, &r->bnd[0].key));
	}

	/*
	 * For the current slot, take the last key we built, after doing suffix
	 * compression.
	 *
	 * Suffix compression is a hack to shorten keys on internal pages.  We
	 * only need enough bytes in the promoted key to ensure searches go to
	 * the correct page: the promoted key has to be larger than the last key
	 * on the leaf page preceding it, but we don't need any more bytes than
	 * that.   In other words, we can discard any suffix bytes not required
	 * to distinguish between the key being promoted and the last key on the
	 * leaf page preceding it.  This can only be done for the first level of
	 * internal pages, you cannot repeat suffix truncation as you split up
	 * the tree, it loses too much information.
	 *
	 * One note: if the last key on the previous page was an overflow key,
	 * we don't have the in-memory key against which to compare, and don't
	 * try to do suffix compression.  The code for that case turns suffix
	 * compression off for the next key.
	 *
	 * The r->last key sorts before the r->cur key, so we'll either find a
	 * larger byte value in r->cur, or r->cur will be the longer key, and
	 * the interesting byte is one past the length of the shorter key.
	 */
	if (type == WT_PAGE_ROW_LEAF && r->key_sfx_compress) {
		pa = r->last->data;
		pb = r->cur->data;
		len = WT_MIN(r->last->size, r->cur->size);
		size = len + 1;
		for (cnt = 1; len > 0; ++cnt, --len, ++pa, ++pb)
			if (*pa != *pb) {
				size = cnt;
				break;
			}
	} else
		size = r->cur->size;
	return (__wt_buf_set(
	    session, &r->bnd[r->bnd_next].key, r->cur->data, size));
}

/*
 * __wt_rec_bulk_init --
 *	Bulk insert reconciliation initialization.
 */
int
__wt_rec_bulk_init(WT_CURSOR_BULK *cbulk)
{
	WT_BTREE *btree;
	WT_PAGE *page;
	WT_RECONCILE *r;
	WT_SESSION_IMPL *session;
	uint64_t recno;

	session = (WT_SESSION_IMPL *)cbulk->cbt.iface.session;
	btree = session->btree;
	page = cbulk->leaf;

	WT_RET(__rec_write_init(session, page, 0, &cbulk->reconcile));
	r = cbulk->reconcile;

	switch (btree->type) {
	case BTREE_COL_FIX:
	case BTREE_COL_VAR:
		recno = 1;
		break;
	case BTREE_ROW:
		recno = 0;
		break;
	WT_ILLEGAL_VALUE(session);
	}

	WT_RET(__rec_split_init(session, r, page, recno, btree->maxleafpage));

	return (0);
}

/*
 * __wt_rec_bulk_wrapup --
 *	Bulk insert reconciliation cleanup.
 */
int
__wt_rec_bulk_wrapup(WT_CURSOR_BULK *cbulk)
{
	WT_BTREE *btree;
	WT_PAGE *page;
	WT_RECONCILE *r;
	WT_SESSION_IMPL *session;

	session = (WT_SESSION_IMPL *)cbulk->cbt.iface.session;
	r = cbulk->reconcile;
	btree = session->btree;

	switch (btree->type) {
	case BTREE_COL_FIX:
		if (cbulk->entry != 0)
			__rec_incr(session, r, cbulk->entry,
			    __bitstr_size(cbulk->entry * btree->bitcnt));
		break;
	case BTREE_COL_VAR:
		if (cbulk->rle != 0)
			WT_RET(__wt_rec_col_var_bulk_insert(cbulk));
		break;
	case BTREE_ROW:
		break;
	WT_ILLEGAL_VALUE(session);
	}

	page = cbulk->leaf;

	WT_RET(__rec_split_finish(session, r));
	WT_RET(__rec_write_wrapup(session, r, page));

	/* Mark the tree dirty so close performs a checkpoint. */
	btree->modified = 1;

	/* Mark the page's parent dirty. */
	WT_RET(__wt_page_modify_init(session, page->parent));
	__wt_page_modify_set(page->parent);

	__wt_rec_destroy(session, &cbulk->reconcile);

	return (0);
}

/*
 * __wt_rec_row_bulk_insert --
 *	Row-store bulk insert.
 */
int
__wt_rec_row_bulk_insert(WT_CURSOR_BULK *cbulk)
{
	WT_BTREE *btree;
	WT_CURSOR *cursor;
	WT_KV *key, *val;
	WT_RECONCILE *r;
	WT_SESSION_IMPL *session;
	int ovfl_key;

	session = (WT_SESSION_IMPL *)cbulk->cbt.iface.session;
	r = cbulk->reconcile;
	btree = session->btree;

	cursor = &cbulk->cbt.iface;
	key = &r->k;
	val = &r->v;
	WT_RET(__rec_cell_build_key(session, r,		/* Build key cell */
	    cursor->key.data, cursor->key.size, 0, &ovfl_key));
	WT_RET(__rec_cell_build_val(session, r,		/* Build value cell */
	    cursor->value.data, cursor->value.size, (uint64_t)0));

	/*
	 * Boundary, split or write the page.
	 *
	 * We write a trailing key cell on the page after the K/V pairs
	 * (see WT_TRAILING_KEY_CELL for more information).
	 */
	while (key->len + val->len + WT_TRAILING_KEY_CELL > r->space_avail) {
		/* Split the page. */
		WT_RET(__rec_split(session, r));

		/*
		 * Turn off prefix compression until a full key written
		 * to the new page, and (unless we're already working
		 * with an overflow key), rebuild the key without prefix
		 * compression.
		 */
		r->key_pfx_compress = 0;
		if (!ovfl_key)
			WT_RET(__rec_cell_build_key(
			    session, r, NULL, 0, 0, &ovfl_key));
	}

	/* Copy the key/value pair onto the page. */
	__rec_copy_incr(session, r, key);
	if (val->len != 0) {
		if (btree->dictionary)
			__rec_dict_copy_incr(session, r, val);
		else
			__rec_copy_incr(session, r, val);
	}

	/* Update compression state. */
	__rec_key_state_update(r, ovfl_key);

	return (0);
}

/*
 * __wt_rec_col_fix_bulk_insert --
 *	Fixed-length column-store bulk insert.
 */
int
__wt_rec_col_fix_bulk_insert(WT_CURSOR_BULK *cbulk)
{
	WT_BTREE *btree;
	WT_CURSOR *cursor;
	WT_RECONCILE *r;
	WT_SESSION_IMPL *session;

	session = (WT_SESSION_IMPL *)cbulk->cbt.iface.session;
	r = cbulk->reconcile;
	btree = session->btree;
	cursor = &cbulk->cbt.iface;

	if (cbulk->entry == cbulk->nrecs) {
		if (cbulk->entry != 0) {
			/*
			 * If everything didn't fit, update the counters and
			 * split.
			 *
			 * Boundary: split or write the page.
			 */
			__rec_incr(session, r, cbulk->entry,
			    __bitstr_size(cbulk->entry * btree->bitcnt));
			WT_RET(__rec_split(session, r));
		}
		cbulk->entry = 0;
		cbulk->nrecs = r->space_avail / btree->bitcnt;
	}

	__bit_setv(r->first_free,
	    cbulk->entry, btree->bitcnt, ((uint8_t *)cursor->value.data)[0]);
	++cbulk->entry;
	++r->recno;

	return (0);
}

/*
 * __wt_rec_col_var_bulk_insert --
 *	Variable-length column-store bulk insert.
 */
int
__wt_rec_col_var_bulk_insert(WT_CURSOR_BULK *cbulk)
{
	WT_SESSION_IMPL *session;
	WT_KV *val;
	WT_RECONCILE *r;

	session = (WT_SESSION_IMPL *)cbulk->cbt.iface.session;
	r = cbulk->reconcile;

	val = &r->v;
	WT_RET(__rec_cell_build_val(
	    session, r, cbulk->cmp.data, cbulk->cmp.size, cbulk->rle));

	/* Boundary: split or write the page. */
	while (val->len > r->space_avail)
		WT_RET(__rec_split(session, r));

	/* Copy the value onto the page. */
	__rec_copy_incr(session, r, val);

	/* Update the starting record number in case we split. */
	r->recno += cbulk->rle;

	return (0);
}

/*
 * __rec_col_int --
 *	Reconcile a column-store internal page.
 */
static int
__rec_col_int(WT_SESSION_IMPL *session, WT_RECONCILE *r, WT_PAGE *page)
{
	WT_BTREE *btree;

	btree = session->btree;

	WT_RET(__rec_split_init(
	    session, r, page, page->u.intl.recno, btree->maxintlpage));

	/*
	 * Walking the row-store internal pages is complicated by the fact that
	 * we're taking keys from the underlying disk image for the top-level
	 * page and we're taking keys from in-memory structures for merge pages.
	 * Column-store is simpler because the only information we copy is the
	 * record number and address, and it comes from in-memory structures in
	 * both the top-level and merge cases.  In short, both the top-level
	 * and merge page walks look the same, and we just call the merge page
	 * function on the top-level page.
	 */
	WT_RET(__rec_col_merge(session, r, page));

	/* Write the remnant page. */
	return (__rec_split_finish(session, r));
}

/*
 * __rec_col_merge --
 *	Recursively walk a column-store internal tree of merge pages.
 */
static int
__rec_col_merge(WT_SESSION_IMPL *session, WT_RECONCILE *r, WT_PAGE *page)
{
	WT_ADDR *addr;
	WT_KV *val;
	WT_CELL_UNPACK *unpack, _unpack;
	WT_PAGE *rp;
	WT_REF *ref;
	uint32_t i;
	int modified;

	WT_BSTAT_INCR(session, rec_page_merge);

	val = &r->v;
	unpack = &_unpack;

	/* For each entry in the page... */
	WT_REF_FOREACH(page, ref, i) {
		/* Update the starting record number in case we split. */
		r->recno = ref->u.recno;

		/*
		 * The page may be emptied or internally created during a split.
		 * Deleted/split pages are merged into the parent and discarded.
		 */
		addr = NULL;
		WT_RET(__rec_page_modified(session, r, page, ref, &modified));
		if (modified) {
			rp = ref->page;
			switch (F_ISSET(rp->modify, WT_PM_REC_MASK)) {
			case WT_PM_REC_EMPTY:
				/*
				 * Column-store pages are almost never empty, as
				 * discarding a page would remove a chunk of the
				 * name space.  The exceptions are pages created
				 * when the tree is created, and never filled.
				 */
				continue;
			case WT_PM_REC_REPLACE:
				addr = &rp->modify->u.replace;
				break;
			case WT_PM_REC_SPLIT:
				WT_RET(__rec_col_merge(
				    session, r, rp->modify->u.split));
				continue;
			case WT_PM_REC_SPLIT_MERGE:
				WT_RET(__rec_col_merge(session, r, rp));
				continue;
			}
		}

		/*
		 * Build the value cell.  The child page address is in one of 3
		 * places: if the page was replaced, the page's modify structure
		 * references it and we built the value cell just above in the
		 * switch statement.  Else, the WT_REF->addr reference points to
		 * an on-page cell or an off-page WT_ADDR structure: if it's an
		 * on-page cell and we copy it from the page, else build a new
		 * cell.
		 */
		if (addr == NULL && __wt_off_page(page, ref->addr))
			addr = ref->addr;
		if (addr == NULL) {
			__wt_cell_unpack(ref->addr, unpack);
			val->buf.data = ref->addr;
			val->buf.size = __wt_cell_total_len(unpack);
			val->cell_len = 0;
			val->len = val->buf.size;
		} else
			__rec_cell_build_addr(r,
			    addr->addr, addr->size,
			    addr->leaf_no_overflow ?
			    WT_CELL_ADDR_LNO : WT_CELL_ADDR,
			    ref->u.recno);

		/* Boundary: split or write the page. */
		while (val->len > r->space_avail)
			WT_RET(__rec_split(session, r));

		/* Copy the value onto the page. */
		__rec_copy_incr(session, r, val);
	}

	return (0);
}

/*
 * __rec_col_fix --
 *	Reconcile a fixed-width, column-store leaf page.
 */
static int
__rec_col_fix(WT_SESSION_IMPL *session, WT_RECONCILE *r, WT_PAGE *page)
{
	WT_BTREE *btree;
	WT_INSERT *ins;
	WT_INSERT_HEAD *append;
	WT_UPDATE *upd;
	uint64_t recno;
	uint32_t entry, nrecs;

	btree = session->btree;

	/* Update any changes to the original on-page data items. */
	WT_SKIP_FOREACH(ins, WT_COL_UPDATE_SINGLE(page)) {
		WT_RET(__rec_txn_read(session, r, ins->upd, &upd));
		if (upd == NULL)
			continue;
		__bit_setv_recno(
		    page, WT_INSERT_RECNO(ins), btree->bitcnt,
		    ((uint8_t *)WT_UPDATE_DATA(upd))[0]);
	}

	/* Allocate the memory. */
	WT_RET(__rec_split_init(session, r,
	    page, page->u.col_fix.recno, btree->maxleafpage));

	/* Copy the updated, disk-image bytes into place. */
	memcpy(r->first_free, page->u.col_fix.bitf,
	    __bitstr_size(page->entries * btree->bitcnt));

	/* Calculate the number of entries per page remainder. */
	entry = page->entries;
	nrecs = (r->space_avail / btree->bitcnt) - page->entries;
	r->recno += entry;

	/* Walk any append list. */
	append = WT_COL_APPEND(page);
	WT_SKIP_FOREACH(ins, append) {
		WT_RET(__rec_txn_read(session, r, ins->upd, &upd));
		if (upd == NULL)
			continue;
		for (;;) {
			/*
			 * The application may have inserted records which left
			 * gaps in the name space.
			 */
			for (recno = WT_INSERT_RECNO(ins);
			    nrecs > 0 && r->recno < recno;
			    --nrecs, ++entry, ++r->recno)
				__bit_setv(
				    r->first_free, entry, btree->bitcnt, 0);

			if (nrecs > 0) {
				__bit_setv(r->first_free, entry, btree->bitcnt,
				    ((uint8_t *)WT_UPDATE_DATA(upd))[0]);
				--nrecs;
				++entry;
				++r->recno;
				break;
			}

			/*
			 * If everything didn't fit, update the counters and
			 * split.
			 *
			 * Boundary: split or write the page.
			 */
			__rec_incr(session,
			    r, entry, __bitstr_size(entry * btree->bitcnt));
			WT_RET(__rec_split(session, r));

			/* Calculate the number of entries per page. */
			entry = 0;
			nrecs = r->space_avail / btree->bitcnt;
		}
	}

	/* Update the counters. */
	__rec_incr(session, r, entry, __bitstr_size(entry * btree->bitcnt));

	/* Write the remnant page. */
	return (__rec_split_finish(session, r));
}

/*
 * __rec_col_fix_slvg --
 *	Reconcile a fixed-width, column-store leaf page created during salvage.
 */
static int
__rec_col_fix_slvg(WT_SESSION_IMPL *session,
    WT_RECONCILE *r, WT_PAGE *page, WT_SALVAGE_COOKIE *salvage)
{
	WT_BTREE *btree;
	uint64_t page_start, page_take;
	uint32_t entry, nrecs;

	btree = session->btree;

	/*
	 * !!!
	 * It's vanishingly unlikely and probably impossible for fixed-length
	 * column-store files to have overlapping key ranges.  It's possible
	 * for an entire key range to go missing (if a page is corrupted and
	 * lost), but because pages can't split, it shouldn't be possible to
	 * find pages where the key ranges overlap.  That said, we check for
	 * it during salvage and clean up after it here because it doesn't
	 * cost much and future column-store formats or operations might allow
	 * for fixed-length format ranges to overlap during salvage, and I
	 * don't want to have to retrofit the code later.
	 */
	WT_RET(__rec_split_init(session, r,
	    page, page->u.col_fix.recno, btree->maxleafpage));

	/* We may not be taking all of the entries on the original page. */
	page_take = salvage->take == 0 ? page->entries : salvage->take;
	page_start = salvage->skip == 0 ? 0 : salvage->skip;
	for (;;) {
		/* Calculate the number of entries per page. */
		entry = 0;
		nrecs = r->space_avail / btree->bitcnt;

		for (; nrecs > 0 && salvage->missing > 0;
		    --nrecs, --salvage->missing, ++entry)
			__bit_setv(r->first_free, entry, btree->bitcnt, 0);

		for (; nrecs > 0 && page_take > 0;
		    --nrecs, --page_take, ++page_start, ++entry)
			__bit_setv(r->first_free, entry, btree->bitcnt,
			    __bit_getv(page->u.col_fix.bitf,
				(uint32_t)page_start, btree->bitcnt));

		r->recno += entry;
		__rec_incr(
		    session, r, entry, __bitstr_size(entry * btree->bitcnt));

		/*
		 * If everything didn't fit, then we have to force a split and
		 * keep going.
		 *
		 * Boundary: split or write the page.
		 */
		if (salvage->missing == 0 && page_take == 0)
			break;
		WT_RET(__rec_split(session, r));
	}

	/* Write the remnant page. */
	return (__rec_split_finish(session, r));
}

/*
 * __rec_col_var_helper --
 *	Create a column-store variable length record cell and write it onto a
 * page.
 */
static int
__rec_col_var_helper(WT_SESSION_IMPL *session, WT_RECONCILE *r,
    WT_SALVAGE_COOKIE *salvage,
    WT_ITEM *value, int deleted, int ovfl, uint64_t rle)
{
	WT_KV *val;

	val = &r->v;

	/*
	 * Occasionally, salvage needs to discard records from the beginning or
	 * end of the page, and because the items may be part of a RLE cell, do
	 * the adjustments here.   It's not a mistake we don't bother telling
	 * our caller we've handled all the records from the page we care about,
	 * and can quit processing the page: salvage is a rare operation and I
	 * don't want to complicate our caller's loop.
	 */
	if (salvage != NULL) {
		if (salvage->done)
			return (0);
		if (salvage->skip != 0) {
			if (rle <= salvage->skip) {
				salvage->skip -= rle;
				return (0);
			}
			salvage->skip = 0;
			rle -= salvage->skip;
		}
		if (salvage->take != 0) {
			if (rle <= salvage->take)
				salvage->take -= rle;
			else {
				rle = salvage->take;
				salvage->take = 0;
			}
			if (salvage->take == 0)
				salvage->done = 1;
		}
	}

	if (deleted) {
		val->cell_len = __wt_cell_pack_del(&val->cell, rle);
		val->buf.data = NULL;
		val->buf.size = 0;
		val->len = val->cell_len;
	} else if (ovfl) {
		val->cell_len = __wt_cell_pack_ovfl(
		    &val->cell, WT_CELL_VALUE_OVFL, rle, value->size);
		val->buf.data = value->data;
		val->buf.size = value->size;
		val->len = val->cell_len + value->size;
	} else
		WT_RET(__rec_cell_build_val(
		    session, r, value->data, value->size, rle));

	/* Boundary: split or write the page. */
	while (val->len > r->space_avail)
		WT_RET(__rec_split(session, r));

	/* Copy the value onto the page. */
	__rec_copy_incr(session, r, val);

	/* Update the starting record number in case we split. */
	r->recno += rle;

	return (0);
}

/*
 * __rec_onpage_ovfl --
 *	Get/set overflow records we need to track over the life of the page.
 */
static int
__rec_onpage_ovfl(WT_SESSION_IMPL *session,
    WT_PAGE *page, WT_CELL_UNPACK *unpack, WT_ITEM *buf)
{
	int found;

	/*
	 * We're dealing with an overflow cell we may encounter repeatedly and
	 * which we can re-use (unless it's discarded).  If it's discarded, we
	 * may still (in the case of row-store page keys), need to know the
	 * original value so we can re-create it.  As we can't get the original
	 * value of the overflow cell's blocks from disk after the blocks are
	 * discarded, we have to be able to get a copy from the tracking system.
	 *
	 * First, check in with the tracking system, and if we find it, we have
	 * a copy and we're done.
	 */
	WT_RET(__wt_rec_track_onpage_srch(
	    session, page, unpack->data, unpack->size, &found, buf));
	if (found)
		return (0);

	/*
	 * Read the original (possibly Huffman encoded) value from disk, and
	 * enter it into the tracking system.
	 *
	 * There are implications to this call: the overflow item is discarded
	 * when reconciliation completes, if not subsequently marked for re-use.
	 */
	WT_RET(__wt_ovfl_in(session, buf, unpack->data, unpack->size));
	WT_RET(__wt_rec_track(session, page,
	    unpack->data, unpack->size, buf->data, buf->size, WT_TRK_ONPAGE));
	return (0);
}

/*
 * __rec_col_var --
 *	Reconcile a variable-width column-store leaf page.
 */
static int
__rec_col_var(WT_SESSION_IMPL *session,
    WT_RECONCILE *r, WT_PAGE *page, WT_SALVAGE_COOKIE *salvage)
{
	enum { OVFL_IGNORE, OVFL_UNUSED, OVFL_USED } ovfl_state;
	WT_BTREE *btree;
	WT_CELL *cell;
	WT_CELL_UNPACK *unpack, _unpack;
	WT_COL *cip;
	WT_DECL_ITEM(orig);
	WT_DECL_RET;
	WT_INSERT *ins;
	WT_INSERT_HEAD *append;
	WT_ITEM *last;
	WT_UPDATE *next_upd, *upd;
	uint64_t n, nrepeat, repeat_count, rle, slvg_missing, src_recno;
	uint32_t i, size;
	int deleted, last_deleted, orig_deleted, update_no_copy;
	const void *data;

	btree = session->btree;
	last = r->last;
	unpack = &_unpack;

	WT_RET(__wt_scr_alloc(session, 0, &orig));
	data = NULL;
	size = 0;

	WT_RET(__rec_split_init(
	    session, r, page, page->u.col_var.recno, btree->maxleafpage));

	/*
	 * The salvage code may be calling us to reconcile a page where there
	 * were missing records in the column-store name space.  In this case
	 * we write a single RLE element onto a new page, so we know it fits,
	 * then update the starting record number.
	 *
	 * Note that we DO NOT pass the salvage cookie to our helper function
	 * in this case, we're handling one of the salvage cookie fields on
	 * our own, and don't need assistance from the helper function.
	 */
	slvg_missing = salvage == NULL ? 0 : salvage->missing;
	if (slvg_missing)
		WT_ERR(__rec_col_var_helper(
		    session, r, NULL, NULL, 1, 0, slvg_missing));

	/*
	 * We track two data items through this loop: the previous (last) item
	 * and the current item: if the last item is the same as the current
	 * item, we increment the RLE count for the last item; if the last item
	 * is different from the current item, we write the last item onto the
	 * page, and replace it with the current item.  The r->recno counter
	 * tracks records written to the page, and is incremented by the helper
	 * function immediately after writing records to the page.  The record
	 * number of our source record, that is, the current item, is maintained
	 * in src_recno.
	 */
	src_recno = r->recno;

	/* For each entry in the in-memory page... */
	rle = 0;
	deleted = last_deleted = 0;
	WT_COL_FOREACH(page, cip, i) {
		ovfl_state = OVFL_IGNORE;
		if ((cell = WT_COL_PTR(page, cip)) == NULL) {
			ins = NULL;
			nrepeat = 1;
			orig_deleted = 1;
		} else {
			__wt_cell_unpack(cell, unpack);
			nrepeat = __wt_cell_rle(unpack);

			ins = WT_SKIP_FIRST(WT_COL_UPDATE(page, cip));
			while (ins != NULL) {
				WT_ERR(
				    __rec_txn_read(session, r, ins->upd, &upd));
				if (upd != NULL)
					break;
				ins = WT_SKIP_NEXT(ins);
			}

			/*
			 * If the original value is "deleted", there's no value
			 * to compare, we're done.
			 */
			orig_deleted = unpack->type == WT_CELL_DEL ? 1 : 0;
			if (orig_deleted)
				goto record_loop;

			/*
			 * Overflow items are tricky: we don't know until we're
			 * finished processing the set of values if we need the
			 * overflow value or not.  If we don't use the overflow
			 * item at all, we'll have to discard it (that's safe
			 * because once the original value is unused during any
			 * page reconciliation, it will never be needed again).
			 *
			 * Regardless, we avoid copying in overflow records: if
			 * there's a WT_INSERT entry that modifies a reference
			 * counted overflow record, we may have to write copies
			 * of the overflow record, and in that case we'll do the
			 * comparisons, but we don't read overflow items just to
			 * see if they match records on either side.
			 */
			if (unpack->ovfl) {
				ovfl_state = OVFL_UNUSED;
				goto record_loop;
			}

			/*
			 * Check for the common case where the underlying value
			 * is simple and avoid a copy.
			 */
			if (btree->huffman_value == NULL) {
				orig->data = unpack->data;
				orig->size = unpack->size;
				goto record_loop;
			}

			/*
			 * The data is Huffman encoded, which means we have to
			 * decode it in order to compare it with the last item
			 * we saw, which may have been an update string.  This
			 * guarantees we find every single pair of objects we
			 * can RLE encode, including applications updating an
			 * existing record where the new value happens (?) to
			 * match a Huffman-encoded value in a previous or next
			 * record.
			 */
			WT_ERR(__wt_cell_unpack_copy(session, unpack, orig));
		}

record_loop:	/*
		 * Generate on-page entries: loop repeat records, looking for
		 * WT_INSERT entries matching the record number.  The WT_INSERT
		 * lists are in sorted order, so only need check the next one.
		 */
		for (n = 0;
		    n < nrepeat; n += repeat_count, src_recno += repeat_count) {
			if (ins != NULL &&
			    WT_INSERT_RECNO(ins) == src_recno) {
				WT_ERR(
				    __rec_txn_read(session, r, ins->upd, &upd));
				WT_ASSERT(session, upd != NULL);
				do {
					ins = WT_SKIP_NEXT(ins);
					if (ins == NULL)
						break;
					WT_ERR(__rec_txn_read(
					    session, r, ins->upd, &next_upd));
				} while (next_upd == NULL);

				update_no_copy = 1;	/* No data copy */

				repeat_count = 1;

				deleted = WT_UPDATE_DELETED_ISSET(upd);
				if (!deleted) {
					data = WT_UPDATE_DATA(upd);
					size = upd->size;
				}
			} else {
				update_no_copy = 0;	/* Maybe data copy */

				/*
				 * The repeat count is the number of records up
				 * to the next WT_INSERT record, or up to the
				 * end of the entry if we have no more WT_INSERT
				 * records.
				 */
				if (ins == NULL)
					repeat_count = nrepeat - n;
				else
					repeat_count =
					    WT_INSERT_RECNO(ins) - src_recno;

				deleted = orig_deleted;
				if (deleted)
					goto compare;

				/*
				 * If we are handling overflow items, use the
				 * overflow item itself exactly once, after
				 * which we have to copy it into a buffer and
				 * from then on use a complete copy because we
				 * are re-creating a new overflow record each
				 * time.
				 */
				switch (ovfl_state) {
				case OVFL_UNUSED:
					/*
					 * Original is an overflow item, as yet
					 * unused -- use it now.
					 *
					 * Write out any record we're tracking.
					 */
					if (rle != 0) {
						WT_ERR(__rec_col_var_helper(
						    session, r, salvage, last,
						    last_deleted, 0, rle));
						rle = 0;
					}

					/* Write the overflow item. */
					last->data = unpack->data;
					last->size = unpack->size;
					WT_ERR(__rec_col_var_helper(
					    session, r, salvage,
					    last, 0, 1, repeat_count));

					/* Track the page has overflow items. */
					r->ovfl_items = 1;

					ovfl_state = OVFL_USED;
					continue;
				case OVFL_USED:
					/*
					 * Original is an overflow item; we used
					 * it for a key and now we need another
					 * copy; read it into memory.
					 */
					WT_ERR(__wt_cell_unpack_copy(
					    session, unpack, orig));

					ovfl_state = OVFL_IGNORE;
					/* FALLTHROUGH */
				case OVFL_IGNORE:
					/*
					 * Original is an overflow item and we
					 * were forced to copy it into memory,
					 * or the original wasn't an overflow
					 * item; use the data copied into orig.
					 */
					data = orig->data;
					size = orig->size;
					break;
				}
			}

compare:		/*
			 * If we have a record against which to compare, and
			 * the records compare equal, increment the rle counter
			 * and continue.  If the records don't compare equal,
			 * output the last record and swap the last and current
			 * buffers: do NOT update the starting record number,
			 * we've been doing that all along.
			 */
			if (rle != 0) {
				if ((deleted && last_deleted) ||
				    (!last_deleted && !deleted &&
				    last->size == size &&
				    memcmp(last->data, data, size) == 0)) {
					rle += repeat_count;
					continue;
				}
				WT_ERR(__rec_col_var_helper(session, r,
				    salvage, last, last_deleted, 0, rle));
			}

			/*
			 * Swap the current/last state.
			 *
			 * Reset RLE counter and turn on comparisons.
			 */
			if (!deleted) {
				/*
				 * We can't simply assign the data values into
				 * the last buffer because they may have come
				 * from a copy built from an encoded/overflow
				 * cell and creating the next record is going
				 * to overwrite that memory.  Check, because
				 * encoded/overflow cells aren't that common
				 * and we'd like to avoid the copy.  If data
				 * was taken from the current unpack structure
				 * (which points into the page), or was taken
				 * from an update structure, we can just use
				 * the pointers, they're not moving.
				 */
				if (data == unpack->data || update_no_copy) {
					last->data = data;
					last->size = size;
				} else
					WT_ERR(__wt_buf_set(
					    session, last, data, size));
			}
			last_deleted = deleted;
			rle = repeat_count;
		}

		/*
		 * If we had a reference to an overflow record we never used,
		 * discard the underlying blocks, they're no longer useful.
		 */
		if (ovfl_state == OVFL_UNUSED)
			WT_ERR(__wt_rec_track_onpage_addr(
			    session, page, unpack->data, unpack->size));
	}

	/* Walk any append list. */
	append = WT_COL_APPEND(page);
	WT_SKIP_FOREACH(ins, append) {
		WT_ERR(__rec_txn_read(session, r, ins->upd, &upd));
		if (upd == NULL)
			continue;
		for (n = WT_INSERT_RECNO(ins); src_recno <= n; ++src_recno) {
			/*
			 * The application may have inserted records which left
			 * gaps in the name space.
			 */
			if (src_recno < n)
				deleted = 1;
			else {
				deleted = WT_UPDATE_DELETED_ISSET(upd);
				if (!deleted) {
					data = WT_UPDATE_DATA(upd);
					size = upd->size;
				}
			}

			/*
			 * Handle RLE accounting and comparisons -- see comment
			 * above, this code fragment does the same thing.
			 */
			if (rle != 0) {
				if ((deleted && last_deleted) ||
				    (!last_deleted && !deleted &&
				    last->size == size &&
				    memcmp(last->data, data, size) == 0)) {
					++rle;
					continue;
				}
				WT_ERR(__rec_col_var_helper(session, r,
				    salvage, last, last_deleted, 0, rle));
			}

			/*
			 * Swap the current/last state.  We always assign the
			 * data values to the buffer because they can only be
			 * the data from a WT_UPDATE structure.
			 *
			 * Reset RLE counter and turn on comparisons.
			 */
			if (!deleted) {
				last->data = data;
				last->size = size;
			}
			last_deleted = deleted;
			rle = 1;
		}
	}

	/* If we were tracking a record, write it. */
	if (rle != 0)
		WT_ERR(__rec_col_var_helper(
		    session, r, salvage, last, last_deleted, 0, rle));

	/* Write the remnant page. */
	ret = __rec_split_finish(session, r);

err:	__wt_scr_free(&orig);
	return (ret);
}

/*
 * __rec_row_int --
 *	Reconcile a row-store internal page.
 */
static int
__rec_row_int(WT_SESSION_IMPL *session, WT_RECONCILE *r, WT_PAGE *page)
{
	WT_ADDR *addr;
	WT_BTREE *btree;
	WT_CELL *cell;
	WT_CELL_UNPACK *kpack, _kpack, *vpack, _vpack;
	WT_DECL_RET;
	WT_IKEY *ikey;
	WT_DECL_ITEM(tmpkey);
	WT_KV *key, *val;
	WT_PAGE *rp;
	WT_REF *ref;
	uint32_t i, size;
	u_int vtype;
	int found, modified, onpage_ovfl, ovfl_key;
	const void *p;

	btree = session->btree;

	key = &r->k;
	kpack = &_kpack;
	val = &r->v;
	vpack = &_vpack;

	WT_RET(__rec_split_init(session, r, page, 0ULL, btree->maxintlpage));

	/* Temporary buffer in which to instantiate any uninstantiated keys. */
	WT_RET(__wt_scr_alloc(session, 0, &tmpkey));

	/*
	 * Ideally, we'd never store the 0th key on row-store internal pages
	 * because it's never used during tree search and there's no reason
	 * to waste the space.  The problem is how we do splits: when we split,
	 * we've potentially picked out several "split points" in the buffer
	 * which is overflowing the maximum page size, and when the overflow
	 * happens, we go back and physically split the buffer, at those split
	 * points, into new pages.  It would be both difficult and expensive
	 * to re-process the 0th key at each split point to be an empty key,
	 * so we don't do that.  However, we are reconciling an internal page
	 * for whatever reason, and the 0th key is known to be useless.  We
	 * truncate the key to a single byte, instead of removing it entirely,
	 * it simplifies various things in other parts of the code (we don't
	 * have to special case transforming the page from its disk image to
	 * its in-memory version, for example).
	 */
	r->cell_zero = 1;

	/* For each entry in the in-memory page... */
	WT_REF_FOREACH(page, ref, i) {
		/*
		 * Keys are always instantiated for row-store internal pages,
		 * set the WT_IKEY reference, and unpack the cell if the key
		 * references one.
		 */
		ikey = ref->u.key;
		if (ikey->cell_offset == 0)
			cell = NULL;
		else {
			cell = WT_PAGE_REF_OFFSET(page, ikey->cell_offset);
			__wt_cell_unpack(cell, kpack);
		}

		/*
		 * We need to know if we're using on-page overflow key cell in
		 * a few places below, initialize the unpacked cell's overflow
		 * value so there's an easy test.
		 */
		onpage_ovfl = cell != NULL && kpack->ovfl == 1 ? 1 : 0;

		vtype = 0;
		addr = NULL;
		rp = ref->page;
		WT_ERR(__rec_page_modified(session, r, page, ref, &modified));

		/*
		 * A modified WT_REF with no child page must be a page marked
		 * deleted without being read.
		 */
		if (modified && rp == NULL) {
			/*
			 * Overflow keys referencing discarded pages are
			 * no longer useful.  We can't just discard them
			 * though: if the page is re-filled, they may be
			 * necessary for a subsequent reconciliation,
			 * enter them into the tracking system.
			 */
			if (onpage_ovfl)
				WT_ERR(__rec_onpage_ovfl(
				    session, page, kpack, tmpkey));

			/*
			 * If the WT_REF addr field is cleared, not only is the
			 * leaf page deleted, but there are no older readers in
			 * the system, and there's no need to write this cell.
			 */
			if (ref->addr == NULL)
				continue;

			/*
			 * There must be older readers in the system, write a
			 * special "deleted address" cell.
			 */
			vtype = WT_CELL_ADDR_DEL;
		}

		/*
		 * The page may be emptied or internally created during a split.
		 * Deleted/split pages are merged into the parent and discarded.
		 *
		 * There's one special case we have to handle here: the internal
		 * page being merged has a potentially incorrect first key and
		 * we need to replace it with the one we have.  The problem is
		 * caused by the fact that the page search algorithm coerces the
		 * 0th key on any internal page to be smaller than any search
		 * key.  We do that because we don't want to have to update the
		 * internal pages every time a new "smallest" key is inserted
		 * into the tree.  But, if a new "smallest" key is inserted into
		 * our split-created subtree, and we don't update the internal
		 * page, when we merge that internal page into its parent page,
		 * the key may be incorrect (or more likely, have been coerced
		 * to a single byte because it's an internal page's 0th key).
		 * Imagine the following tree:
		 *
		 *	2	5	40	internal page
		 *		|
		 * 	    10  | 20		split-created internal page
		 *	    |
		 *	    6			inserted smallest key
		 *
		 * after a simple merge, we'd have corruption:
		 *
		 *	2    10    20	40	merged internal page
		 *	     |
		 *	     6			key sorts before parent's key
		 *
		 * To fix this problem, we take the higher-level page's key as
		 * our first key, because that key sorts before any possible
		 * key inserted into the subtree, and discard whatever 0th key
		 * is on the split-created internal page.
		 */
		if (modified && rp != NULL)
			switch (F_ISSET(rp->modify, WT_PM_REC_MASK)) {
			case WT_PM_REC_EMPTY:
				/*
				 * Overflow keys referencing discarded pages are
				 * no longer useful.  We can't just discard them
				 * though: if the page is re-filled, they may be
				 * necessary for a subsequent reconciliation,
				 * enter them into the tracking system.
				 */
				if (onpage_ovfl)
					WT_ERR(__rec_onpage_ovfl(
					    session, page, kpack, tmpkey));
				continue;
			case WT_PM_REC_REPLACE:
				/*
				 * If the page is replaced, the page's modify
				 * structure has the page's address.
				 */
				addr = &rp->modify->u.replace;
				break;
			case WT_PM_REC_SPLIT:
			case WT_PM_REC_SPLIT_MERGE:
				/*
				 * Overflow keys referencing split pages are no
				 * no longer useful (the interesting key is the
				 * key for the split page).  We can't just
				 * discard them, though: if the page shrinks,
				 * they may be necessary for a subsequent
				 * reconciliation, enter them into the tracking
				 * system.
				 */
				if (onpage_ovfl)
					WT_ERR(__rec_onpage_ovfl(
					    session, page, kpack, tmpkey));

				r->merge_ref = ref;
				WT_ERR(__rec_row_merge(session, r,
				    F_ISSET(rp->modify, WT_PM_REC_SPLIT_MERGE) ?
				    rp : rp->modify->u.split));
				continue;
			case 0:
				/*
				 * Hasn't been written since it was modified,
				 * we want to reference the original page.
				 */
				break;
			WT_ILLEGAL_VALUE_ERR(session);
			}

		/*
		 * Build the value cell, the child's page address.  In the case
		 * of a page replacement, addr points to the page's replacement
		 * address, else use WT_REF.addr, which points to an on-page
		 * cell or an off-page WT_ADDR structure.   In the case of page
		 * deletion, the cell type has also been set, otherwise use the
		 * information from the addr or original cell.
		 */
		if (addr == NULL && __wt_off_page(page, ref->addr))
			addr = ref->addr;
		if (addr == NULL) {
			__wt_cell_unpack(ref->addr, vpack);
			p = vpack->data;
			size = vpack->size;
			if (vtype == 0)
				vtype = vpack->raw;
		} else {
			p = addr->addr;
			size = addr->size;
			if (vtype == 0)
				vtype = addr->leaf_no_overflow ?
				    WT_CELL_ADDR_LNO : WT_CELL_ADDR;
		}
		__rec_cell_build_addr(r, p, size, vtype, 0);

		/*
		 * Build key cell.
		 *
		 * If the key is an overflow item, check to see if it's been
		 * entered into the tracking system (if an overflow key were
		 * to reference an empty page during a previous reconciliation,
		 * its blocks would have been discarded, and the only copy that
		 * remains is in the tracking system).  If we don't find it in
		 * the tracking system, assume prefix compression won't make
		 * things better, and simply copy the key from the disk image.
		 *
		 * We have the key in-hand (we instantiate all internal page
		 * keys when the page is brought into memory), so it would be
		 * easy to check prefix compression, I'm just not bothering.
		 * If we did gain by prefix compression, we'd have to discard
		 * the old overflow key and write a new one to make it worth
		 * doing, and this isn't a likely path anyway.
		 *
		 * Truncate any 0th key, internal pages don't need 0th keys.
		 */
		if (onpage_ovfl) {
			WT_ERR(__wt_rec_track_onpage_srch(session,
			    page, kpack->data, kpack->size, &found, tmpkey));
			if (found) {
				/*
				 * If the key is Huffman encoded, decode it and
				 * build a new key cell, which re-encodes the
				 * key, wasting some work: this isn't a likely
				 * path, a deleted key we then re-instantiate,
				 * it's not worth handling Huffman encoded
				 * keys separately to avoid the additional work,
				 * we still have to write the key which is more
				 * time than anything else.
				 */
				if (btree->huffman_key != NULL)
					WT_ERR(__wt_huffman_decode(session,
					    btree->huffman_key,
					    tmpkey->data, tmpkey->size,
					    tmpkey));

				WT_ERR(__rec_cell_build_key(session, r,
				    tmpkey->data,
				    r->cell_zero ? 1 : tmpkey->size,
				    1, &ovfl_key));

				/*
				 * Clear the on-page overflow key flag: we've
				 * built a real key, we're not copying from a
				 * page.
				 */
				onpage_ovfl = 0;
			} else {
				key->buf.data = cell;
				key->buf.size = __wt_cell_total_len(kpack);
				key->cell_len = 0;
				key->len = key->buf.size;
				ovfl_key = 1;
			}
		} else
			WT_ERR(__rec_cell_build_key(session, r,
			    WT_IKEY_DATA(ikey), r->cell_zero ? 1 : ikey->size,
			    1, &ovfl_key));
		r->cell_zero = 0;

		/*
		 * Boundary, split or write the page.
		 */
		while (key->len + val->len > r->space_avail) {
			/*
			 * In one path above, we copied the key from the page
			 * rather than building the actual key.  In that case,
			 * we have to build the actual key now because we are
			 * about to promote it.
			 */
			if (onpage_ovfl)
				WT_ERR(__wt_cell_unpack_copy(
				    session, kpack, r->cur));
			WT_ERR(__rec_split(session, r));

			/*
			 * Turn off prefix compression until a full key written
			 * to the new page, and (unless we're already working
			 * with an overflow key), rebuild the key without prefix
			 * compression.
			 */
			r->key_pfx_compress = 0;
			if (!ovfl_key)
				WT_ERR(__rec_cell_build_key(
				    session, r, NULL, 0, 1, &ovfl_key));
		}

		/* Copy the key and value onto the page. */
		__rec_copy_incr(session, r, key);
		__rec_copy_incr(session, r, val);

		/* Update compression state. */
		__rec_key_state_update(r, ovfl_key);
	}

	/* Write the remnant page. */
	ret = __rec_split_finish(session, r);

err:	__wt_scr_free(&tmpkey);
	return (ret);
}

/*
 * __rec_row_merge --
 *	Recursively walk a row-store internal tree of merge pages.
 */
static int
__rec_row_merge(WT_SESSION_IMPL *session, WT_RECONCILE *r, WT_PAGE *page)
{
	WT_ADDR *addr;
	WT_CELL_UNPACK *vpack, _vpack;
	WT_IKEY *ikey;
	WT_KV *key, *val;
	WT_PAGE *rp;
	WT_REF *ref;
	uint32_t i, size;
	u_int vtype;
	int modified, ovfl_key;
	const void *p;

	WT_BSTAT_INCR(session, rec_page_merge);

	key = &r->k;
	val = &r->v;
	vpack = &_vpack;

	/* For each entry in the in-memory page... */
	WT_REF_FOREACH(page, ref, i) {
		vtype = 0;
		addr = NULL;
		rp = ref->page;
		WT_RET(__rec_page_modified(session, r, page, ref, &modified));

		/*
		 * A modified WT_REF with no child page must be a page marked
		 * deleted without being read.
		 */
		if (modified && rp == NULL) {
			/*
			 * If the WT_REF addr field is cleared, not only is the
			 * leaf page deleted, but there are no older readers in
			 * the system, and there's no need to write this cell.
			 */
			if (ref->addr == NULL)
				continue;

			/*
			 * There must be older readers in the system, write a
			 * special "deleted address" cell.
			 */
			vtype = WT_CELL_ADDR_DEL;
		}

		/*
		 * The page may be emptied or internally created during a split.
		 * Deleted/split pages are merged into the parent and discarded.
		 */
		if (modified && rp != NULL)
			switch (F_ISSET(rp->modify, WT_PM_REC_MASK)) {
			case WT_PM_REC_EMPTY:
				continue;
			case WT_PM_REC_REPLACE:
				/*
				 * If the page is replaced, the page's modify
				 * structure has the page's address.
				 */
				addr = &rp->modify->u.replace;
				break;
			case WT_PM_REC_SPLIT:
			case WT_PM_REC_SPLIT_MERGE:
				/*
				 * If we have a merge key set, we're working our
				 * way down a merge tree.  If we have not set a
				 * merge key, we're starting descent of a new
				 * merge tree, set the merge key.
				 */
				if (r->merge_ref == NULL)
					r->merge_ref = ref;
				WT_RET(__rec_row_merge(session, r,
				    F_ISSET(rp->modify, WT_PM_REC_SPLIT_MERGE) ?
				    rp : rp->modify->u.split));
				continue;
			case 0:
				/*
				 * Hasn't been written since it was modified,
				 * we want to reference the original page.
				 */
				modified = 0;
				break;
			WT_ILLEGAL_VALUE(session);
			}

		/*
		 * Build the value cell, the child's page address.  In the case
		 * of a page replacement, addr points to the page's replacement
		 * address, else use WT_REF.addr, which points to an on-page
		 * cell or an off-page WT_ADDR structure.   In the case of page
		 * deletion, the cell type has also been set, otherwise use the
		 * information from the addr or original cell.
		 */
		if (addr == NULL && __wt_off_page(page, ref->addr))
			addr = ref->addr;
		if (addr == NULL) {
			__wt_cell_unpack(ref->addr, vpack);
			p = vpack->data;
			size = vpack->size;
			if (vtype == 0)
				vtype = vpack->raw;
		} else {
			p = addr->addr;
			size = addr->size;
			if (vtype == 0)
				vtype = addr->leaf_no_overflow ?
				    WT_CELL_ADDR_LNO : WT_CELL_ADDR;
		}
		__rec_cell_build_addr(r, p, size, vtype, 0);

		/*
		 * Build the key cell.  If this is the first key in a "to be
		 * merged" subtree, use the merge correction key saved in the
		 * top-level parent page when this function was called.
		 *
		 * Truncate any 0th key, internal pages don't need 0th keys.
		 */
		ikey = r->merge_ref == NULL ? ref->u.key : r->merge_ref->u.key;
		r->merge_ref = NULL;
		WT_RET(__rec_cell_build_key(session, r, WT_IKEY_DATA(ikey),
		    r->cell_zero ? 1 : ikey->size, 1, &ovfl_key));
		r->cell_zero = 0;

		/*
		 * Boundary, split or write the page.
		 */
		while (key->len + val->len > r->space_avail) {
			WT_RET(__rec_split(session, r));

			/*
			 * Turn off prefix compression until a full key written
			 * to the new page, and (unless we're already working
			 * with an overflow key), rebuild the key without prefix
			 * compression.
			 */
			r->key_pfx_compress = 0;
			if (!ovfl_key)
				WT_RET(__rec_cell_build_key(
				    session, r, NULL, 0, 1, &ovfl_key));
		}

		/* Copy the key and value onto the page. */
		__rec_copy_incr(session, r, key);
		__rec_copy_incr(session, r, val);

		/* Update compression state. */
		__rec_key_state_update(r, ovfl_key);
	}

	return (0);
}

/*
 * __rec_row_leaf --
 *	Reconcile a row-store leaf page.
 */
static int
__rec_row_leaf(WT_SESSION_IMPL *session,
    WT_RECONCILE *r, WT_PAGE *page, WT_SALVAGE_COOKIE *salvage)
{
	WT_BTREE *btree;
	WT_CELL *cell, *val_cell;
	WT_CELL_UNPACK *unpack, _unpack;
	WT_DECL_ITEM(tmpkey);
	WT_DECL_ITEM(tmpval);
	WT_DECL_RET;
	WT_IKEY *ikey;
	WT_INSERT *ins;
	WT_KV *key, *val;
	WT_ROW *rip;
	WT_UPDATE *upd;
	uint64_t slvg_skip;
	uint32_t i, size;
	int dictionary, found, onpage_ovfl, ovfl_key;
	const void *p;

	btree = session->btree;
	slvg_skip = salvage == NULL ? 0 : salvage->skip;

	key = &r->k;
	val = &r->v;
	unpack = &_unpack;

	WT_RET(__rec_split_init(session, r, page, 0ULL, btree->maxleafpage));

	/*
	 * Write any K/V pairs inserted into the page before the first from-disk
	 * key on the page.
	 */
	if ((ins = WT_SKIP_FIRST(WT_ROW_INSERT_SMALLEST(page))) != NULL)
		WT_RET(__rec_row_leaf_insert(session, r, ins));

	/*
	 * Temporary buffers in which to instantiate any uninstantiated keys
	 * or value items we need.
	 */
	WT_RET(__wt_scr_alloc(session, 0, &tmpkey));
	WT_RET(__wt_scr_alloc(session, 0, &tmpval));

	/* For each entry in the page... */
	WT_ROW_FOREACH(page, rip, i) {
		/*
		 * The salvage code, on some rare occasions, wants to reconcile
		 * a page but skip some leading records on the page.  Because
		 * the row-store leaf reconciliation function copies keys from
		 * the original disk page, this is non-trivial -- just changing
		 * the in-memory pointers isn't sufficient, we have to change
		 * the WT_CELL structures on the disk page, too.  It's ugly, but
		 * we pass in a value that tells us how many records to skip in
		 * this case.
		 */
		if (slvg_skip != 0) {
			--slvg_skip;
			continue;
		}

		/*
		 * Set the WT_IKEY reference (if the key was instantiated), and
		 * the key cell reference.
		 */
		ikey = WT_ROW_KEY_COPY(rip);
		if (__wt_off_page(page, ikey))
			cell = WT_PAGE_REF_OFFSET(page, ikey->cell_offset);
		else {
			cell = (WT_CELL *)ikey;
			ikey = NULL;
		}

		/* Build value cell. */
		dictionary = 0;
		if ((val_cell = __wt_row_value(page, rip)) != NULL)
			__wt_cell_unpack(val_cell, unpack);
		WT_ERR(
		    __rec_txn_read(session, r, WT_ROW_UPDATE(page, rip), &upd));
		if (upd == NULL) {
			/*
			 * When the page was read into memory, there may not
			 * have been a value item.
			 *
			 * If there was a value item, check if it's a dictionary
			 * cell (a copy of another item on the page).  If it's a
			 * copy, we have to create a new value item as the old
			 * item might have been discarded from the page.
			 */
			if (val_cell == NULL) {
				val->buf.data = NULL;
				val->buf.size = 0;
				val->cell_len = 0;
				val->len = val->buf.size;
			} else if (unpack->raw == WT_CELL_VALUE_COPY) {
				/* If the item is Huffman encoded, decode it. */
				if (btree->huffman_value == NULL) {
					p = unpack->data;
					size = unpack->size;
				} else {
					WT_ERR(__wt_huffman_decode(session,
					    btree->huffman_value,
					    unpack->data, unpack->size,
					    tmpval));
					p = tmpval->data;
					size = tmpval->size;
				}
				WT_ERR(__rec_cell_build_val(
				    session, r, p, size, (uint64_t)0));
				dictionary = 1;
			} else {
				val->buf.data = val_cell;
				val->buf.size = __wt_cell_total_len(unpack);
				val->cell_len = 0;
				val->len = val->buf.size;

				/* Track the page has overflow items. */
				if (unpack->ovfl)
					r->ovfl_items = 1;
			}
		} else {
			/*
			 * If the original value was an overflow and we've not
			 * already done so, discard it.   We don't save a copy
			 * of the overflow value in case it is re-used -- we'd
			 * have to read it to get a copy, and that implies disk
			 * I/O for little reason.
			 */
			if (val_cell != NULL && unpack->ovfl)
				WT_ERR(__wt_rec_track_onpage_addr(
				    session, page, unpack->data, unpack->size));

			/* If this key/value pair was deleted, we're done. */
			if (WT_UPDATE_DELETED_ISSET(upd)) {
				/*
				 * Overflow keys referencing discarded values
				 * are no longer useful.  We can't just discard
				 * overflow keys as we did overflow values: if
				 * the value gets replaced, we'll need the key
				 * again for a subsequent reconciliation.  Add
				 * the key to the tracking system.
				 */
				__wt_cell_unpack(cell, unpack);
				if (unpack->ovfl)
					WT_ERR(__rec_onpage_ovfl(
					    session, page, unpack, tmpkey));

				/*
				 * We aren't actually creating the key so we
				 * can't use bytes from this key to provide
				 * prefix information for a subsequent key.
				 */
				tmpkey->size = 0;

				/* Proceed with appended key/value pairs. */
				goto leaf_insert;
			}

			/*
			 * If no value, nothing needs to be copied.  Otherwise,
			 * build the value's WT_CELL chunk from the most recent
			 * update value.
			 */
			if (upd->size == 0)
				val->cell_len = val->len = val->buf.size = 0;
			else {
				WT_ERR(__rec_cell_build_val(session, r,
				    WT_UPDATE_DATA(upd), upd->size,
				    (uint64_t)0));
				dictionary = 1;
			}
		}

		/*
		 * Build key cell.
		 *
		 * If the key is an overflow item, check to see if it's been
		 * entered into the tracking system (if an overflow key were
		 * referenced a deleted value during a previous reconciliation,
		 * its blocks would have been discarded, and the only copy that
		 * remains is in the tracking system).  If we don't find it in
		 * the tracking system, assume prefix compression won't make
		 * things better, and simply copy the key from the disk image.
		 */
		__wt_cell_unpack(cell, unpack);
		onpage_ovfl = unpack->ovfl;
		if (onpage_ovfl) {
			WT_ERR(__wt_rec_track_onpage_srch(session,
			    page, unpack->data, unpack->size, &found, tmpkey));
			if (found) {
				/*
				 * If the key is Huffman encoded, decode it and
				 * build a new key cell, which re-encodes the
				 * key, wasting some work: this isn't a likely
				 * path, a deleted key we then re-instantiate,
				 * it's not worth handling Huffman encoded
				 * keys separately to avoid the additional work,
				 * we still have to write the key which is more
				 * time than anything else.
				 */
				if (btree->huffman_key != NULL)
					WT_ERR(__wt_huffman_decode(session,
					    btree->huffman_key,
					    tmpkey->data, tmpkey->size,
					    tmpkey));

				WT_ERR(__rec_cell_build_key(session, r,
				    tmpkey->data, tmpkey->size, 0, &ovfl_key));

				/*
				 * Clear the on-page overflow key flag: we've
				 * built a real key, we're not copying from a
				 * page.
				 */
				onpage_ovfl = 0;
			} else {
				key->buf.data = cell;
				key->buf.size = __wt_cell_total_len(unpack);
				key->cell_len = 0;
				key->len = key->buf.size;
				ovfl_key = 1;

				/*
				 * We aren't actually creating the key so we
				 * can't use bytes from this key to provide
				 * prefix information for a subsequent key.
				 */
				tmpkey->size = 0;

				/* Track the page has overflow items. */
				r->ovfl_items = 1;
			}
		} else {
			/*
			 * Use an already instantiated key, or
			 * Use the key from the disk image, or
			 * Build a key from a previous key, or
			 * Instantiate the key from scratch.
			 */
			if (ikey != NULL) {
				tmpkey->data = WT_IKEY_DATA(ikey);
				tmpkey->size = ikey->size;
			} else if (btree->huffman_key == NULL &&
			    unpack->type == WT_CELL_KEY &&
			    unpack->prefix == 0) {
				tmpkey->data = unpack->data;
				tmpkey->size = unpack->size;
			} else if (btree->huffman_key == NULL &&
			    unpack->type == WT_CELL_KEY &&
			    tmpkey->size >= unpack->prefix) {
				/*
				 * The previous clause checked for a prefix of
				 * zero, which means the temporary buffer must
				 * have a non-zero size, and it references a
				 * valid key.
				 */
				WT_ASSERT(session, tmpkey->size != 0);

				/*
				 * If we previously built a prefix-compressed
				 * key in the temporary buffer, WT_ITEM->data
				 * will be the same as WT_ITEM->mem: grow the
				 * buffer and copy the suffix into place.
				 *
				 * If we previously pointed the temporary buffer
				 * at an in-memory or on-page key, WT_ITEM->data
				 * will not be the same as WT_ITEM->mem: grow
				 * the buffer, copy the prefix into place, reset
				 * the data field to point to the buffer memory,
				 * then copy the suffix into place.
				 */
				WT_ERR(__wt_buf_grow(session,
				    tmpkey, unpack->prefix + unpack->size));
				if (tmpkey->data != tmpkey->mem) {
					memcpy(tmpkey->mem, tmpkey->data,
					    unpack->prefix);
					tmpkey->data = tmpkey->mem;
				}
				memcpy((uint8_t *)tmpkey->data + unpack->prefix,
				    unpack->data, unpack->size);
				tmpkey->size = unpack->prefix + unpack->size;
			} else
				WT_ERR(__wt_row_key_copy(
				    session, page, rip, tmpkey));

			WT_ERR(__rec_cell_build_key(session, r,
			    tmpkey->data, tmpkey->size, 0, &ovfl_key));
		}

		/*
		 * Boundary, split or write the page.
		 *
		 * We write a trailing key cell on the page after the K/V pairs
		 * (see WT_TRAILING_KEY_CELL for more information).
		 */
		while (key->len +
		    val->len + WT_TRAILING_KEY_CELL > r->space_avail) {
			/*
			 * In one path above, we copied the key from the page
			 * rather than building the actual key.  In that case,
			 * we have to build the actual key now because we are
			 * about to promote it.
			 */
			if (onpage_ovfl)
				WT_ERR(__wt_cell_unpack_copy(
				    session, unpack, r->cur));
			WT_ERR(__rec_split(session, r));

			/*
			 * Turn off prefix compression until a full key written
			 * to the new page, and (unless we're already working
			 * with an overflow key), rebuild the key without prefix
			 * compression.
			 */
			r->key_pfx_compress = 0;
			if (!ovfl_key)
				WT_ERR(__rec_cell_build_key(
				    session, r, NULL, 0, 0, &ovfl_key));
		}

		/* Copy the key/value pair onto the page. */
		__rec_copy_incr(session, r, key);
		if (val->len != 0) {
			if (dictionary)
				__rec_dict_copy_incr(session, r, val);
			else
				__rec_copy_incr(session, r, val);
		}

		/* Update compression state. */
		__rec_key_state_update(r, ovfl_key);

leaf_insert:	/* Write any K/V pairs inserted into the page after this key. */
		if ((ins = WT_SKIP_FIRST(WT_ROW_INSERT(page, rip))) != NULL)
			WT_ERR(__rec_row_leaf_insert(session, r, ins));
	}

	/* Write the remnant page. */
	ret = __rec_split_finish(session, r);

err:	__wt_scr_free(&tmpkey);
	__wt_scr_free(&tmpval);
	return (ret);
}

/*
 * __rec_row_leaf_insert --
 *	Walk an insert chain, writing K/V pairs.
 */
static int
__rec_row_leaf_insert(WT_SESSION_IMPL *session, WT_RECONCILE *r, WT_INSERT *ins)
{
	WT_BTREE *btree;
	WT_KV *key, *val;
	WT_UPDATE *upd;
	int ovfl_key;

	btree = session->btree;
	key = &r->k;
	val = &r->v;

	for (; ins != NULL; ins = WT_SKIP_NEXT(ins)) {
		/* Build value cell. */
		WT_RET(__rec_txn_read(session, r, ins->upd, &upd));
		if (upd == NULL || WT_UPDATE_DELETED_ISSET(upd))
			continue;
		if (upd->size == 0)
			val->len = 0;
		else
			WT_RET(__rec_cell_build_val(session, r,
			    WT_UPDATE_DATA(upd), upd->size, (uint64_t)0));

		WT_RET(__rec_cell_build_key(session, r,	/* Build key cell. */
		    WT_INSERT_KEY(ins), WT_INSERT_KEY_SIZE(ins), 0, &ovfl_key));

		/*
		 * Boundary, split or write the page.
		 *
		 * We write a trailing key cell on the page after the K/V pairs
		 * (see WT_TRAILING_KEY_CELL for more information).
		 */
		while (key->len +
		    val->len + WT_TRAILING_KEY_CELL > r->space_avail) {
			WT_RET(__rec_split(session, r));

			/*
			 * Turn off prefix compression until a full key written
			 * to the new page, and (unless we're already working
			 * with an overflow key), rebuild the key without prefix
			 * compression.
			 */
			r->key_pfx_compress = 0;
			if (!ovfl_key)
				WT_RET(__rec_cell_build_key(
				    session, r, NULL, 0, 0, &ovfl_key));
		}

		/* Copy the key/value pair onto the page. */
		__rec_copy_incr(session, r, key);
		if (val->len != 0) {
			if (btree->dictionary)
				__rec_dict_copy_incr(session, r, val);
			else
				__rec_copy_incr(session, r, val);
		}

		/* Update compression state. */
		__rec_key_state_update(r, ovfl_key);
	}

	return (0);
}

/*
 * __rec_split_discard --
 *	Discard the pages resulting from a previous split.
 */
static int
__rec_split_discard(WT_SESSION_IMPL *session, WT_PAGE *page)
{
	WT_PAGE_MODIFY *mod;
	WT_REF *ref;
	uint32_t i;

	/*
	 * A page that split is being reconciled for the second, or subsequent
	 * time; discard any the underlying block space or overflow items used
	 * in the previous reconciliation.
	 *
	 * This routine would be trivial, and only walk a single page freeing
	 * any blocks that were written to support the split -- the problem is
	 * root splits.  In the case of root splits, we potentially have to
	 * cope with the underlying blocks of multiple pages, but also there
	 * may be overflow items that we have to resolve.
	 *
	 * These pages are discarded -- add them to the object tracking list.
	 */
	WT_REF_FOREACH(page, ref, i)
		WT_RET(__wt_rec_track(session, page,
		    ((WT_ADDR *)ref->addr)->addr,
		    ((WT_ADDR *)ref->addr)->size, NULL, 0, 0));
	WT_RET(__wt_rec_track_wrapup(session, page));

	if ((mod = page->modify) != NULL)
		switch (F_ISSET(mod, WT_PM_REC_MASK)) {
		case WT_PM_REC_SPLIT_MERGE:
			/*
			 * NOT root page split: this is the split merge page for
			 * a normal page split, and we don't need to do anything
			 * further.
			 */
			break;
		case WT_PM_REC_SPLIT:
			/*
			 * Root page split: continue walking the list of split
			 * pages, cleaning up as we go.
			 */
			WT_RET(__rec_split_discard(session, mod->u.split));
			break;
		case WT_PM_REC_REPLACE:
			/*
			 * Root page split: the last entry on the list.  There
			 * won't be a page to discard because writing the page
			 * created a checkpoint, not a replacement page.
			 */
			WT_ASSERT(session, mod->u.replace.addr == NULL);
			break;
		WT_ILLEGAL_VALUE(session);
		}
	return (0);
}

/*
 * __rec_write_wrapup  --
 *	Finish the reconciliation.
 */
static int
__rec_write_wrapup(WT_SESSION_IMPL *session, WT_RECONCILE *r, WT_PAGE *page)
{
	WT_BTREE *btree;
	WT_BOUNDARY *bnd;
	WT_DECL_RET;
	WT_PAGE_MODIFY *mod;
	uint32_t i;

	btree = session->btree;
	mod = page->modify;

	/*
	 * This page may have previously been reconciled, and that information
	 * is now about to be replaced.  Make sure it's discarded at some point,
	 * and clear the underlying modification information, we're creating a
	 * new reality.
	 */
	switch (F_ISSET(mod, WT_PM_REC_MASK)) {
	case 0:	/*
		 * The page has never been reconciled before, track the original
		 * address blocks (if any).  The "if any" is for empty trees we
		 * create when a new tree is opened, and for previously deleted
		 * pages that are instantiated in memory.
		 *
		 * The exception is root pages are never tracked or free'd, they
		 * are checkpoints, and must be explicitly dropped.
		 */
		if (!WT_PAGE_IS_ROOT(page) && page->ref->addr != NULL)
			WT_RET(__wt_rec_track_onpage_ref(
			    session, page, page->parent, page->ref));
		break;
	case WT_PM_REC_EMPTY:				/* Page deleted */
		break;
	case WT_PM_REC_REPLACE:				/* 1-for-1 page swap */
		/*
		 * Discard the replacement leaf page's blocks.
		 *
		 * The exception is root pages are never tracked or free'd, they
		 * are checkpoints, and must be explicitly dropped.
		 */
		if (!WT_PAGE_IS_ROOT(page))
			WT_RET(__wt_rec_track(session, page,
			    mod->u.replace.addr, mod->u.replace.size,
			    NULL, 0, 0));

		/* Discard the replacement page's address. */
		__wt_free(session, mod->u.replace.addr);
		mod->u.replace.addr = NULL;
		mod->u.replace.size = 0;
		break;
	case WT_PM_REC_SPLIT:				/* Page split */
		/* Discard the split page. */
		WT_RET(__rec_split_discard(session, mod->u.split));
		__wt_page_out(session, &mod->u.split, 0);
		mod->u.split = NULL;
		break;
	case WT_PM_REC_SPLIT_MERGE:			/* Page split */
		/*
		 * We should never be here with a split-merge page: you cannot
		 * reconcile split-merge pages, they can only be merged into a
		 * parent.
		 */
		/* FALLTHROUGH */
	WT_ILLEGAL_VALUE(session);
	}
	F_CLR(mod, WT_PM_REC_MASK);

	/*
	 * Wrap up discarded block and overflow tracking.  If we are about to
	 * create a checkpoint, the system must be entirely consistent at that
	 * point, the underlying block manager is presumably going to do some
	 * action to resolve the list of allocated/free/whatever blocks that
	 * are associated with the checkpoint.
	 */
	WT_RET(__wt_rec_track_wrapup(session, page));

	switch (r->bnd_next) {
	case 0:						/* Page delete */
		WT_VERBOSE_RET(session, reconcile, "page %p empty", page);
		WT_BSTAT_INCR(session, rec_page_delete);

		/* If this is the root page, we need to create a sync point. */
		if (WT_PAGE_IS_ROOT(page))
			WT_RET(__wt_bm_checkpoint(session, NULL, btree->ckpt));

		/*
		 * If the page was empty, we want to discard it from the tree
		 * by discarding the parent's key when evicting the parent.
		 * Mark the page as deleted, then return success, leaving the
		 * page in memory.  If the page is subsequently modified, that
		 * is OK, we'll just reconcile it again.
		 */
		F_SET(mod, WT_PM_REC_EMPTY);
		break;
	case 1:						/* 1-for-1 page swap */
		/*
		 * Because WiredTiger's pages grow without splitting, we're
		 * replacing a single page with another single page most of
		 * the time.
		 *
		 * If this is a root page, then we don't have an address and we
		 * have to create a sync point.  The address was cleared when
		 * we were about to write the buffer so we know what to do here.
		 */
		bnd = &r->bnd[0];
		if (bnd->addr.addr == NULL)
			WT_RET(
			    __wt_bm_checkpoint(session, &r->dsk, btree->ckpt));
		else {
			mod->u.replace = bnd->addr;
			bnd->addr.addr = NULL;
		}

		F_SET(mod, WT_PM_REC_REPLACE);
		break;
	default:					/* Page split */
		WT_VERBOSE_RET(session, reconcile,
		    "page %p split into %" PRIu32 " pages",
		    page, r->bnd_next);

		switch (page->type) {
		case WT_PAGE_COL_INT:
		case WT_PAGE_ROW_INT:
			WT_BSTAT_INCR(session, rec_split_intl);
			break;
		case WT_PAGE_COL_FIX:
		case WT_PAGE_COL_VAR:
		case WT_PAGE_ROW_LEAF:
			WT_BSTAT_INCR(session, rec_split_leaf);
			break;
		WT_ILLEGAL_VALUE(session);
		}

#ifdef HAVE_VERBOSE
		if (WT_VERBOSE_ISSET(session, reconcile)) {
			WT_DECL_ITEM(tkey);
			if (page->type == WT_PAGE_ROW_INT ||
			    page->type == WT_PAGE_ROW_LEAF)
				WT_RET(__wt_scr_alloc(session, 0, &tkey));
			for (bnd = r->bnd, i = 0; i < r->bnd_next; ++bnd, ++i)
				switch (page->type) {
				case WT_PAGE_ROW_INT:
				case WT_PAGE_ROW_LEAF:
					WT_ERR(__wt_buf_set_printable(
					    session, tkey,
					    bnd->key.data, bnd->key.size));
					WT_VERBOSE_ERR(session, reconcile,
					    "split: starting key "
					    "%.*s",
					    (int)tkey->size,
					    (char *)tkey->data);
					break;
				case WT_PAGE_COL_FIX:
				case WT_PAGE_COL_INT:
				case WT_PAGE_COL_VAR:
					WT_VERBOSE_ERR(session, reconcile,
					    "split: starting recno %" PRIu64,
					    bnd->recno);
					break;
				WT_ILLEGAL_VALUE_ERR(session);
				}
err:			__wt_scr_free(&tkey);
			WT_RET(ret);
		}
#endif
		switch (page->type) {
		case WT_PAGE_ROW_INT:
		case WT_PAGE_ROW_LEAF:
			WT_RET(
			    __rec_split_row(session, r, page, &mod->u.split));
			break;
		case WT_PAGE_COL_INT:
		case WT_PAGE_COL_FIX:
		case WT_PAGE_COL_VAR:
			WT_RET(
			    __rec_split_col(session, r, page, &mod->u.split));
			break;
		WT_ILLEGAL_VALUE(session);
		}

		F_SET(mod, WT_PM_REC_SPLIT);
		break;
	}

	/*
	 * Success.
	 *
	 * If modifications were skipped, the tree isn't clean.  The checkpoint
	 * call cleared the tree's modified value before it called the eviction
	 * thread, so we must explicitly reset the tree's modified flag.  We
	 * publish the change for clarity (the requirement is the value be set
	 * before a subsequent checkpoint reads it, and because the current
	 * checkpoint is waiting on this reconciliation to complete, there's no
	 * risk of that happening).
	 */
	if (r->upd_skipped)
		WT_PUBLISH(btree->modified, 1);

	/*
	 * If modifications were not skipped, the page might be clean; update
	 * the disk generation to the write generation as of when reconciliation
	 * started.
	 */
	if (!r->upd_skipped)
		mod->disk_gen = r->orig_write_gen;

	return (0);
}

/*
 * __rec_write_wrapup_err  --
 *	Finish the reconciliation on error.
 */
static int
__rec_write_wrapup_err(WT_SESSION_IMPL *session, WT_RECONCILE *r, WT_PAGE *page)
{
	WT_BOUNDARY *bnd;
	WT_DECL_RET;
	uint32_t i;

	/*
	 * On error, discard pages we've written, they're unreferenced by the
	 * tree.  This is not a question of correctness, we're avoiding block
	 * leaks.
	 */
	WT_TRET(__wt_rec_track_wrapup_err(session, page));
	for (bnd = r->bnd, i = 0; i < r->bnd_next; ++bnd, ++i)
		if (bnd->addr.addr != NULL) {
			WT_TRET(__wt_bm_free(
			    session, bnd->addr.addr, bnd->addr.size));
			bnd->addr.addr = NULL;
		}
	return (ret);
}

/*
 * __rec_split_row --
 *	Split a row-store page, creating a new internal page.
 */
static int
__rec_split_row(
    WT_SESSION_IMPL *session, WT_RECONCILE *r, WT_PAGE *orig, WT_PAGE **splitp)
{
	WT_ADDR *addr;
	WT_BOUNDARY *bnd;
	WT_DECL_RET;
	WT_PAGE *page;
	WT_REF *ref;
	uint32_t i;

	/* Allocate a row-store internal page. */
	WT_RET(__wt_calloc_def(session, 1, &page));
	WT_ERR(__wt_calloc_def(session, (size_t)r->bnd_next, &page->u.intl.t));

	/* Fill it in. */
	page->parent = orig->parent;
	page->ref = orig->ref;
	page->read_gen = __wt_cache_read_gen(session);
	page->entries = r->bnd_next;
	page->type = WT_PAGE_ROW_INT;

	/*
	 * We don't re-write parent pages when child pages split, which means
	 * we have only one slot to work with in the parent.  When a leaf page
	 * splits, we create a new internal page referencing the split pages,
	 * and when the leaf page is evicted, we update the leaf's slot in the
	 * parent to reference the new internal page in the tree (deepening the
	 * tree by a level).  We don't want the tree to deepen permanently, so
	 * we never write that new internal page to disk, we only merge it into
	 * the parent when the parent page is evicted.
	 *
	 * We set one flag (WT_PM_REC_SPLIT) on the original page so future
	 * reconciliations of its parent merge in the newly created split page.
	 * We set a different flag (WT_PM_REC_SPLIT_MERGE) on the created
	 * split page so after we evict the original page and replace it with
	 * the split page, the parent continues to merge in the split page.
	 * The flags are different because the original page can be evicted and
	 * its memory discarded, but the newly created split page cannot be
	 * evicted, it can only be merged into its parent.
	 */
	WT_ERR(__wt_page_modify_init(session, page));
	F_SET(page->modify, WT_PM_REC_SPLIT_MERGE);

	/* Enter each split page into the new, internal page. */
	for (ref = page->u.intl.t,
	    bnd = r->bnd, i = 0; i < r->bnd_next; ++ref, ++bnd, ++i) {
		WT_ERR(__wt_calloc(session, 1, sizeof(WT_ADDR), &addr));
		*addr = bnd->addr;
		bnd->addr.addr = NULL;

		ref->page = NULL;
		WT_ERR(__wt_row_ikey_alloc(session, 0,
		    bnd->key.data, bnd->key.size, &ref->u.key));
		ref->addr = addr;
		ref->state = WT_REF_DISK;
	}

	*splitp = page;
	return (0);

err:	__wt_page_out(session, &page, 0);
	return (ret);
}

/*
 * __rec_split_col --
 *	Split a column-store page, creating a new internal page.
 */
static int
__rec_split_col(
    WT_SESSION_IMPL *session, WT_RECONCILE *r, WT_PAGE *orig, WT_PAGE **splitp)
{
	WT_ADDR *addr;
	WT_BOUNDARY *bnd;
	WT_DECL_RET;
	WT_PAGE *page;
	WT_REF *ref;
	uint32_t i;

	/* Allocate a column-store internal page. */
	WT_RET(__wt_calloc_def(session, 1, &page));
	WT_ERR(__wt_calloc_def(session, (size_t)r->bnd_next, &page->u.intl.t));

	/* Fill it in. */
	page->parent = orig->parent;
	page->ref = orig->ref;
	page->read_gen = __wt_cache_read_gen(session);
	page->u.intl.recno = r->bnd[0].recno;
	page->entries = r->bnd_next;
	page->type = WT_PAGE_COL_INT;

	/*
	 * See the comment above in __rec_split_row().
	 */
	WT_ERR(__wt_page_modify_init(session, page));
	F_SET(page->modify, WT_PM_REC_SPLIT_MERGE);

	/* Enter each split page into the new, internal page. */
	for (ref = page->u.intl.t,
	    bnd = r->bnd, i = 0; i < r->bnd_next; ++ref, ++bnd, ++i) {
		WT_ERR(__wt_calloc(session, 1, sizeof(WT_ADDR), &addr));
		*addr= bnd->addr;
		bnd->addr.addr = NULL;

		ref->page = NULL;
		ref->u.recno = bnd->recno;
		ref->addr = addr;
		ref->state = WT_REF_DISK;
	}

	*splitp = page;
	return (0);

err:	__wt_page_out(session, &page, 0);
	return (ret);
}

/*
 * __rec_cell_build_key --
 *	Process a key and return a WT_CELL structure and byte string to be
 * stored on the page.
 */
static int
__rec_cell_build_key(WT_SESSION_IMPL *session, WT_RECONCILE *r,
    const void *data, uint32_t size, int is_internal, int *is_ovflp)
{
	WT_BTREE *btree;
	WT_KV *key;
	uint32_t pfx_max;
	uint8_t pfx;
	const uint8_t *a, *b;

	btree = session->btree;
	key = &r->k;
	*is_ovflp = 0;

	pfx = 0;
	if (data == NULL)
		/*
		 * When data is NULL, our caller has a prefix compressed key
		 * they can't use (probably because they just crossed a split
		 * point).  Use the full key saved when last called, instead.
		 */
		WT_RET(__wt_buf_set(
		    session, &key->buf, r->cur->data, r->cur->size));
	else {
		/*
		 * Save a copy of the key for later reference: we use the full
		 * key for prefix-compression comparisons, and if we are, for
		 * any reason, unable to use the compressed key we generate.
		 */
		WT_RET(__wt_buf_set(session, r->cur, data, size));

		/*
		 * Do prefix compression on the key.  We know by definition the
		 * previous key sorts before the current key, which means the
		 * keys must differ and we just need to compare up to the
		 * shorter of the two keys.   Also, we can't compress out more
		 * than 256 bytes, limit the comparison to that.
		 */
		if (r->key_pfx_compress) {
			pfx_max = UINT8_MAX;
			if (size < pfx_max)
				pfx_max = size;
			if (r->last->size < pfx_max)
				pfx_max = r->last->size;
			for (a = data, b = r->last->data; pfx < pfx_max; ++pfx)
				if (*a++ != *b++)
					break;
		}

		/* Copy the non-prefix bytes into the key buffer. */
		WT_RET(__wt_buf_set(
		    session, &key->buf, (uint8_t *)data + pfx, size - pfx));
	}

	/* Optionally compress the value using the Huffman engine. */
	if (btree->huffman_key != NULL)
		WT_RET(__wt_huffman_encode(session, btree->huffman_key,
		    key->buf.data, key->buf.size, &key->buf));

	/* Create an overflow object if the data won't fit. */
	if (key->buf.size >
	    (is_internal ? btree->maxintlitem : btree->maxleafitem)) {
		/*
		 * Overflow objects aren't prefix compressed -- rebuild any
		 * object that was prefix compressed.
		 */
		if (pfx == 0) {
			WT_BSTAT_INCR(session, rec_ovfl_key);

			*is_ovflp = 1;
			return (__rec_cell_build_ovfl(
			    session, r, key, WT_CELL_KEY_OVFL, (uint64_t)0));
		}
		return (__rec_cell_build_key(
		    session, r, NULL, 0, is_internal, is_ovflp));
	}

	key->cell_len = __wt_cell_pack_key(&key->cell, pfx, key->buf.size);
	key->len = key->cell_len + key->buf.size;

	return (0);
}

/*
 * __rec_cell_build_addr --
 *	Process an address reference and return a cell structure to be stored
 * on the page.
 */
static void
__rec_cell_build_addr(WT_RECONCILE *r,
    const void *addr, uint32_t size, u_int cell_type, uint64_t recno)
{
	WT_KV *val;

	val = &r->v;

	/*
	 * We don't check the address size because we can't store an address on
	 * an overflow page: if the address won't fit, the overflow page's
	 * address won't fit either.  This possibility must be handled by Btree
	 * configuration, we have to disallow internal page sizes that are too
	 * small with respect to the largest address cookie the underlying block
	 * manager might return.
	 */

	/*
	 * We don't copy the data into the buffer, it's not necessary; just
	 * re-point the buffer's data/length fields.
	 */
	val->buf.data = addr;
	val->buf.size = size;
	val->cell_len = __wt_cell_pack_addr(
	    &val->cell, cell_type, recno, val->buf.size);
	val->len = val->cell_len + val->buf.size;
}

/*
 * __rec_cell_build_val --
 *	Process a data item and return a WT_CELL structure and byte string to
 * be stored on the page.
 */
static int
__rec_cell_build_val(WT_SESSION_IMPL *session,
    WT_RECONCILE *r, const void *data, uint32_t size, uint64_t rle)
{
	WT_BTREE *btree;
	WT_KV *val;

	btree = session->btree;
	val = &r->v;

	/*
	 * We don't copy the data into the buffer, it's not necessary; just
	 * re-point the buffer's data/length fields.
	 */
	val->buf.data = data;
	val->buf.size = size;

	/* Handle zero-length cells quickly. */
	if (size != 0) {
		/* Optionally compress the data using the Huffman engine. */
		if (btree->huffman_value != NULL)
			WT_RET(__wt_huffman_encode(
			    session, btree->huffman_value,
			    val->buf.data, val->buf.size, &val->buf));

		/* Create an overflow object if the data won't fit. */
		if (val->buf.size > btree->maxleafitem) {
			WT_BSTAT_INCR(session, rec_ovfl_value);

			return (__rec_cell_build_ovfl(
			    session, r, val, WT_CELL_VALUE_OVFL, rle));
		}
	}
	val->cell_len = __wt_cell_pack_data(&val->cell, rle, val->buf.size);
	val->len = val->cell_len + val->buf.size;

	return (0);
}

/*
 * __rec_cell_build_ovfl --
 *	Store overflow items in the file, returning the address cookie.
 */
static int
__rec_cell_build_ovfl(WT_SESSION_IMPL *session,
    WT_RECONCILE *r, WT_KV *kv, uint8_t type, uint64_t rle)
{
	WT_BTREE *btree;
	WT_DECL_ITEM(tmp);
	WT_DECL_RET;
	WT_PAGE *page;
	WT_PAGE_HEADER *dsk;
	uint32_t size;
	int found;
	uint8_t *addr, buf[WT_BTREE_MAX_ADDR_COOKIE];

	btree = session->btree;
	page = r->page;

	/* Track the page has overflow items. */
	r->ovfl_items = 1;

	/*
	 * See if this overflow record has already been written and reuse it if
	 * possible.  Else, write a new overflow record.
	 */
	WT_RET(__wt_rec_track_ovfl_reuse(
	    session, page, kv->buf.data, kv->buf.size, &addr, &size, &found));
	if (!found) {
		/* Allocate a buffer big enough to write the overflow record. */
		size = kv->buf.size;
		WT_RET(__wt_bm_write_size(session, &size));
		WT_RET(__wt_scr_alloc(session, size, &tmp));

		/* Initialize the buffer: disk header and overflow record. */
		dsk = tmp->mem;
		memset(dsk, 0, WT_PAGE_HEADER_SIZE);
		dsk->type = WT_PAGE_OVFL;
		dsk->u.datalen = kv->buf.size;
		memcpy(WT_PAGE_HEADER_BYTE(btree, dsk),
		    kv->buf.data, kv->buf.size);
		tmp->size = WT_PAGE_HEADER_BYTE_SIZE(btree) + kv->buf.size;

		/* Write the buffer. */
		addr = buf;
		WT_ERR(__wt_bm_write(session, tmp, addr, &size));

		/* Track the overflow record. */
		WT_ERR(__wt_rec_track(session, page,
		    addr, size, kv->buf.data, kv->buf.size, WT_TRK_INUSE));
	}

	/* Set the callers K/V to reference the overflow record's address. */
	WT_ERR(__wt_buf_set(session, &kv->buf, addr, size));

	/* Build the cell and return. */
	kv->cell_len = __wt_cell_pack_ovfl(&kv->cell, type, rle, kv->buf.size);
	kv->len = kv->cell_len + kv->buf.size;

err:	__wt_scr_free(&tmp);
	return (ret);
}

/*
 * The dictionary --
 *	The rest of this file is support for dictionaries.
 *
 * It's difficult to write generic skiplist functions without turning a single
 * memory allocation into two, or requiring a function call instead of a simple
 * comparison.  Fortunately, skiplists are relatively simple things and we can
 * include them in-place.  If you need generic skip-list functions to modify,
 * this set wouldn't be a bad place to start.
 *
 * __rec_dictionary_skip_search --
 *	Search a dictionary skiplist.
 */
static WT_DICTIONARY *
__rec_dictionary_skip_search(WT_DICTIONARY **head, uint64_t hash)
{
	WT_DICTIONARY **e;
	int i;

	/*
	 * Start at the highest skip level, then go as far as possible at each
	 * level before stepping down to the next.
	 */
	for (i = WT_SKIP_MAXDEPTH - 1, e = &head[i]; i >= 0;)
		if (*e == NULL) {
			--i;
			--e;
		} else {
			if ((*e)->hash == hash)
				return (*e);
			if ((*e)->hash > hash)
				return (NULL);
			e = &(*e)->next[i];
		}

	/* NOTREACHED */
	return (NULL);
}

/*
 * __rec_dictionary_skip_search_stack --
 *	Search a dictionary skiplist, returning an insert/remove stack.
 */
static void
__rec_dictionary_skip_search_stack(
    WT_DICTIONARY **head, WT_DICTIONARY ***stack, uint64_t hash)
{
	WT_DICTIONARY **e;
	int i;

	/*
	 * Start at the highest skip level, then go as far as possible at each
	 * level before stepping down to the next.
	 */
	for (i = WT_SKIP_MAXDEPTH - 1, e = &head[i]; i >= 0;)
		if (*e == NULL || (*e)->hash >= hash)
			stack[i--] = e--;
		else
			e = &(*e)->next[i];
}

/*
 * __rec_dictionary_skip_insert --
 *	Insert an entry into the dictionary skip-list.
 */
static void
__rec_dictionary_skip_insert(
    WT_DICTIONARY **head, WT_DICTIONARY *e, uint64_t hash)
{
	WT_DICTIONARY **stack[WT_SKIP_MAXDEPTH];
	u_int i;

	/* Insert the new entry into the skiplist. */
	__rec_dictionary_skip_search_stack(head, stack, hash);
	for (i = 0; i < e->depth; ++i) {
		e->next[i] = *stack[i];
		*stack[i] = e;
	}
}

/*
 * __rec_dictionary_init --
 *	Allocate and initialize the dictionary.
 */
static int
__rec_dictionary_init(WT_SESSION_IMPL *session, WT_RECONCILE *r)
{
	u_int depth, i;

	/* Free any previous dictionary. */
	__rec_dictionary_free(session, r);

	WT_RET(__wt_calloc(session,
	    r->dictionary_slots, sizeof(WT_DICTIONARY *), &r->dictionary));
	for (i = 0; i < r->dictionary_slots; ++i) {
		depth = __wt_skip_choose_depth();
		WT_RET(__wt_calloc(session, 1,
		    sizeof(WT_DICTIONARY) + depth * sizeof(WT_DICTIONARY *),
		    &r->dictionary[i]));
		r->dictionary[i]->depth = depth;
	}
	return (0);
}

/*
 * __rec_dictionary_free --
 *	Free the dictionary.
 */
static void
__rec_dictionary_free(WT_SESSION_IMPL *session, WT_RECONCILE *r)
{
	u_int i;

	if (r->dictionary == NULL)
		return;

	/*
	 * We don't correct dictionary_slots when we fail during allocation,
	 * but that's OK, the value is either NULL or a memory reference to
	 * be free'd.
	 */
	for (i = 0; i < r->dictionary_slots; ++i)
		__wt_free(session, r->dictionary[i]);
	__wt_free(session, r->dictionary);
}

/*
 * __rec_dictionary_reset --
 *	Reset the dictionary when reconciliation restarts and when crossing a
 * page boundary (a potential split).
 */
static void
__rec_dictionary_reset(WT_RECONCILE *r)
{
	r->dictionary_next = 0;
	memset(r->dictionary_head, 0, sizeof(r->dictionary_head));
}

/*
 * __rec_dictionary_cell_match --
 *	Check to see if two cells (one in a WT_ITEM, and one laid out
 * in a buffer), match.
 */
static int
__rec_dictionary_cell_match(uint8_t *p, WT_KV *val)
{
	/*
	 * We don't have to worry about crossing into garbage at the end of
	 * the cell.  If the cell itself matches, the size of what follows
	 * must match as well.
	 */
	if (memcmp(p, &val->cell, val->cell_len) != 0)
		return (0);
	if (memcmp(p + val->cell_len, val->buf.data, val->buf.size) != 0)
		return (0);
	return (1);
}

/*
 * __rec_dictionary_lookup --
 *	Check the dictionary for a matching value on this page.
 */
static WT_DICTIONARY *
__rec_dictionary_lookup(WT_SESSION_IMPL *session, WT_RECONCILE *r, WT_KV *val)
{
<<<<<<< HEAD
	WT_DICTIONARY *dp, *next;
	uint64_t hash;

	/* Search the dictionary, and return any match we find. */
=======
	WT_DICTIONARY *dp, *empty;
	long i;
	uint64_t hash;

>>>>>>> 56dc7c29
	hash = __wt_hash_fnv64(val->buf.data, val->buf.size);
	for (dp = __rec_dictionary_skip_search(r->dictionary_head, hash);
	     dp != NULL && dp->hash == hash; dp = dp->next[0])
		if (__rec_dictionary_cell_match(dp->cell, val)) {
			WT_BSTAT_INCR(session, rec_dictionary);
			return (dp);
		}

	/*
	 * We're not doing value replacement in the dictionary.  We stop adding
	 * new entries if we run out of empty dictionary slots (but continue to
	 * use the existing entries).  I can't think of any reason a leaf page
	 * value is more likely to be seen because it was seen more recently
	 * than some other value: if we find working sets where that's not the
	 * case, it shouldn't be too difficult to maintain a pointer which is
	 * the next dictionary slot to re-use.
	 */
	if (r->dictionary_next >= r->dictionary_slots)
		return (NULL);

	/*
	 * Set the hash value, we'll add this entry into the dictionary when we
	 * write it into the page's disk image buffer (because that's when we
	 * know where on the page it will be written).
	 */
	next = r->dictionary[r->dictionary_next++];
	next->cell = NULL;		/* Not necessary, just cautious. */
	next->hash = hash;
	__rec_dictionary_skip_insert(r->dictionary_head, next, hash);
	return (next);
}<|MERGE_RESOLUTION|>--- conflicted
+++ resolved
@@ -198,19 +198,6 @@
 		WT_RECONCILE *, WT_PAGE *, WT_SALVAGE_COOKIE *);
 static int  __rec_col_var_helper(WT_SESSION_IMPL *, WT_RECONCILE *,
 		WT_SALVAGE_COOKIE *, WT_ITEM *, int, int, uint64_t);
-<<<<<<< HEAD
-static int  __rec_page_deleted(WT_SESSION_IMPL *, WT_PAGE *, WT_REF *, int *);
-static int  __rec_page_modified(WT_SESSION_IMPL *, WT_PAGE *, WT_REF *, int *);
-static int  __rec_row_int(WT_SESSION_IMPL *, WT_PAGE *);
-static int  __rec_row_leaf(WT_SESSION_IMPL *, WT_PAGE *, WT_SALVAGE_COOKIE *);
-static int  __rec_row_leaf_insert(WT_SESSION_IMPL *, WT_INSERT *);
-static int  __rec_row_merge(WT_SESSION_IMPL *, WT_PAGE *);
-static int  __rec_split(WT_SESSION_IMPL *session);
-static int  __rec_split_col(WT_SESSION_IMPL *, WT_PAGE *, WT_PAGE **);
-=======
-static WT_DICTIONARY *__rec_dictionary_lookup(
-		WT_SESSION_IMPL *, WT_RECONCILE *, WT_KV *);
-static void __rec_dictionary_reset(WT_RECONCILE *);
 static int  __rec_page_deleted(
 		WT_SESSION_IMPL *, WT_RECONCILE *, WT_PAGE *, WT_REF *, int *);
 static int  __rec_page_modified(
@@ -224,7 +211,6 @@
 static int  __rec_split(WT_SESSION_IMPL *session, WT_RECONCILE *);
 static int  __rec_split_col(
 		WT_SESSION_IMPL *, WT_RECONCILE *, WT_PAGE *, WT_PAGE **);
->>>>>>> 56dc7c29
 static int  __rec_split_discard(WT_SESSION_IMPL *, WT_PAGE *);
 static int  __rec_split_finish(WT_SESSION_IMPL *, WT_RECONCILE *);
 static int  __rec_split_fixup(WT_SESSION_IMPL *, WT_RECONCILE *);
@@ -4038,17 +4024,10 @@
 static WT_DICTIONARY *
 __rec_dictionary_lookup(WT_SESSION_IMPL *session, WT_RECONCILE *r, WT_KV *val)
 {
-<<<<<<< HEAD
 	WT_DICTIONARY *dp, *next;
 	uint64_t hash;
 
 	/* Search the dictionary, and return any match we find. */
-=======
-	WT_DICTIONARY *dp, *empty;
-	long i;
-	uint64_t hash;
-
->>>>>>> 56dc7c29
 	hash = __wt_hash_fnv64(val->buf.data, val->buf.size);
 	for (dp = __rec_dictionary_skip_search(r->dictionary_head, hash);
 	     dp != NULL && dp->hash == hash; dp = dp->next[0])
