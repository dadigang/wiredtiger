--- conflicted
+++ resolved
@@ -65,7 +65,6 @@
     mod = page->modify;
 
     /*
-<<<<<<< HEAD
      * We should have EITHER:
      * - A full update list to instantiate with.
      * - An update to append the existing update list with.
@@ -77,13 +76,8 @@
     WT_ASSERT(session, (value == NULL && upd_arg != NULL) || (value != NULL && upd_arg == NULL));
 
     /*
-     * Modify: allocate an update array as necessary, build a WT_UPDATE
-     * structure, and call a serialized function to insert the WT_UPDATE
-     * structure.
-=======
      * Modify: allocate an update array as necessary, build a WT_UPDATE structure, and call a
      * serialized function to insert the WT_UPDATE structure.
->>>>>>> 39738f32
      *
      * Insert: allocate an insert array as necessary, build a WT_INSERT and WT_UPDATE structure
      * pair, and call a serialized function to insert the WT_INSERT structure.
