/*-
 * Copyright (c) 2014-2019 MongoDB, Inc.
 * Copyright (c) 2008-2014 WiredTiger, Inc.
 *	All rights reserved.
 *
 * See the file LICENSE for redistribution information.
 */

#include "wt_internal.h"

/*
 * __rec_col_fix_bulk_insert_split_check --
 *     Check if a bulk-loaded fixed-length column store page needs to split.
 */
static inline int
__rec_col_fix_bulk_insert_split_check(WT_CURSOR_BULK *cbulk)
{
    WT_BTREE *btree;
    WT_RECONCILE *r;
    WT_SESSION_IMPL *session;

    session = (WT_SESSION_IMPL *)cbulk->cbt.iface.session;
    r = cbulk->reconcile;
    btree = S2BT(session);

    if (cbulk->entry == cbulk->nrecs) {
        if (cbulk->entry != 0) {
            /*
             * If everything didn't fit, update the counters and split.
             *
             * Boundary: split or write the page.
             *
             * No need to have a minimum split size boundary, all pages are filled 100% except the
             * last, allowing it to grow in the future.
             */
            __wt_rec_incr(
              session, r, cbulk->entry, __bitstr_size((size_t)cbulk->entry * btree->bitcnt));
            WT_RET(__wt_rec_split(session, r, 0, false));
        }
        cbulk->entry = 0;
        cbulk->nrecs = WT_FIX_BYTES_TO_ENTRIES(btree, r->space_avail);
    }
    return (0);
}

/*
 * __wt_bulk_insert_fix --
 *     Fixed-length column-store bulk insert.
 */
int
__wt_bulk_insert_fix(WT_SESSION_IMPL *session, WT_CURSOR_BULK *cbulk, bool deleted)
{
    WT_BTREE *btree;
    WT_CURSOR *cursor;
    WT_RECONCILE *r;

    r = cbulk->reconcile;
    btree = S2BT(session);
    cursor = &cbulk->cbt.iface;

    WT_RET(__rec_col_fix_bulk_insert_split_check(cbulk));
    __bit_setv(
      r->first_free, cbulk->entry, btree->bitcnt, deleted ? 0 : ((uint8_t *)cursor->value.data)[0]);
    ++cbulk->entry;
    ++r->recno;

    return (0);
}

/*
 * __wt_bulk_insert_fix_bitmap --
 *     Fixed-length column-store bulk insert.
 */
int
__wt_bulk_insert_fix_bitmap(WT_SESSION_IMPL *session, WT_CURSOR_BULK *cbulk)
{
    WT_BTREE *btree;
    WT_CURSOR *cursor;
    WT_RECONCILE *r;
    uint32_t entries, offset, page_entries, page_size;
    const uint8_t *data;

    r = cbulk->reconcile;
    btree = S2BT(session);
    cursor = &cbulk->cbt.iface;

    if (((r->recno - 1) * btree->bitcnt) & 0x7)
        WT_RET_MSG(session, EINVAL, "Bulk bitmap load not aligned on a byte boundary");
    for (data = cursor->value.data, entries = (uint32_t)cursor->value.size; entries > 0;
         entries -= page_entries, data += page_size) {
        WT_RET(__rec_col_fix_bulk_insert_split_check(cbulk));

        page_entries = WT_MIN(entries, cbulk->nrecs - cbulk->entry);
        page_size = __bitstr_size(page_entries * btree->bitcnt);
        offset = __bitstr_size(cbulk->entry * btree->bitcnt);
        memcpy(r->first_free + offset, data, page_size);
        cbulk->entry += page_entries;
        r->recno += page_entries;
    }
    return (0);
}

/*
 * __wt_bulk_insert_var --
 *     Variable-length column-store bulk insert.
 */
int
__wt_bulk_insert_var(WT_SESSION_IMPL *session, WT_CURSOR_BULK *cbulk, bool deleted)
{
    WT_BTREE *btree;
    WT_RECONCILE *r;
    WT_REC_KV *val;

    r = cbulk->reconcile;
    btree = S2BT(session);

    val = &r->v;
    if (deleted) {
        val->cell_len = __wt_cell_pack_del(
          session, &val->cell, WT_TS_NONE, WT_TXN_NONE, WT_TS_MAX, WT_TXN_MAX, cbulk->rle);
        val->buf.data = NULL;
        val->buf.size = 0;
        val->len = val->cell_len;
    } else
        /*
         * Store the bulk cursor's last buffer, not the current value, we're tracking duplicates,
         * which means we want the previous value seen, not the current value.
         */
        WT_RET(__wt_rec_cell_build_val(session, r, cbulk->last.data, cbulk->last.size, false,
          WT_TS_NONE, WT_TXN_NONE, WT_TS_MAX, WT_TXN_MAX, cbulk->rle));

    /* Boundary: split or write the page. */
    if (WT_CROSSING_SPLIT_BND(r, val->len))
        WT_RET(__wt_rec_split_crossing_bnd(session, r, val->len, false));

    /* Copy the value onto the page. */
    if (btree->dictionary)
        WT_RET(__wt_rec_dict_replace(
          session, r, WT_TS_NONE, WT_TXN_NONE, WT_TS_MAX, WT_TXN_MAX, cbulk->rle, val));
    __wt_rec_image_copy(session, r, val);
    __wt_rec_addr_ts_update(r, WT_TS_NONE, WT_TS_NONE, WT_TXN_NONE, WT_TS_MAX, WT_TXN_MAX);

    /* Update the starting record number in case we split. */
    r->recno += cbulk->rle;

    return (0);
}

/*
 * __rec_col_merge --
 *     Merge in a split page.
 */
static int
__rec_col_merge(WT_SESSION_IMPL *session, WT_RECONCILE *r, WT_PAGE *page)
{
    WT_ADDR *addr;
    WT_MULTI *multi;
    WT_PAGE_MODIFY *mod;
    WT_REC_KV *val;
    uint32_t i;

    mod = page->modify;

    val = &r->v;

    /* For each entry in the split array... */
    for (multi = mod->mod_multi, i = 0; i < mod->mod_multi_entries; ++multi, ++i) {
        /* Update the starting record number in case we split. */
        r->recno = multi->key.recno;

        /* Build the value cell. */
        addr = &multi->addr;
        __wt_rec_cell_build_addr(session, r, addr, false, r->recno);

        /* Boundary: split or write the page. */
        if (__wt_rec_need_split(r, val->len))
            WT_RET(__wt_rec_split_crossing_bnd(session, r, val->len, false));

        /* Copy the value onto the page. */
        __wt_rec_image_copy(session, r, val);
        __wt_rec_addr_ts_update(r, addr->newest_durable_ts, addr->oldest_start_ts,
          addr->oldest_start_txn, addr->newest_stop_ts, addr->newest_stop_txn);
    }
    return (0);
}

/*
 * __wt_rec_col_int --
 *     Reconcile a column-store internal page.
 */
int
__wt_rec_col_int(WT_SESSION_IMPL *session, WT_RECONCILE *r, WT_REF *pageref)
{
    WT_ADDR *addr;
    WT_BTREE *btree;
    WT_CELL_UNPACK *vpack, _vpack;
    WT_CHILD_STATE state;
    WT_DECL_RET;
    WT_PAGE *child, *page;
    WT_REC_KV *val;
    WT_REF *ref;
    wt_timestamp_t newest_durable_ts, newest_stop_ts, oldest_start_ts;
    uint64_t newest_stop_txn, oldest_start_txn;
    bool hazard;

    btree = S2BT(session);
    page = pageref->page;
    child = NULL;
    hazard = false;

    val = &r->v;
    vpack = &_vpack;

    WT_RET(__wt_rec_split_init(session, r, page, pageref->ref_recno, btree->maxintlpage_precomp));

    /* For each entry in the in-memory page... */
    WT_INTL_FOREACH_BEGIN (session, page, ref) {
        /* Update the starting record number in case we split. */
        r->recno = ref->ref_recno;

        /*
         * Modified child. The page may be emptied or internally created during a split.
         * Deleted/split pages are merged into the parent and discarded.
         */
        WT_ERR(__wt_rec_child_modify(session, r, ref, &hazard, &state));
        addr = NULL;
        child = ref->page;

        switch (state) {
        case WT_CHILD_IGNORE:
            /* Ignored child. */
            WT_CHILD_RELEASE_ERR(session, hazard, ref);
            continue;

        case WT_CHILD_MODIFIED:
            /*
             * Modified child. Empty pages are merged into the parent and discarded.
             */
            switch (child->modify->rec_result) {
            case WT_PM_REC_EMPTY:
                /*
                 * Column-store pages are almost never empty, as discarding a page would remove a
                 * chunk of the name space. The exceptions are pages created when the tree is
                 * created, and never filled.
                 */
                WT_CHILD_RELEASE_ERR(session, hazard, ref);
                continue;
            case WT_PM_REC_MULTIBLOCK:
                WT_ERR(__rec_col_merge(session, r, child));
                WT_CHILD_RELEASE_ERR(session, hazard, ref);
                continue;
            case WT_PM_REC_REPLACE:
                addr = &child->modify->mod_replace;
                break;
            default:
                WT_ERR(__wt_illegal_value(session, child->modify->rec_result));
            }
            break;
        case WT_CHILD_ORIGINAL:
            /* Original child. */
            break;
        case WT_CHILD_PROXY:
            /*
             * Deleted child where we write a proxy cell, not yet supported for column-store.
             */
            WT_ERR(__wt_illegal_value(session, state));
        }

        /*
         * Build the value cell. The child page address is in one of 3 places: if the page was
         * replaced, the page's modify structure references it and we built the value cell just
         * above in the switch statement. Else, the WT_REF->addr reference points to an on-page cell
         * or an off-page WT_ADDR structure: if it's an on-page cell and we copy it from the page,
         * else build a new cell.
         */
        if (addr == NULL && __wt_off_page(page, ref->addr))
            addr = ref->addr;
        if (addr == NULL) {
            __wt_cell_unpack(session, page, ref->addr, vpack);
            val->buf.data = ref->addr;
            val->buf.size = __wt_cell_total_len(vpack);
            val->cell_len = 0;
            val->len = val->buf.size;
            newest_durable_ts = vpack->newest_durable_ts;
            oldest_start_ts = vpack->oldest_start_ts;
            oldest_start_txn = vpack->oldest_start_txn;
            newest_stop_ts = vpack->newest_stop_ts;
            newest_stop_txn = vpack->newest_stop_txn;
        } else {
            __wt_rec_cell_build_addr(session, r, addr, false, ref->ref_recno);
            newest_durable_ts = addr->newest_durable_ts;
            oldest_start_ts = addr->oldest_start_ts;
            oldest_start_txn = addr->oldest_start_txn;
            newest_stop_ts = addr->newest_stop_ts;
            newest_stop_txn = addr->newest_stop_txn;
        }
        WT_CHILD_RELEASE_ERR(session, hazard, ref);

        /* Boundary: split or write the page. */
        if (__wt_rec_need_split(r, val->len))
            WT_ERR(__wt_rec_split_crossing_bnd(session, r, val->len, false));

        /* Copy the value onto the page. */
        __wt_rec_image_copy(session, r, val);
        __wt_rec_addr_ts_update(
          r, newest_durable_ts, oldest_start_ts, oldest_start_txn, newest_stop_ts, newest_stop_txn);
    }
    WT_INTL_FOREACH_END;

    /* Write the remnant page. */
    return (__wt_rec_split_finish(session, r));

err:
    WT_CHILD_RELEASE(session, hazard, ref);
    return (ret);
}

/*
 * __wt_rec_col_fix --
 *     Reconcile a fixed-width, column-store leaf page.
 */
int
__wt_rec_col_fix(WT_SESSION_IMPL *session, WT_RECONCILE *r, WT_REF *pageref)
{
    WT_BTREE *btree;
    WT_DECL_RET;
    WT_INSERT *ins;
    WT_PAGE *page;
    WT_UPDATE *upd;
    WT_UPDATE_SELECT upd_select;
    uint64_t recno;
    uint32_t entry, nrecs;

    btree = S2BT(session);
    page = pageref->page;
    upd = NULL;

    WT_RET(__wt_rec_split_init(session, r, page, pageref->ref_recno, btree->maxleafpage));

    /* Copy the original, disk-image bytes into place. */
    memcpy(r->first_free, page->pg_fix_bitf, __bitstr_size((size_t)page->entries * btree->bitcnt));

    /* Update any changes to the original on-page data items. */
    WT_SKIP_FOREACH (ins, WT_COL_UPDATE_SINGLE(page)) {
        WT_RET(__wt_rec_upd_select(session, r, ins, NULL, NULL, &upd_select));
        upd = upd_select.upd;
        if (upd != NULL) {
            __bit_setv(
              r->first_free, WT_INSERT_RECNO(ins) - pageref->ref_recno, btree->bitcnt, *upd->data);
            /* Free the update if it is external. */
            if (upd->ext != 0)
                __wt_free_update_list(session, &upd);
        }
    }

    /* Calculate the number of entries per page remainder. */
    entry = page->entries;
    nrecs = WT_FIX_BYTES_TO_ENTRIES(btree, r->space_avail) - page->entries;
    r->recno += entry;

    /* Walk any append list. */
    for (ins = WT_SKIP_FIRST(WT_COL_APPEND(page));; ins = WT_SKIP_NEXT(ins)) {
        if (ins == NULL) {
            /*
             * If the page split, instantiate any missing records in
             * the page's name space. (Imagine record 98 is
             * transactionally visible, 99 wasn't created or is not
             * yet visible, 100 is visible. Then the page splits and
             * record 100 moves to another page. When we reconcile
             * the original page, we write record 98, then we don't
             * see record 99 for whatever reason. If we've moved
             * record 100, we don't know to write a deleted record
             * 99 on the page.)
             *
             * The record number recorded during the split is the
             * first key on the split page, that is, one larger than
             * the last key on this page, we have to decrement it.
             */
            if ((recno = page->modify->mod_col_split_recno) == WT_RECNO_OOB)
                break;
            recno -= 1;

            /*
             * The following loop assumes records to write, and the previous key might have been
             * visible.
             */
            if (r->recno > recno)
                break;
            upd = NULL;
        } else {
            WT_RET(__wt_rec_upd_select(session, r, ins, NULL, NULL, &upd_select));
            upd = upd_select.upd;
            recno = WT_INSERT_RECNO(ins);
        }
        for (;;) {
            /*
             * The application may have inserted records which left gaps in the name space.
             */
            for (; nrecs > 0 && r->recno < recno; --nrecs, ++entry, ++r->recno)
                __bit_setv(r->first_free, entry, btree->bitcnt, 0);

            if (nrecs > 0) {
                __bit_setv(r->first_free, entry, btree->bitcnt, upd == NULL ? 0 : *upd->data);
                --nrecs;
                ++entry;
                ++r->recno;
                break;
            }

            /*
             * If everything didn't fit, update the counters and split.
             *
             * Boundary: split or write the page.
             *
             * No need to have a minimum split size boundary, all pages are filled 100% except the
             * last, allowing it to grow in the future.
             */
            __wt_rec_incr(session, r, entry, __bitstr_size((size_t)entry * btree->bitcnt));
<<<<<<< HEAD
            WT_ERR(__wt_rec_split(session, r, 0));
=======
            WT_RET(__wt_rec_split(session, r, 0, false));
>>>>>>> bb77fe68

            /* Calculate the number of entries per page. */
            entry = 0;
            nrecs = WT_FIX_BYTES_TO_ENTRIES(btree, r->space_avail);
        }

        /* Free the update if it is external. */
        if (upd != NULL && upd->ext != 0)
            __wt_free_update_list(session, &upd);

        /*
         * Execute this loop once without an insert item to catch any missing records due to a
         * split, then quit.
         */
        if (ins == NULL)
            break;
    }

    /* Update the counters. */
    __wt_rec_incr(session, r, entry, __bitstr_size((size_t)entry * btree->bitcnt));

    /* Write the remnant page. */
    ret = __wt_rec_split_finish(session, r);

err:
    /* Free the update if it is external. */
    if (upd != NULL && upd->ext != 0)
        __wt_free_update_list(session, &upd);

    return (ret);
}

/*
 * __wt_rec_col_fix_slvg --
 *     Reconcile a fixed-width, column-store leaf page created during salvage.
 */
int
__wt_rec_col_fix_slvg(
  WT_SESSION_IMPL *session, WT_RECONCILE *r, WT_REF *pageref, WT_SALVAGE_COOKIE *salvage)
{
    WT_BTREE *btree;
    WT_PAGE *page;
    uint64_t page_start, page_take;
    uint32_t entry, nrecs;

    btree = S2BT(session);
    page = pageref->page;

    /*
     * It's vanishingly unlikely and probably impossible for fixed-length column-store files to have
     * overlapping key ranges. It's possible for an entire key range to go missing (if a page is
     * corrupted and lost), but because pages can't split, it shouldn't be possible to find pages
     * where the key ranges overlap. That said, we check for it during salvage and clean up after it
     * here because it doesn't cost much and future column-store formats or operations might allow
     * for fixed-length format ranges to overlap during salvage, and I don't want to have to
     * retrofit the code later.
     */
    WT_RET(__wt_rec_split_init(session, r, page, pageref->ref_recno, btree->maxleafpage));

    /* We may not be taking all of the entries on the original page. */
    page_take = salvage->take == 0 ? page->entries : salvage->take;
    page_start = salvage->skip == 0 ? 0 : salvage->skip;

    /* Calculate the number of entries per page. */
    entry = 0;
    nrecs = WT_FIX_BYTES_TO_ENTRIES(btree, r->space_avail);

    for (; nrecs > 0 && salvage->missing > 0; --nrecs, --salvage->missing, ++entry)
        __bit_setv(r->first_free, entry, btree->bitcnt, 0);

    for (; nrecs > 0 && page_take > 0; --nrecs, --page_take, ++page_start, ++entry)
        __bit_setv(r->first_free, entry, btree->bitcnt,
          __bit_getv(page->pg_fix_bitf, (uint32_t)page_start, btree->bitcnt));

    r->recno += entry;
    __wt_rec_incr(session, r, entry, __bitstr_size((size_t)entry * btree->bitcnt));

    /*
     * We can't split during salvage -- if everything didn't fit, it's all gone wrong.
     */
    if (salvage->missing != 0 || page_take != 0)
        WT_PANIC_RET(session, WT_PANIC, "%s page too large, attempted split during salvage",
          __wt_page_type_string(page->type));

    /* Write the page. */
    return (__wt_rec_split_finish(session, r));
}

/*
 * __rec_col_var_helper --
 *     Create a column-store variable length record cell and write it onto a page.
 */
static int
__rec_col_var_helper(WT_SESSION_IMPL *session, WT_RECONCILE *r, WT_SALVAGE_COOKIE *salvage,
  WT_ITEM *value, wt_timestamp_t durable_ts, wt_timestamp_t start_ts, uint64_t start_txn,
  wt_timestamp_t stop_ts, uint64_t stop_txn, uint64_t rle, bool deleted, bool overflow_type)
{
    WT_BTREE *btree;
    WT_REC_KV *val;

    btree = S2BT(session);
    val = &r->v;

    /*
     * Occasionally, salvage needs to discard records from the beginning or end of the page, and
     * because the items may be part of a RLE cell, do the adjustments here. It's not a mistake we
     * don't bother telling our caller we've handled all the records from the page we care about,
     * and can quit processing the page: salvage is a rare operation and I don't want to complicate
     * our caller's loop.
     */
    if (salvage != NULL) {
        if (salvage->done)
            return (0);
        if (salvage->skip != 0) {
            if (rle <= salvage->skip) {
                salvage->skip -= rle;
                return (0);
            }
            rle -= salvage->skip;
            salvage->skip = 0;
        }
        if (salvage->take != 0) {
            if (rle <= salvage->take)
                salvage->take -= rle;
            else {
                rle = salvage->take;
                salvage->take = 0;
            }
            if (salvage->take == 0)
                salvage->done = true;
        }
    }

    if (deleted) {
        val->cell_len =
          __wt_cell_pack_del(session, &val->cell, start_ts, start_txn, stop_ts, stop_txn, rle);
        val->buf.data = NULL;
        val->buf.size = 0;
        val->len = val->cell_len;
    } else if (overflow_type) {
        val->cell_len = __wt_cell_pack_ovfl(session, &val->cell, WT_CELL_VALUE_OVFL, start_ts,
          start_txn, stop_ts, stop_txn, rle, value->size);
        val->buf.data = value->data;
        val->buf.size = value->size;
        val->len = val->cell_len + value->size;
    } else
        WT_RET(__wt_rec_cell_build_val(session, r, value->data, value->size, false, start_ts,
          start_txn, stop_ts, stop_txn, rle));

    /* Boundary: split or write the page. */
    if (__wt_rec_need_split(r, val->len))
        WT_RET(__wt_rec_split_crossing_bnd(session, r, val->len, false));

    /* Copy the value onto the page. */
    if (!deleted && !overflow_type && btree->dictionary)
        WT_RET(__wt_rec_dict_replace(session, r, start_ts, start_txn, stop_ts, stop_txn, rle, val));
    __wt_rec_image_copy(session, r, val);
    __wt_rec_addr_ts_update(r, durable_ts, start_ts, start_txn, stop_ts, stop_txn);

    /* Update the starting record number in case we split. */
    r->recno += rle;

    return (0);
}

/*
 * __wt_rec_col_var --
 *     Reconcile a variable-width column-store leaf page.
 */
int
__wt_rec_col_var(
  WT_SESSION_IMPL *session, WT_RECONCILE *r, WT_REF *pageref, WT_SALVAGE_COOKIE *salvage)
{
    enum { OVFL_IGNORE, OVFL_UNUSED, OVFL_USED } ovfl_state;
    struct {
        WT_ITEM *value;          /* Value */
        wt_timestamp_t start_ts; /* Timestamps/TxnID */
        uint64_t start_txn;
        wt_timestamp_t stop_ts;
        uint64_t stop_txn;
        bool deleted; /* If deleted */
    } last;
    WT_ADDR *addr;
    WT_BTREE *btree;
    WT_CELL *cell;
    WT_CELL_UNPACK *vpack, _vpack;
    WT_COL *cip;
    WT_CURSOR_BTREE *cbt;
    WT_DECL_ITEM(orig);
    WT_DECL_RET;
    WT_INSERT *ins;
    WT_PAGE *page;
    WT_UPDATE *upd;
    WT_UPDATE_SELECT upd_select;
    wt_timestamp_t durable_ts, newest_durable_ts, start_ts, stop_ts;
    uint64_t n, nrepeat, repeat_count, rle, skip, src_recno;
    uint64_t start_txn, stop_txn;
    uint32_t i, size;
    bool deleted, orig_deleted, update_no_copy;
    const void *data;

    btree = S2BT(session);
    vpack = &_vpack;
    page = pageref->page;
    upd = NULL;
    size = 0;
    data = NULL;

    cbt = &r->update_modify_cbt;
    cbt->iface.session = (WT_SESSION *)session;

    /*
     * Acquire the newest-durable timestamp for this page so we can roll it forward. If it exists,
     * it's in the WT_REF structure or the parent's disk image.
     */
    if ((addr = pageref->addr) == NULL)
        newest_durable_ts = WT_TS_NONE;
    else if (__wt_off_page(pageref->home, addr))
        newest_durable_ts = addr->newest_durable_ts;
    else {
        __wt_cell_unpack(session, pageref->home, pageref->addr, vpack);
        newest_durable_ts = vpack->newest_durable_ts;
    }

    /* Set the "last" values to cause failure if they're not set. */
    last.value = r->last;
    last.start_ts = WT_TS_MAX;
    last.start_txn = WT_TXN_MAX;
    last.stop_ts = WT_TS_NONE;
    last.stop_txn = WT_TXN_NONE;
    last.deleted = false;

    /*
     * Set the start/stop values to cause failure if they're not set.
     * [-Werror=maybe-uninitialized]
     */
    /* NOLINTNEXTLINE(clang-analyzer-deadcode.DeadStores) */
    durable_ts = WT_TS_NONE;
    start_ts = WT_TS_MAX;
    start_txn = WT_TXN_MAX;
    stop_ts = WT_TS_NONE;
    stop_txn = WT_TS_NONE;

    WT_RET(__wt_rec_split_init(session, r, page, pageref->ref_recno, btree->maxleafpage_precomp));

    WT_RET(__wt_scr_alloc(session, 0, &orig));

    /*
     * The salvage code may be calling us to reconcile a page where there were missing records in
     * the column-store name space. If taking the first record from on the page, it might be a
     * deleted record, so we have to give the RLE code a chance to figure that out. Else, if not
     * taking the first record from the page, write a single element representing the missing
     * records onto a new page. (Don't pass the salvage cookie to our helper function in this case,
     * we're handling one of the salvage cookie fields on our own, and we don't need the helper
     * function's assistance.)
     */
    rle = 0;
    if (salvage != NULL && salvage->missing != 0) {
        if (salvage->skip == 0) {
            rle = salvage->missing;
            last.start_ts = WT_TS_NONE;
            last.start_txn = WT_TXN_NONE;
            last.stop_ts = WT_TS_MAX;
            last.stop_txn = WT_TXN_MAX;
            last.deleted = true;

            /*
             * Correct the number of records we're going to "take", pretending the missing records
             * were on the page.
             */
            salvage->take += salvage->missing;
        } else
            WT_ERR(__rec_col_var_helper(session, r, NULL, NULL, WT_TS_NONE, WT_TS_NONE, WT_TXN_NONE,
              WT_TS_MAX, WT_TXN_MAX, salvage->missing, true, false));
    }

    /*
     * We track two data items through this loop: the previous (last) item and the current item: if
     * the last item is the same as the current item, we increment the RLE count for the last item;
     * if the last item is different from the current item, we write the last item onto the page,
     * and replace it with the current item. The r->recno counter tracks records written to the
     * page, and is incremented by the helper function immediately after writing records to the
     * page. The record number of our source record, that is, the current item, is maintained in
     * src_recno.
     */
    src_recno = r->recno + rle;

    /* For each entry in the in-memory page... */
    WT_COL_FOREACH (page, cip, i) {
        ovfl_state = OVFL_IGNORE;
        cell = WT_COL_PTR(page, cip);
        __wt_cell_unpack(session, page, cell, vpack);
        nrepeat = __wt_cell_rle(vpack);
        ins = WT_SKIP_FIRST(WT_COL_UPDATE(page, cip));

        /*
         * If the original value is "deleted", there's no value to compare, we're done.
         */
        orig_deleted = vpack->type == WT_CELL_DEL;
        if (orig_deleted)
            goto record_loop;

        /*
         * Overflow items are tricky: we don't know until we're finished processing the set of
         * values if we need the overflow value or not. If we don't use the overflow item at all, we
         * have to discard it from the backing file, otherwise we'll leak blocks on the checkpoint.
         * That's safe because if the backing overflow value is still needed by any running
         * transaction, we'll cache a copy in the update list.
         *
         * Regardless, we avoid copying in overflow records: if there's a WT_INSERT entry that
         * modifies a reference counted overflow record, we may have to write copies of the overflow
         * record, and in that case we'll do the comparisons, but we don't read overflow items just
         * to see if they match records on either side.
         */
        if (vpack->ovfl) {
            ovfl_state = OVFL_UNUSED;
            goto record_loop;
        }

        /*
         * If data is Huffman encoded, we have to decode it in order to compare it with the last
         * item we saw, which may have been an update string. This guarantees we find every single
         * pair of objects we can RLE encode, including applications updating an existing record
         * where the new value happens (?) to match a Huffman- encoded value in a previous or next
         * record.
         */
        WT_ERR(__wt_dsk_cell_data_ref(session, WT_PAGE_COL_VAR, vpack, orig));

    record_loop:
        /*
         * Generate on-page entries: loop repeat records, looking for WT_INSERT entries matching the
         * record number. The WT_INSERT lists are in sorted order, so only need check the next one.
         */
        for (n = 0; n < nrepeat; n += repeat_count, src_recno += repeat_count) {
            durable_ts = newest_durable_ts;
            start_ts = vpack->start_ts;
            start_txn = vpack->start_txn;
            stop_ts = vpack->stop_ts;
            stop_txn = vpack->stop_txn;
            upd = NULL;
            if (ins != NULL && WT_INSERT_RECNO(ins) == src_recno) {
                WT_ERR(__wt_rec_upd_select(session, r, ins, cip, vpack, &upd_select));
                upd = upd_select.upd;
                if (upd == NULL) {
                    /*
                     * TIMESTAMP-FIXME I'm pretty sure this is wrong: a NULL update means an item
                     * was deleted, and I think that requires a tombstone on the page.
                     */
                    durable_ts = WT_TS_NONE;
                    start_ts = WT_TS_NONE;
                    start_txn = WT_TXN_NONE;
                    stop_ts = WT_TS_MAX;
                    stop_txn = WT_TXN_MAX;
                } else {
                    durable_ts = upd_select.durable_ts;
                    start_ts = upd_select.start_ts;
                    start_txn = upd_select.start_txn;
                    stop_ts = upd_select.stop_ts;
                    stop_txn = upd_select.stop_txn;
                }
                ins = WT_SKIP_NEXT(ins);
            }

            update_no_copy = upd == NULL || upd->ext == 0; /* No data copy */
            repeat_count = 1;                              /* Single record */
            deleted = false;

            if (upd != NULL) {
                switch (upd->type) {
                case WT_UPDATE_MODIFY:
                    cbt->slot = WT_COL_SLOT(page, cip);
                    WT_ERR(__wt_value_return_upd(cbt, upd, F_ISSET(r, WT_REC_VISIBLE_ALL)));
                    data = cbt->iface.value.data;
                    size = (uint32_t)cbt->iface.value.size;
                    update_no_copy = false;
                    break;
                case WT_UPDATE_STANDARD:
                    data = upd->data;
                    size = upd->size;
                    break;
                case WT_UPDATE_TOMBSTONE:
                    deleted = true;
                    break;
                default:
                    WT_ERR(__wt_illegal_value(session, upd->type));
                }
            } else if (vpack->raw == WT_CELL_VALUE_OVFL_RM) {
                /*
                 * If doing an update save and restore, and the underlying value is a removed
                 * overflow value, we end up here.
                 *
                 * If necessary, when the overflow value was originally removed, reconciliation
                 * appended a globally visible copy of the value to the key's update list, meaning
                 * the on-page item isn't accessed after page re-instantiation.
                 *
                 * Assert the case.
                 */
                WT_ASSERT(session, F_ISSET(r, WT_REC_UPDATE_RESTORE));

                /*
                 * The on-page value will never be accessed, write a placeholder record.
                 */
                data = "ovfl-unused";
                size = WT_STORE_SIZE(strlen("ovfl-unused"));
            } else {
                update_no_copy = false; /* Maybe data copy */

                /*
                 * The repeat count is the number of records up to the next WT_INSERT record, or up
                 * to the end of the entry if we have no more WT_INSERT records.
                 */
                if (ins == NULL)
                    repeat_count = nrepeat - n;
                else
                    repeat_count = WT_INSERT_RECNO(ins) - src_recno;

                deleted = orig_deleted;
                if (deleted)
                    goto compare;

                /*
                 * If we are handling overflow items, use the overflow item itself exactly once,
                 * after which we have to copy it into a buffer and from then on use a complete copy
                 * because we are re-creating a new overflow record each time.
                 */
                switch (ovfl_state) {
                case OVFL_UNUSED:
                    /*
                     * An as-yet-unused overflow item.
                     *
                     * We're going to copy the on-page cell, write out any record we're tracking.
                     */
                    if (rle != 0) {
                        WT_ERR(__rec_col_var_helper(session, r, salvage, last.value, durable_ts,
                          last.start_ts, last.start_txn, last.stop_ts, last.stop_txn, rle,
                          last.deleted, false));
                        rle = 0;
                    }

                    last.value->data = vpack->data;
                    last.value->size = vpack->size;
                    WT_ERR(__rec_col_var_helper(session, r, salvage, last.value, durable_ts,
                      start_ts, start_txn, stop_ts, stop_txn, repeat_count, false, true));

                    /* Track if page has overflow items. */
                    r->ovfl_items = true;

                    ovfl_state = OVFL_USED;
                    continue;
                case OVFL_USED:
                    /*
                     * Original is an overflow item; we used it for a key and now we need another
                     * copy; read it into memory.
                     */
                    WT_ERR(__wt_dsk_cell_data_ref(session, WT_PAGE_COL_VAR, vpack, orig));

                    ovfl_state = OVFL_IGNORE;
                /* FALLTHROUGH */
                case OVFL_IGNORE:
                    /*
                     * Original is an overflow item and we were forced to copy it into memory, or
                     * the original wasn't an overflow item; use the data copied into orig.
                     */
                    data = orig->data;
                    size = (uint32_t)orig->size;
                    break;
                }
            }

compare:
            /*
             * If we have a record against which to compare, and the records compare equal,
             * increment the rle counter and continue. If the records don't compare equal, output
             * the last record and swap the last and current buffers: do NOT update the starting
             * record number, we've been doing that all along.
             */
            if (rle != 0) {
                if ((!__wt_process.page_version_ts ||
                      (last.start_ts == start_ts && last.start_txn == start_txn &&
                        last.stop_ts == stop_ts && last.stop_txn == stop_txn)) &&
                  ((deleted && last.deleted) ||
                      (!deleted && !last.deleted && last.value->size == size &&
                        memcmp(last.value->data, data, size) == 0))) {
                    rle += repeat_count;
                    continue;
                }
                WT_ERR(
                  __rec_col_var_helper(session, r, salvage, last.value, durable_ts, last.start_ts,
                    last.start_txn, last.stop_ts, last.stop_txn, rle, last.deleted, false));
            }

            /*
             * Swap the current/last state.
             *
             * Reset RLE counter and turn on comparisons.
             */
            if (!deleted) {
                /*
                 * We can't simply assign the data values into the last buffer because they may have
                 * come from a copy built from an encoded/overflow cell and creating the next record
                 * is going to overwrite that memory. Check, because encoded/overflow cells aren't
                 * that common and we'd like to avoid the copy. If data was taken from the current
                 * unpack structure (which points into the page), or was taken from an update
                 * structure, we can just use the pointers, they're not moving.
                 */
                if (data == vpack->data || update_no_copy) {
                    last.value->data = data;
                    last.value->size = size;
                } else
                    WT_ERR(__wt_buf_set(session, last.value, data, size));
            }

            /* Free the update if it is external. */
            if (upd != NULL && upd->ext != 0)
                __wt_free_update_list(session, &upd);

            last.start_ts = start_ts;
            last.start_txn = start_txn;
            last.stop_ts = stop_ts;
            last.stop_txn = stop_txn;
            last.deleted = deleted;
            rle = repeat_count;
        }

        /*
         * The first time we find an overflow record we never used, discard the underlying blocks,
         * they're no longer useful.
         */
        if (ovfl_state == OVFL_UNUSED && vpack->raw != WT_CELL_VALUE_OVFL_RM)
            WT_ERR(__wt_ovfl_remove(session, page, vpack, F_ISSET(r, WT_REC_EVICT)));
    }

    /* Walk any append list. */
    for (ins = WT_SKIP_FIRST(WT_COL_APPEND(page));; ins = WT_SKIP_NEXT(ins)) {
        if (ins == NULL) {
            /*
             * If the page split, instantiate any missing records in
             * the page's name space. (Imagine record 98 is
             * transactionally visible, 99 wasn't created or is not
             * yet visible, 100 is visible. Then the page splits and
             * record 100 moves to another page. When we reconcile
             * the original page, we write record 98, then we don't
             * see record 99 for whatever reason. If we've moved
             * record 100, we don't know to write a deleted record
             * 99 on the page.)
             *
             * Assert the recorded record number is past the end of
             * the page.
             *
             * The record number recorded during the split is the
             * first key on the split page, that is, one larger than
             * the last key on this page, we have to decrement it.
             */
            if ((n = page->modify->mod_col_split_recno) == WT_RECNO_OOB)
                break;
            WT_ASSERT(session, n >= src_recno);
            n -= 1;

            upd = NULL;
        } else {
            WT_ERR(__wt_rec_upd_select(session, r, ins, NULL, NULL, &upd_select));
            upd = upd_select.upd;
            n = WT_INSERT_RECNO(ins);
        }
        if (upd == NULL) {
            /*
             * TIMESTAMP-FIXME I'm pretty sure this is wrong: a NULL update means an item was
             * deleted, and I think that requires a tombstone on the page.
             */
            durable_ts = WT_TS_NONE;
            start_ts = WT_TS_NONE;
            start_txn = WT_TXN_NONE;
            stop_ts = WT_TS_MAX;
            stop_txn = WT_TXN_MAX;
        } else {
            durable_ts = upd_select.durable_ts;
            start_ts = upd_select.start_ts;
            start_txn = upd_select.start_txn;
            stop_ts = upd_select.stop_ts;
            stop_txn = upd_select.stop_txn;
        }
        while (src_recno <= n) {
            update_no_copy = upd == NULL || upd->ext == 0; /* No data copy */
            deleted = false;

            /*
             * The application may have inserted records which left gaps in the name space, and
             * these gaps can be huge. If we're in a set of deleted records, skip the boring part.
             */
            if (src_recno < n) {
                deleted = true;
                if (last.deleted && (!__wt_process.page_version_ts ||
                                      (last.start_ts == start_ts && last.start_txn == start_txn &&
                                        last.stop_ts == stop_ts && last.stop_txn == stop_txn))) {
                    /*
                     * The record adjustment is decremented by one so we can naturally fall into the
                     * RLE accounting below, where we increment rle by one, then continue in the
                     * outer loop, where we increment src_recno by one.
                     */
                    skip = (n - src_recno) - 1;
                    rle += skip;
                    src_recno += skip;
                }
            } else if (upd == NULL) {
                /*
                 * TIMESTAMP-FIXME I'm pretty sure this is wrong: a NULL update means an item was
                 * deleted, and I think that requires a tombstone on the page.
                 */
                durable_ts = WT_TS_NONE;
                start_ts = WT_TS_NONE;
                start_txn = WT_TXN_NONE;
                stop_ts = WT_TS_MAX;
                stop_txn = WT_TXN_MAX;

                deleted = true;
            } else {
                durable_ts = upd_select.durable_ts;
                start_ts = upd_select.start_ts;
                start_txn = upd_select.start_txn;
                stop_ts = upd_select.stop_ts;
                stop_txn = upd_select.stop_txn;

                switch (upd->type) {
                case WT_UPDATE_MODIFY:
                    /*
                     * Impossible slot, there's no backing on-page item.
                     */
                    cbt->slot = UINT32_MAX;
                    WT_ERR(__wt_value_return_upd(cbt, upd, F_ISSET(r, WT_REC_VISIBLE_ALL)));
                    data = cbt->iface.value.data;
                    size = (uint32_t)cbt->iface.value.size;
                    update_no_copy = false;
                    break;
                case WT_UPDATE_STANDARD:
                    data = upd->data;
                    size = upd->size;
                    break;
                case WT_UPDATE_TOMBSTONE:
                    deleted = true;
                    break;
                default:
                    WT_ERR(__wt_illegal_value(session, upd->type));
                }
            }

            /*
             * Handle RLE accounting and comparisons -- see comment above, this code fragment does
             * the same thing.
             */
            if (rle != 0) {
                if ((!__wt_process.page_version_ts ||
                      (last.start_ts == start_ts && last.start_txn == start_txn &&
                        last.stop_ts == stop_ts && last.stop_txn == stop_txn)) &&
                  ((deleted && last.deleted) ||
                      (!deleted && !last.deleted && last.value->size == size &&
                        memcmp(last.value->data, data, size) == 0))) {
                    ++rle;
                    goto next;
                }
                WT_ERR(
                  __rec_col_var_helper(session, r, salvage, last.value, durable_ts, last.start_ts,
                    last.start_txn, last.stop_ts, last.stop_txn, rle, last.deleted, false));
            }

            /*
             * Swap the current/last state. We can't simply assign the data values into the last
             * buffer because they may be a temporary copy built from a chain of modified updates
             * and creating the next record will overwrite that memory. Check, we'd like to avoid
             * the copy. If data was taken from an update structure, we can just use the pointers,
             * they're not moving.
             */
            if (!deleted) {
                if (update_no_copy) {
                    last.value->data = data;
                    last.value->size = size;
                } else
                    WT_ERR(__wt_buf_set(session, last.value, data, size));
            }

            /* Free the update if it is external. */
            if (upd != NULL && upd->ext != 0)
                __wt_free_update_list(session, &upd);

            /* Ready for the next loop, reset the RLE counter. */
            last.start_ts = start_ts;
            last.start_txn = start_txn;
            last.stop_ts = stop_ts;
            last.stop_txn = stop_txn;
            last.deleted = deleted;
            rle = 1;

        /*
         * Move to the next record. It's not a simple increment because if it's the maximum record,
         * incrementing it wraps to 0 and this turns into an infinite loop.
         */
next:
            if (src_recno == UINT64_MAX)
                break;
            ++src_recno;
        }

        /*
         * Execute this loop once without an insert item to catch any missing records due to a
         * split, then quit.
         */
        if (ins == NULL)
            break;
    }

    /* If we were tracking a record, write it. */
    if (rle != 0)
        WT_ERR(__rec_col_var_helper(session, r, salvage, last.value, durable_ts, last.start_ts,
          last.start_txn, last.stop_ts, last.stop_txn, rle, last.deleted, false));

    /* Write the remnant page. */
    ret = __wt_rec_split_finish(session, r);

err:
    /* Free the update if it is external. */
    if (upd != NULL && upd->ext != 0)
        __wt_free_update_list(session, &upd);

    __wt_scr_free(session, &orig);
    return (ret);
}<|MERGE_RESOLUTION|>--- conflicted
+++ resolved
@@ -416,11 +416,7 @@
              * last, allowing it to grow in the future.
              */
             __wt_rec_incr(session, r, entry, __bitstr_size((size_t)entry * btree->bitcnt));
-<<<<<<< HEAD
-            WT_ERR(__wt_rec_split(session, r, 0));
-=======
-            WT_RET(__wt_rec_split(session, r, 0, false));
->>>>>>> bb77fe68
+            WT_ERR(__wt_rec_split(session, r, 0, false));
 
             /* Calculate the number of entries per page. */
             entry = 0;
