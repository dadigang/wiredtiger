--- conflicted
+++ resolved
@@ -872,21 +872,12 @@
             WT_RET(cursor->prev(cursor));
 
         /*
-<<<<<<< HEAD
          * Because of the special visibility rules for lookaside, a new key can appear in between
          * our search and the set of updates we're interested in. Keep trying while we have a key
          * lower than we expect.
          *
          * There may be no lookaside entries for the given btree id and record key if they have been
          * removed by WT_CONNECTION::rollback_to_stable.
-=======
-         * Because of the special visibility rules for lookaside, a new block can appear in between
-         * our search and the block of interest. Keep trying while we have a key lower than we
-         * expect.
-         *
-         * There may be no block of lookaside entries if they have been removed by
-         * WT_CONNECTION::rollback_to_stable.
->>>>>>> 39738f32
          */
         WT_CLEAR(las_key);
         WT_RET(cursor->get_key(cursor, &las_btree_id, &las_key, &las_timestamp, &las_txnid));
@@ -1006,7 +997,6 @@
     if (cache->las_dropped_next == 0 && __wt_las_empty(session))
         WT_ERR(WT_NOTFOUND);
 
-<<<<<<< HEAD
     /* Find the max key for the current sweep. */
     WT_ERR(las_cursor->reset(las_cursor));
     WT_ERR(las_cursor->prev(las_cursor));
@@ -1015,18 +1005,6 @@
     cache->las_max_btree_id = max_btree_id;
     cache->las_max_timestamp = max_timestamp;
     cache->las_max_txnid = max_txnid;
-=======
-    /*
-     * Record the current page ID: sweep will stop after this point.
-     *
-     * Since the btree IDs we're scanning are closed, any eviction must have already completed, so
-     * we won't miss anything with this approach.
-     *
-     * Also, if a tree is reopened and there is lookaside activity before this sweep completes, it
-     * will have a higher page ID and should not be removed.
-     */
-    cache->las_sweep_max_pageid = cache->las_pageid;
->>>>>>> 39738f32
 
     /* Scan the btree IDs to find min/max. */
     cache->las_sweep_dropmin = UINT32_MAX;
@@ -1176,9 +1154,9 @@
         /*
          * Check for the max range for the current sweep is reached.
          *
-         * The LAS key is in the order of btree id, key, timestamp and transaction id.
-         * The current LAS record key is compared against the max key that is stored
-         * to find out whether it reached the max range for the current sweep.
+         * The LAS key is in the order of btree id, key, timestamp and transaction id. The current
+         * LAS record key is compared against the max key that is stored to find out whether it
+         * reached the max range for the current sweep.
          */
         WT_ERR(__wt_compare(session, NULL, &las_key, &cache->las_max_key, &cmp));
         if (las_btree_id > cache->las_max_btree_id ||
@@ -1250,12 +1228,6 @@
         /*
          * Check to see if the page or key has changed this iteration, and if they have, setup
          * context for safely removing obsolete updates.
-<<<<<<< HEAD
-=======
-         *
-         * It's important to check for page boundaries explicitly because it is possible for the
-         * same key to be at the start of the next block. See WT-3982 for details.
->>>>>>> 39738f32
          */
         key_change = false;
         if (las_btree_id != saved_btree_id || saved_key->size != las_key.size ||
