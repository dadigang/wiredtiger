--- conflicted
+++ resolved
@@ -1268,13 +1268,6 @@
   "transaction: read timestamp queue inserts total",
   "transaction: read timestamp queue length",
   "transaction: rollback to stable calls",
-<<<<<<< HEAD
-  "transaction: rollback to stable hs records with stop timestamps older than newer records",
-  "transaction: rollback to stable inconsistent checkpoint",
-  "transaction: rollback to stable keys removed",
-  "transaction: rollback to stable keys restored",
-=======
->>>>>>> 64565550
   "transaction: rollback to stable pages visited",
   "transaction: rollback to stable tree walk skipping pages",
   "transaction: rollback to stable updates aborted",
@@ -1417,6 +1410,7 @@
   "reconciliation: records written including a stop transaction ID",
   "transaction: race to read prepared update retry",
   "transaction: rollback to stable hs records with stop timestamps older than newer records",
+  "transaction: rollback to stable inconsistent checkpoint",
   "transaction: rollback to stable keys removed",
   "transaction: rollback to stable keys restored",
   "transaction: rollback to stable restored tombstones from history store",
@@ -1789,13 +1783,6 @@
     stats->txn_read_queue_inserts = 0;
     stats->txn_read_queue_len = 0;
     stats->txn_rts = 0;
-<<<<<<< HEAD
-    stats->txn_rts_hs_stop_older_than_newer_start = 0;
-    stats->txn_rts_inconsistent_ckpt = 0;
-    stats->txn_rts_keys_removed = 0;
-    stats->txn_rts_keys_restored = 0;
-=======
->>>>>>> 64565550
     stats->txn_rts_pages_visited = 0;
     stats->txn_rts_tree_walk_skip_pages = 0;
     stats->txn_rts_upd_aborted = 0;
@@ -1935,6 +1922,7 @@
     stats->rec_time_window_stop_txn = 0;
     stats->txn_read_race_prepare_update = 0;
     stats->txn_rts_hs_stop_older_than_newer_start = 0;
+    stats->txn_rts_inconsistent_ckpt = 0;
     stats->txn_rts_keys_removed = 0;
     stats->txn_rts_keys_restored = 0;
     stats->txn_rts_hs_restore_tombstones = 0;
@@ -2303,14 +2291,6 @@
     to->txn_read_queue_inserts += WT_STAT_READ(from, txn_read_queue_inserts);
     to->txn_read_queue_len += WT_STAT_READ(from, txn_read_queue_len);
     to->txn_rts += WT_STAT_READ(from, txn_rts);
-<<<<<<< HEAD
-    to->txn_rts_hs_stop_older_than_newer_start +=
-      WT_STAT_READ(from, txn_rts_hs_stop_older_than_newer_start);
-    to->txn_rts_inconsistent_ckpt += WT_STAT_READ(from, txn_rts_inconsistent_ckpt);
-    to->txn_rts_keys_removed += WT_STAT_READ(from, txn_rts_keys_removed);
-    to->txn_rts_keys_restored += WT_STAT_READ(from, txn_rts_keys_restored);
-=======
->>>>>>> 64565550
     to->txn_rts_pages_visited += WT_STAT_READ(from, txn_rts_pages_visited);
     to->txn_rts_tree_walk_skip_pages += WT_STAT_READ(from, txn_rts_tree_walk_skip_pages);
     to->txn_rts_upd_aborted += WT_STAT_READ(from, txn_rts_upd_aborted);
@@ -2463,6 +2443,7 @@
     to->txn_read_race_prepare_update += WT_STAT_READ(from, txn_read_race_prepare_update);
     to->txn_rts_hs_stop_older_than_newer_start +=
       WT_STAT_READ(from, txn_rts_hs_stop_older_than_newer_start);
+    to->txn_rts_inconsistent_ckpt += WT_STAT_READ(from, txn_rts_inconsistent_ckpt);
     to->txn_rts_keys_removed += WT_STAT_READ(from, txn_rts_keys_removed);
     to->txn_rts_keys_restored += WT_STAT_READ(from, txn_rts_keys_restored);
     to->txn_rts_hs_restore_tombstones += WT_STAT_READ(from, txn_rts_hs_restore_tombstones);
