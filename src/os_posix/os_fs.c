--- conflicted
+++ resolved
@@ -30,13 +30,10 @@
 
 #define WT_IO_URING_ENTRIES 64
 
-<<<<<<< HEAD
 static int __posix_io_uring_done(WT_FILE_HANDLE *, WT_SESSION *, bool , bool*);
-=======
 static int __posix_file_write_io_uring_complete(
   WT_SESSION_IMPL *session, WT_FILE_HANDLE_POSIX *pfh);
 
->>>>>>> 7fdbf5c9
 /*
  * __posix_sync --
  *     Underlying support function to flush a file descriptor. Fsync calls (or fsync-style calls,
